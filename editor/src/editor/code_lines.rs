--- conflicted
+++ resolved
@@ -153,15 +153,6 @@
             column: self.line_len(last_line_nr).unwrap(), // safe because we just calculated last_line
         }
     }
-<<<<<<< HEAD
-
-    pub fn line_is_only_newline(&self, line_nr: usize) -> UIResult<bool> {
-        let line_len = self.line_len(line_nr)?;
-
-        Ok(line_len == 0)
-    }
-=======
->>>>>>> 033b1380
 }
 
 impl Default for CodeLines {
