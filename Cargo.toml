[workspace]
members = [
    "crates/compiler/*",
    "crates/vendor/*",
    "crates/fs",
    "crates/glue",
    "crates/cli",
    "crates/cli_test_utils",
    "crates/highlight",
    "crates/error_macros",
    "crates/reporting",
    "crates/packaging",
    "crates/repl_cli",
    "crates/repl_eval",
    "crates/repl_test",
    "crates/repl_ui",
    "crates/repl_wasm",
    "crates/repl_expect",
    "crates/roc_std",
    "crates/test_utils",
    "crates/test_utils_dir",
    "crates/valgrind_tests",
    "crates/tracing",
    "crates/utils/*",
    "crates/soa",
    "crates/docs",
    "crates/docs_cli",
    "crates/linker",
    "crates/wasi-libc-sys",
    "crates/wasm_module",
    "crates/wasm_interp",
    "crates/language_server",
    "crates/copy_zig_glue",
    "crates/roc_std_heap",
]

exclude = [
    "ci/benchmarks/bench-runner",
    "ci/repl_basic_test",
    # Examples sometimes have Rust hosts in their platforms. The compiler should ignore those.
    "examples",
]
# Needed to be able to run `cargo run -p roc_cli --no-default-features` -
# see www/build.sh for more.
#
# Without the `-p` flag, cargo ignores `--no-default-features` when you have a
# workspace, and without `resolver = "2"` here, you can't use `-p` like this.
resolver = "2"

[workspace.package]
authors = ["The Roc Contributors"]
edition = "2021"
license = "UPL-1.0"
repository = "https://github.com/roc-lang/roc"
version = "0.0.1"

[workspace.dependencies]
<<<<<<< HEAD
inkwell = { git = "https://github.com/TheDan64/inkwell", rev = "89e06af", features = ["llvm18-0"] }
=======
# NOTE: roc-lang/inkwell is a fork of TheDan64/inkwell which does not change anything.
#
# The reason for this fork is that the way Inkwell is designed, you have to use
# a particular branch (e.g. "llvm8-0") in Cargo.toml. That would be fine, except that
# breaking changes get pushed directly to that branch, which breaks our build
# without warning.
#
# We tried referencing a specific rev on TheDan64/inkwell directly (instead of branch),
# but although that worked locally, it did not work on GitHub Actions. (After a few
# hours of investigation, gave up trying to figure out why.) So this is the workaround:
# having an immutable tag on the roc-lang/inkwell fork which points to
# a particular "release" of Inkwell.
#
# When we want to update Inkwell, we can sync up roc-lang/inkwell to the latest
# commit of TheDan64/inkwell, push a new tag which points to the latest commit,
# change the tag value in this Cargo.toml to point to that tag, and `cargo update`.
# This way, GitHub Actions works and nobody's builds get broken.
# TODO: Switch this back to roc-lang/inkwell once it is updated
inkwell = { git = "https://github.com/roc-lang/inkwell", branch = "inkwell-llvm-16", features = [
    "llvm16-0",
] }

soa = { path = "crates/soa" }

>>>>>>> 7180930e
arrayvec = "0.7.2" # update roc_std/Cargo.toml on change
backtrace = "0.3.67"
base64-url = "1.4.13"
bincode = "1.3.3"
bitflags = "1.3.2"
bitvec = "1.0.1"
blake3 = "1.3.3"
brotli = "3.3.4" # used for decompressing tarballs over HTTPS, if the server supports brotli
bumpalo = { version = "3.12.0", features = ["collections"] }
bytemuck = { version = "1.13.1", features = ["derive"] }
capstone = { version = "0.11.0", default-features = false }
cgmath = "0.18.0"
chrono = "0.4.26"
clap = { version = "4.2.7", default-features = false, features = [
    "std",
    "color",
    "suggestions",
    "help",
    "usage",
    "error-context",
] }
colored = "2.0.0"
console_error_panic_hook = "0.1.7"
const_format = { version = "0.2.30", features = ["const_generics"] }
copypasta = "0.8.2"
criterion = { git = "https://github.com/Anton-4/criterion.rs", features = [
    "html_reports",
], rev = "30ea0c5" }
criterion-perf-events = { git = "https://github.com/Anton-4/criterion-perf-events", rev = "0f38c3e" }
crossbeam = "0.8.2"
dircpy = "0.3.14"
distance = "0.4.0"
encode_unicode = "1.0.0"
errno = "0.3.0"
flate2 = "1.0.25"
fnv = "1.0.7"
fs_extra = "1.3.0"
futures = "0.3.26"
glyph_brush = "0.7.7"
hashbrown = { version = "0.14.3" }
iced-x86 = { version = "1.18.0", default-features = false, features = [
    "std",
    "decoder",
    "op_code_info",
    "instr_info",
] }
im = "15.1.0"
im-rc = "15.1.0"
indexmap = "2.1.0"
indoc = "1.0.9"
insta = "1.28.0"
js-sys = "0.3.61"
lazy_static = "1.4.0"
libc = "0.2.139" # update roc_std/Cargo.toml on change
libfuzzer-sys = "0.4"
libloading = "0.7.4"
libtest-mimic = "0.6.0"
log = "0.4.17"
mach_object = "0.1"
maplit = "1.0.2"
memmap2 = "0.5.10"
mimalloc = { version = "0.1.34", default-features = false }
nonempty = "0.8.1"
object = { version = "0.32.2", default-features = false, features = [
    "read",
    "write",
] }
packed_struct = "0.10.1"
page_size = "0.5.0"
palette = "0.6.1"
parking_lot = "0.12"
perfcnt = "0.8.0"
pest = "2.5.6"
pest_derive = "2.5.6"
pretty_assertions = "1.3.0" # update roc_std/Cargo.toml on change
proc-macro2 = "1.0.63"
proptest = "1.1.0"
pulldown-cmark = { version = "0.9.2", default-features = false }
quickcheck = "1.0.3" # update roc_std/Cargo.toml on change
quickcheck_macros = "1.0.0" # update roc_std/Cargo.toml on change
quote = "1.0.23"
rand = "0.8.5"
regex = "1.7.1"
remove_dir_all = "0.8.1"
reqwest = { version = "0.11.23", default-features = false, features = [
    "blocking",
    "rustls-tls",
] } # default-features=false removes libopenssl as a dependency on Linux, which might not be available!
rlimit = "0.9.1"
rustyline = { git = "https://github.com/roc-lang/rustyline", rev = "e74333c" }
rustyline-derive = { git = "https://github.com/roc-lang/rustyline", rev = "e74333c" }
schemars = "0.8.12"
serde = { version = "1.0.153", features = [
    "derive",
] } # update roc_std/Cargo.toml on change
serde_json = "1.0.94" # update roc_std/Cargo.toml on change
serial_test = "1.0.0"
signal-hook = "0.3.15"
smallvec = { version = "1.10.0", features = ["const_generics", "const_new"] }
static_assertions = "1.1.0" # update roc_std/Cargo.toml on change
strip-ansi-escapes = "0.1.1"
strum = { version = "0.24.1", features = ["derive"] }
strum_macros = "0.24.3"
syn = { version = "1.0.109", features = ["full", "extra-traits"] }
tar = "0.4.38"
target-lexicon = "0.12.6"
tempfile = "=3.2.0"
threadpool = "1.8.1"
tracing = { version = "0.1.40", features = ["release_max_level_off"] }
tracing-appender = "0.2.2"
tracing-subscriber = { version = "0.3.16", features = ["env-filter"] }
unicode-segmentation = "1.10.1"
uuid = { version = "1.3.0", features = ["v4"] }
walkdir = "2.3.2"
wasm-bindgen = "0.2.84"
wasm-bindgen-futures = "0.4.34"
wgpu = "0.12.0"
wgpu_glyph = "0.16.0"
winapi = { version = "0.3.9", features = ["memoryapi"] }
winit = "0.26.1"
wyhash = "0.5.0"

# Optimizations based on https://deterministic.space/high-performance-rust.html
[profile.release]
codegen-units = 1
# debug = true # enable when profiling

[profile.dev]
debug = "line-tables-only"

[profile.bench]
codegen-units = 1
lto = "thin"

[profile.release-with-debug]
inherits = "release"
debug = true

[profile.release-with-lto]
inherits = "release"
lto = "thin"         # TODO: We could consider full here since this is only used for packaged release on github.

[profile.debug-full]
inherits = "dev"
debug = true<|MERGE_RESOLUTION|>--- conflicted
+++ resolved
@@ -55,34 +55,7 @@
 version = "0.0.1"
 
 [workspace.dependencies]
-<<<<<<< HEAD
 inkwell = { git = "https://github.com/TheDan64/inkwell", rev = "89e06af", features = ["llvm18-0"] }
-=======
-# NOTE: roc-lang/inkwell is a fork of TheDan64/inkwell which does not change anything.
-#
-# The reason for this fork is that the way Inkwell is designed, you have to use
-# a particular branch (e.g. "llvm8-0") in Cargo.toml. That would be fine, except that
-# breaking changes get pushed directly to that branch, which breaks our build
-# without warning.
-#
-# We tried referencing a specific rev on TheDan64/inkwell directly (instead of branch),
-# but although that worked locally, it did not work on GitHub Actions. (After a few
-# hours of investigation, gave up trying to figure out why.) So this is the workaround:
-# having an immutable tag on the roc-lang/inkwell fork which points to
-# a particular "release" of Inkwell.
-#
-# When we want to update Inkwell, we can sync up roc-lang/inkwell to the latest
-# commit of TheDan64/inkwell, push a new tag which points to the latest commit,
-# change the tag value in this Cargo.toml to point to that tag, and `cargo update`.
-# This way, GitHub Actions works and nobody's builds get broken.
-# TODO: Switch this back to roc-lang/inkwell once it is updated
-inkwell = { git = "https://github.com/roc-lang/inkwell", branch = "inkwell-llvm-16", features = [
-    "llvm16-0",
-] }
-
-soa = { path = "crates/soa" }
-
->>>>>>> 7180930e
 arrayvec = "0.7.2" # update roc_std/Cargo.toml on change
 backtrace = "0.3.67"
 base64-url = "1.4.13"
