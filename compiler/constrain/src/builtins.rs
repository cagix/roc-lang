--- conflicted
+++ resolved
@@ -19,21 +19,13 @@
 ) -> Constraint {
     let num_type = Variable(num_var);
     let reason = Reason::IntLiteral;
-<<<<<<< HEAD
-    let expected_literal = ForReason(reason, num_int(Type::Variable(num_var)), region);
-=======
->>>>>>> 791a0e94
 
     exists(
         vec![num_var],
         And(vec![
             Eq(
                 num_type.clone(),
-                ForReason(
-                    reason,
-                    num_num(num_integer(Type::Variable(percision_var))),
-                    region,
-                ),
+                ForReason(reason, num_int(Type::Variable(percision_var)), region),
                 Category::Int,
                 region,
             ),
@@ -51,23 +43,15 @@
 ) -> Constraint {
     let num_type = Variable(num_var);
     let reason = Reason::FloatLiteral;
-<<<<<<< HEAD
-    let expected_literal = ForReason(reason, num_float(Type::Variable(num_var)), region);
-=======
 
     dbg!(&expected);
->>>>>>> 791a0e94
 
     exists(
         vec![num_var],
         And(vec![
             Eq(
                 num_type.clone(),
-                ForReason(
-                    reason,
-                    num_num(num_floatingpoint(Type::Variable(percision_var))),
-                    region,
-                ),
+                ForReason(reason, num_float(Type::Variable(percision_var)), region),
                 Category::Float,
                 region,
             ),
@@ -108,7 +92,6 @@
 }
 
 #[inline(always)]
-<<<<<<< HEAD
 pub fn num_float(range: Type) -> Type {
     Type::Alias(
         Symbol::NUM_FLOAT,
@@ -118,8 +101,6 @@
 }
 
 #[inline(always)]
-=======
->>>>>>> 791a0e94
 pub fn num_floatingpoint(range: Type) -> Type {
     let alias_content = Type::TagUnion(
         vec![(
@@ -147,11 +128,7 @@
 }
 
 #[inline(always)]
-<<<<<<< HEAD
 pub fn num_int(range: Type) -> Type {
-=======
-pub fn num_i64() -> Type {
->>>>>>> 791a0e94
     Type::Alias(
         Symbol::NUM_INT,
         vec![("range".into(), range.clone())],
