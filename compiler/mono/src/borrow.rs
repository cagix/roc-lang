--- conflicted
+++ resolved
@@ -1015,12 +1015,8 @@
         StrStartsWith | StrEndsWith => arena.alloc_slice_copy(&[owned, borrowed]),
         StrStartsWithCodePt => arena.alloc_slice_copy(&[borrowed, irrelevant]),
         StrFromUtf8 => arena.alloc_slice_copy(&[owned]),
-<<<<<<< HEAD
         StrFromUtf8Range => arena.alloc_slice_copy(&[borrowed, irrelevant]),
-        StrToBytes => arena.alloc_slice_copy(&[owned]),
-=======
         StrToUtf8 => arena.alloc_slice_copy(&[owned]),
->>>>>>> 192b1f3d
         StrFromInt | StrFromFloat => arena.alloc_slice_copy(&[irrelevant]),
         Hash => arena.alloc_slice_copy(&[borrowed, irrelevant]),
         DictSize => arena.alloc_slice_copy(&[borrowed]),
