--- conflicted
+++ resolved
@@ -229,8 +229,6 @@
         loaded_module
     }
 
-<<<<<<< HEAD
-=======
     fn expect_def(
         interns: &Interns,
         subs: &mut Subs,
@@ -266,7 +264,10 @@
             .unwrap_or_default()
             .is_empty());
 
-        let debug_print =  DebugPrint { print_lambda_sets: false, print_only_under_alias: false };
+        let debug_print = DebugPrint {
+            print_lambda_sets: false,
+            print_only_under_alias: false,
+        };
 
         let interns = &loaded_module.interns;
         let declarations = loaded_module.declarations_by_id.remove(&home).unwrap();
@@ -278,7 +279,8 @@
                     let symbol = declarations.symbols[index].value;
                     let expr_var = declarations.variables[index];
 
-                    let actual_str = name_and_print_var(expr_var, &mut subs, home, interns, debug_print);
+                    let actual_str =
+                        name_and_print_var(expr_var, &mut subs, home, interns, debug_print);
                     let fully_qualified = symbol.fully_qualified(interns, home).to_string();
                     let expected_type = expected_types
                         .remove(fully_qualified.as_str())
@@ -291,7 +293,8 @@
                 Destructure(d_index) => {
                     let pattern_vars = &declarations.destructs[d_index.index()].pattern_vars;
                     for (symbol, expr_var) in pattern_vars.iter() {
-                        let actual_str = name_and_print_var(*expr_var, &mut subs, home, interns, debug_print);
+                        let actual_str =
+                            name_and_print_var(*expr_var, &mut subs, home, interns, debug_print);
 
                         let fully_qualified = symbol.fully_qualified(interns, home).to_string();
                         let expected_type = expected_types
@@ -401,6 +404,7 @@
                     def_count += 1;
                 }
                 MutualRecursion { .. } => { /* do nothing, not a def */ }
+                Expectation => { /* do nothing, not a def */ }
             }
         }
 
