use crate::annotation::{Formattable, Newlines, Parens};
use crate::collection::fmt_collection;
use crate::def::fmt_def;
use crate::pattern::fmt_pattern;
use crate::spaces::{fmt_comments_only, fmt_spaces, NewlineAt, INDENT};
use crate::Buf;
use roc_module::called_via::{self, BinOp};
use roc_parse::ast::{
    AssignedField, Base, Collection, CommentOrNewline, Expr, ExtractSpaces, Pattern, WhenBranch,
};
use roc_parse::ast::{StrLiteral, StrSegment};
use roc_region::all::Loc;

impl<'a> Formattable for Expr<'a> {
    fn is_multiline(&self) -> bool {
        use roc_parse::ast::Expr::*;
        // TODO cache these answers using a Map<Pointer, bool>, so
        // we don't have to traverse subexpressions repeatedly

        match self {
            // Return whether these spaces contain any Newlines
            SpaceBefore(_sub_expr, spaces) | SpaceAfter(_sub_expr, spaces) => {
                debug_assert!(!spaces.is_empty());

                // "spaces" always contain either a newline or comment, and comments have newlines
                true
            }

            // These expressions never have newlines
            Float(..)
            | Num(..)
            | NonBase10Int { .. }
            | SingleQuote(_)
            | Access(_, _)
            | AccessorFunction(_)
            | Var { .. }
            | Underscore { .. }
            | MalformedIdent(_, _)
            | MalformedClosure
            | GlobalTag(_)
            | PrivateTag(_)
            | OpaqueRef(_) => false,

            // These expressions always have newlines
            Defs(_, _) | When(_, _) => true,

            List(items) => items.iter().any(|loc_expr| loc_expr.is_multiline()),

            Str(literal) => {
                use roc_parse::ast::StrLiteral::*;

                match literal {
                    PlainLine(_) | Line(_) => {
                        // If this had any newlines, it'd have parsed as Block.
                        false
                    }
                    Block(lines) => {
                        // Block strings don't *have* to be multiline!
                        lines.len() > 1
                    }
                }
            }
            Apply(loc_expr, args, _) => {
                loc_expr.is_multiline() || args.iter().any(|loc_arg| loc_arg.is_multiline())
            }

            Expect(condition, continuation) => {
                condition.is_multiline() || continuation.is_multiline()
            }

            If(branches, final_else) => {
                final_else.is_multiline()
                    || branches
                        .iter()
                        .any(|(c, t)| c.is_multiline() || t.is_multiline())
            }

            BinOps(lefts, loc_right) => {
                lefts.iter().any(|(loc_expr, _)| loc_expr.is_multiline())
                    || loc_right.is_multiline()
            }

            UnaryOp(loc_subexpr, _)
            | PrecedenceConflict(roc_parse::ast::PrecedenceConflict {
                expr: loc_subexpr, ..
            }) => loc_subexpr.is_multiline(),

            ParensAround(subexpr) => subexpr.is_multiline(),

            Closure(loc_patterns, loc_body) => {
                // check the body first because it's more likely to be multiline
                loc_body.is_multiline()
                    || loc_patterns
                        .iter()
                        .any(|loc_pattern| loc_pattern.is_multiline())
            }
            Backpassing(loc_patterns, loc_body, loc_ret) => {
                // check the body first because it's more likely to be multiline
                loc_body.is_multiline()
                    || loc_ret.is_multiline()
                    || loc_patterns
                        .iter()
                        .any(|loc_pattern| loc_pattern.is_multiline())
            }

            Record(fields) => fields.iter().any(|loc_field| loc_field.is_multiline()),
            RecordUpdate { fields, .. } => fields.iter().any(|loc_field| loc_field.is_multiline()),
        }
    }

    fn format_with_options<'buf>(
        &self,
        buf: &mut Buf<'buf>,
        parens: Parens,
        newlines: Newlines,
        indent: u16,
    ) {
        use self::Expr::*;

        let format_newlines = newlines == Newlines::Yes;
        let apply_needs_parens = parens == Parens::InApply;

        match self {
            SpaceBefore(sub_expr, spaces) => {
                if format_newlines {
                    fmt_spaces(buf, spaces.iter(), indent);
                } else {
                    fmt_comments_only(buf, spaces.iter(), NewlineAt::Bottom, indent);
                }
                sub_expr.format_with_options(buf, parens, newlines, indent);
            }
            SpaceAfter(sub_expr, spaces) => {
                sub_expr.format_with_options(buf, parens, newlines, indent);
                if format_newlines {
                    fmt_spaces(buf, spaces.iter(), indent);
                } else {
                    fmt_comments_only(buf, spaces.iter(), NewlineAt::Bottom, indent);
                }
            }
            ParensAround(sub_expr) => {
                if parens == Parens::NotNeeded && !sub_expr_requests_parens(sub_expr) {
                    sub_expr.format_with_options(buf, Parens::NotNeeded, Newlines::Yes, indent);
                } else {
                    buf.indent(indent);
                    buf.push('(');
                    sub_expr.format_with_options(
                        buf,
                        Parens::NotNeeded,
                        Newlines::Yes,
                        indent + INDENT,
                    );
                    buf.indent(indent);
                    buf.push(')');
                }
            }
            Str(literal) => {
                fmt_str_literal(buf, *literal, indent);
            }
            Var { module_name, ident } => {
                buf.indent(indent);
                if !module_name.is_empty() {
                    buf.push_str(module_name);
                    buf.push('.');
                }

                buf.push_str(ident);
            }
            Underscore(name) => {
                buf.indent(indent);
                buf.push('_');
                buf.push_str(name);
            }
            Apply(loc_expr, loc_args, _) => {
                buf.indent(indent);
                if apply_needs_parens && !loc_args.is_empty() {
                    buf.push('(');
                }

                loc_expr.format_with_options(buf, Parens::InApply, Newlines::Yes, indent);

                let multiline_args = loc_args.iter().any(|loc_arg| loc_arg.is_multiline());

                if multiline_args {
                    let arg_indent = indent + INDENT;

                    for loc_arg in loc_args.iter() {
                        buf.newline();
                        loc_arg.format_with_options(buf, Parens::InApply, Newlines::No, arg_indent);
                    }
                } else {
                    for loc_arg in loc_args.iter() {
                        buf.spaces(1);
                        loc_arg.format_with_options(buf, Parens::InApply, Newlines::Yes, indent);
                    }
                }

                if apply_needs_parens && !loc_args.is_empty() {
                    buf.push(')');
                }
            }
            &Num(string) => {
                buf.indent(indent);
                buf.push_str(string);
            }
            &Float(string) => {
                buf.indent(indent);
                buf.push_str(string);
            }
            GlobalTag(string) | PrivateTag(string) | OpaqueRef(string) => {
                buf.indent(indent);
                buf.push_str(string)
            }
<<<<<<< HEAD
            SingleQuote(string) => {
                buf.push('\'');
                buf.push_str(string);
                buf.push('\'');
            }
            NonBase10Int {
=======
            &NonBase10Int {
>>>>>>> 7179f875
                base,
                string,
                is_negative,
            } => {
                buf.indent(indent);
                if is_negative {
                    buf.push('-');
                }

                match base {
                    Base::Hex => buf.push_str("0x"),
                    Base::Octal => buf.push_str("0o"),
                    Base::Binary => buf.push_str("0b"),
                    Base::Decimal => { /* nothing */ }
                }

                buf.push_str(string);
            }
            Record(fields) => {
                fmt_record(buf, None, *fields, indent);
            }
            RecordUpdate { update, fields } => {
                fmt_record(buf, Some(*update), *fields, indent);
            }
            Closure(loc_patterns, loc_ret) => {
                fmt_closure(buf, loc_patterns, loc_ret, indent);
            }
            Backpassing(loc_patterns, loc_body, loc_ret) => {
                fmt_backpassing(buf, loc_patterns, loc_body, loc_ret, indent);
            }
            Defs(defs, ret) => {
                // It should theoretically be impossible to *parse* an empty defs list.
                // (Canonicalization can remove defs later, but that hasn't happened yet!)
                debug_assert!(!defs.is_empty());

                for loc_def in defs.iter() {
                    fmt_def(buf, &loc_def.value, indent);
                }

                let empty_line_before_return = empty_line_before_expr(&ret.value);

                if !empty_line_before_return {
                    buf.newline();
                }

                // Even if there were no defs, which theoretically should never happen,
                // still print the return value.
                ret.format_with_options(buf, Parens::NotNeeded, Newlines::Yes, indent);
            }
            Expect(condition, continuation) => {
                fmt_expect(buf, condition, continuation, self.is_multiline(), indent);
            }
            If(branches, final_else) => {
                fmt_if(buf, branches, final_else, self.is_multiline(), indent);
            }
            When(loc_condition, branches) => fmt_when(buf, loc_condition, branches, indent),
            List(items) => fmt_collection(buf, indent, '[', ']', *items, Newlines::No),
            BinOps(lefts, right) => fmt_bin_ops(buf, lefts, right, false, parens, indent),
            UnaryOp(sub_expr, unary_op) => {
                buf.indent(indent);
                match &unary_op.value {
                    called_via::UnaryOp::Negate => {
                        buf.push('-');
                    }
                    called_via::UnaryOp::Not => {
                        buf.push('!');
                    }
                }

                sub_expr.format_with_options(buf, Parens::InApply, newlines, indent);
            }
            AccessorFunction(key) => {
                buf.indent(indent);
                buf.push('.');
                buf.push_str(key);
            }
            Access(expr, key) => {
                expr.format_with_options(buf, Parens::InApply, Newlines::Yes, indent);
                buf.push('.');
                buf.push_str(key);
            }
            MalformedIdent(_, _) => {}
            MalformedClosure => {}
            PrecedenceConflict { .. } => {}
        }
    }
}

fn format_str_segment<'a, 'buf>(seg: &StrSegment<'a>, buf: &mut Buf<'buf>, indent: u16) {
    use StrSegment::*;

    match seg {
        Plaintext(string) => {
            buf.push_str_allow_spaces(string);
        }
        Unicode(loc_str) => {
            buf.push_str("\\u(");
            buf.push_str(loc_str.value); // e.g. "00A0" in "\u(00A0)"
            buf.push(')');
        }
        EscapedChar(escaped) => {
            buf.push('\\');
            buf.push(escaped.to_parsed_char());
        }
        Interpolated(loc_expr) => {
            buf.push_str("\\(");
            // e.g. (name) in "Hi, \(name)!"
            loc_expr.value.format_with_options(
                buf,
                Parens::NotNeeded, // We already printed parens!
                Newlines::No,      // Interpolations can never have newlines
                indent,
            );
            buf.push(')');
        }
    }
}

fn push_op(buf: &mut Buf, op: BinOp) {
    match op {
        called_via::BinOp::Caret => buf.push('^'),
        called_via::BinOp::Star => buf.push('*'),
        called_via::BinOp::Slash => buf.push('/'),
        called_via::BinOp::DoubleSlash => buf.push_str("//"),
        called_via::BinOp::Percent => buf.push('%'),
        called_via::BinOp::DoublePercent => buf.push_str("%%"),
        called_via::BinOp::Plus => buf.push('+'),
        called_via::BinOp::Minus => buf.push('-'),
        called_via::BinOp::Equals => buf.push_str("=="),
        called_via::BinOp::NotEquals => buf.push_str("!="),
        called_via::BinOp::LessThan => buf.push('<'),
        called_via::BinOp::GreaterThan => buf.push('>'),
        called_via::BinOp::LessThanOrEq => buf.push_str("<="),
        called_via::BinOp::GreaterThanOrEq => buf.push_str(">="),
        called_via::BinOp::And => buf.push_str("&&"),
        called_via::BinOp::Or => buf.push_str("||"),
        called_via::BinOp::Pizza => buf.push_str("|>"),
        called_via::BinOp::Assignment => unreachable!(),
        called_via::BinOp::IsAliasType => unreachable!(),
        called_via::BinOp::IsOpaqueType => unreachable!(),
        called_via::BinOp::Backpassing => unreachable!(),
    }
}

pub fn fmt_str_literal<'buf>(buf: &mut Buf<'buf>, literal: StrLiteral, indent: u16) {
    use roc_parse::ast::StrLiteral::*;

    buf.indent(indent);
    buf.push('"');
    match literal {
        PlainLine(string) => {
            buf.push_str_allow_spaces(string);
        }
        Line(segments) => {
            for seg in segments.iter() {
                format_str_segment(seg, buf, 0)
            }
        }
        Block(lines) => {
            buf.push_str("\"\"");

            if lines.len() > 1 {
                // Since we have multiple lines, format this with
                // the `"""` symbols on their own lines, and the
                buf.newline();

                for segments in lines.iter() {
                    for seg in segments.iter() {
                        format_str_segment(seg, buf, indent);
                    }

                    buf.newline();
                }
            } else {
                // This is a single-line block string, for example:
                //
                //     """Whee, "quotes" inside quotes!"""

                // This loop will run either 0 or 1 times.
                for segments in lines.iter() {
                    for seg in segments.iter() {
                        format_str_segment(seg, buf, indent);
                    }

                    // Don't print a newline here, because we either
                    // just printed 1 or 0 lines.
                }
            }

            buf.push_str("\"\"");
        }
    }
    buf.push('"');
}

fn fmt_bin_ops<'a, 'buf>(
    buf: &mut Buf<'buf>,
    lefts: &'a [(Loc<Expr<'a>>, Loc<BinOp>)],
    loc_right_side: &'a Loc<Expr<'a>>,
    part_of_multi_line_bin_ops: bool,
    apply_needs_parens: Parens,
    indent: u16,
) {
    let is_multiline = part_of_multi_line_bin_ops
        || (&loc_right_side.value).is_multiline()
        || lefts.iter().any(|(expr, _)| expr.value.is_multiline());

    for (loc_left_side, loc_bin_op) in lefts {
        let bin_op = loc_bin_op.value;

        loc_left_side.format_with_options(buf, apply_needs_parens, Newlines::No, indent);

        if is_multiline {
            buf.newline();
            buf.indent(indent + INDENT);
        } else {
            buf.spaces(1);
        }

        push_op(buf, bin_op);

        buf.spaces(1);
    }

    loc_right_side.format_with_options(buf, apply_needs_parens, Newlines::Yes, indent);
}

fn empty_line_before_expr<'a>(expr: &'a Expr<'a>) -> bool {
    use roc_parse::ast::Expr::*;

    match expr {
        SpaceBefore(_, spaces) => {
            let mut has_at_least_one_newline = false;

            for comment_or_newline in spaces.iter() {
                match comment_or_newline {
                    CommentOrNewline::Newline => {
                        if has_at_least_one_newline {
                            return true;
                        } else {
                            has_at_least_one_newline = true;
                        }
                    }
                    CommentOrNewline::LineComment(_) | CommentOrNewline::DocComment(_) => {}
                }
            }

            false
        }

        _ => false,
    }
}

fn fmt_when<'a, 'buf>(
    buf: &mut Buf<'buf>,
    loc_condition: &'a Loc<Expr<'a>>,
    branches: &[&'a WhenBranch<'a>],
    indent: u16,
) {
    let is_multiline_condition = loc_condition.is_multiline();
    buf.indent(indent);
    buf.push_str(
        "\
         when",
    );
    if is_multiline_condition {
        let condition_indent = indent + INDENT;

        match &loc_condition.value {
            Expr::SpaceBefore(expr_below, spaces_above_expr) => {
                fmt_comments_only(
                    buf,
                    spaces_above_expr.iter(),
                    NewlineAt::Top,
                    condition_indent,
                );
                buf.newline();
                match &expr_below {
                    Expr::SpaceAfter(expr_above, spaces_below_expr) => {
                        expr_above.format(buf, condition_indent);
                        fmt_comments_only(
                            buf,
                            spaces_below_expr.iter(),
                            NewlineAt::Top,
                            condition_indent,
                        );
                        buf.newline();
                    }
                    _ => {
                        expr_below.format(buf, condition_indent);
                    }
                }
            }
            _ => {
                buf.newline();
                loc_condition.format(buf, condition_indent);
                buf.newline();
            }
        }
        buf.indent(indent);
    } else {
        buf.spaces(1);
        loc_condition.format(buf, indent);
        buf.spaces(1);
    }
    buf.push_str("is");
    buf.newline();

    let mut it = branches.iter().peekable();
    while let Some(branch) = it.next() {
        let patterns = &branch.patterns;
        let expr = &branch.value;
        let (first_pattern, rest) = patterns.split_first().unwrap();
        let is_multiline = if let Some((last_pattern, inner_patterns)) = rest.split_last() {
            !first_pattern.value.extract_spaces().after.is_empty()
                || !last_pattern.value.extract_spaces().before.is_empty()
                || inner_patterns.iter().any(|p| {
                    let spaces = p.value.extract_spaces();
                    !spaces.before.is_empty() || !spaces.after.is_empty()
                })
        } else {
            false
        };

        fmt_pattern(
            buf,
            &first_pattern.value,
            indent + INDENT,
            Parens::NotNeeded,
        );
        for when_pattern in rest {
            if is_multiline {
                buf.newline();
                buf.indent(indent + INDENT);
            }
            buf.push_str(" |");
            buf.spaces(1);
            fmt_pattern(buf, &when_pattern.value, indent + INDENT, Parens::NotNeeded);
        }

        if let Some(guard_expr) = &branch.guard {
            buf.push_str(" if");
            buf.spaces(1);
            guard_expr.format_with_options(buf, Parens::NotNeeded, Newlines::Yes, indent + INDENT);
        }

        buf.push_str(" ->");
        buf.newline();

        match expr.value {
            Expr::SpaceBefore(nested, spaces) => {
                fmt_comments_only(buf, spaces.iter(), NewlineAt::Bottom, indent + (INDENT * 2));
                nested.format_with_options(
                    buf,
                    Parens::NotNeeded,
                    Newlines::Yes,
                    indent + 2 * INDENT,
                );
            }
            _ => {
                expr.format_with_options(
                    buf,
                    Parens::NotNeeded,
                    Newlines::Yes,
                    indent + 2 * INDENT,
                );
            }
        }

        if it.peek().is_some() {
            buf.newline();
            buf.newline();
        }
    }
}

fn fmt_expect<'a, 'buf>(
    buf: &mut Buf<'buf>,
    condition: &'a Loc<Expr<'a>>,
    continuation: &'a Loc<Expr<'a>>,
    is_multiline: bool,
    indent: u16,
) {
    let return_indent = if is_multiline {
        indent + INDENT
    } else {
        indent
    };

    buf.push_str("expect");
    condition.format(buf, return_indent);
    buf.push('\n');
    continuation.format(buf, return_indent);
}

fn fmt_if<'a, 'buf>(
    buf: &mut Buf<'buf>,
    branches: &'a [(Loc<Expr<'a>>, Loc<Expr<'a>>)],
    final_else: &'a Loc<Expr<'a>>,
    is_multiline: bool,
    indent: u16,
) {
    //    let is_multiline_then = loc_then.is_multiline();
    //    let is_multiline_else = final_else.is_multiline();
    //    let is_multiline_condition = loc_condition.is_multiline();
    //    let is_multiline = is_multiline_then || is_multiline_else || is_multiline_condition;

    let return_indent = if is_multiline {
        indent + INDENT
    } else {
        indent
    };

    for (i, (loc_condition, loc_then)) in branches.iter().enumerate() {
        let is_multiline_condition = loc_condition.is_multiline();

        buf.indent(indent);

        if i > 0 {
            buf.push_str("else");
            buf.spaces(1);
        }

        buf.push_str("if");

        if is_multiline_condition {
            match &loc_condition.value {
                Expr::SpaceBefore(expr_below, spaces_above_expr) => {
                    fmt_comments_only(buf, spaces_above_expr.iter(), NewlineAt::Top, return_indent);
                    buf.newline();

                    match &expr_below {
                        Expr::SpaceAfter(expr_above, spaces_below_expr) => {
                            expr_above.format(buf, return_indent);
                            fmt_comments_only(
                                buf,
                                spaces_below_expr.iter(),
                                NewlineAt::Top,
                                return_indent,
                            );
                            buf.newline();
                        }

                        _ => {
                            expr_below.format(buf, return_indent);
                        }
                    }
                }

                Expr::SpaceAfter(expr_above, spaces_below_expr) => {
                    buf.newline();
                    expr_above.format(buf, return_indent);
                    fmt_comments_only(buf, spaces_below_expr.iter(), NewlineAt::Top, return_indent);
                    buf.newline();
                }

                _ => {
                    buf.newline();
                    loc_condition.format(buf, return_indent);
                    buf.newline();
                }
            }
            buf.indent(indent);
        } else {
            buf.spaces(1);
            loc_condition.format_with_options(buf, Parens::NotNeeded, Newlines::Yes, indent);
            buf.spaces(1);
        }

        buf.push_str("then");

        if is_multiline {
            match &loc_then.value {
                Expr::SpaceBefore(expr_below, spaces_below) => {
                    // we want exactly one newline, user-inserted extra newlines are ignored.
                    buf.newline();
                    fmt_comments_only(buf, spaces_below.iter(), NewlineAt::Bottom, return_indent);

                    match &expr_below {
                        Expr::SpaceAfter(expr_above, spaces_above) => {
                            expr_above.format(buf, return_indent);

                            fmt_comments_only(
                                buf,
                                spaces_above.iter(),
                                NewlineAt::Top,
                                return_indent,
                            );
                            buf.newline();
                        }

                        _ => {
                            expr_below.format(buf, return_indent);
                        }
                    }
                }
                _ => {
                    loc_condition.format(buf, return_indent);
                }
            }
        } else {
            buf.push_str("");
            buf.spaces(1);
            loc_then.format(buf, return_indent);
        }
    }

    buf.indent(indent);
    if is_multiline {
        buf.push_str("else");
        buf.newline();
    } else {
        buf.push_str(" else");
        buf.spaces(1);
    }

    final_else.format(buf, return_indent);
}

fn fmt_closure<'a, 'buf>(
    buf: &mut Buf<'buf>,
    loc_patterns: &'a [Loc<Pattern<'a>>],
    loc_ret: &'a Loc<Expr<'a>>,
    indent: u16,
) {
    use self::Expr::*;

    buf.indent(indent);
    buf.push('\\');

    let arguments_are_multiline = loc_patterns
        .iter()
        .any(|loc_pattern| loc_pattern.is_multiline());

    // If the arguments are multiline, go down a line and indent.
    let indent = if arguments_are_multiline {
        indent + INDENT
    } else {
        indent
    };

    let mut it = loc_patterns.iter().peekable();

    while let Some(loc_pattern) = it.next() {
        loc_pattern.format(buf, indent);

        if it.peek().is_some() {
            buf.indent(indent);
            if arguments_are_multiline {
                buf.push(',');
                buf.newline();
            } else {
                buf.push_str(",");
                buf.spaces(1);
            }
        }
    }

    if arguments_are_multiline {
        buf.newline();
        buf.indent(indent);
    } else {
        buf.spaces(1);
    }

    buf.push_str("->");

    let is_multiline = (&loc_ret.value).is_multiline();

    // If the body is multiline, go down a line and indent.
    let body_indent = if is_multiline {
        indent + INDENT
    } else {
        indent
    };

    // the body of the Closure can be on the same line, or
    // on a new line. If it's on the same line, insert a space.

    match &loc_ret.value {
        SpaceBefore(_, _) => {
            // the body starts with (first comment and then) a newline
            // do nothing
        }
        _ => {
            // add a space after the `->`
            buf.spaces(1);
        }
    };

    loc_ret.format_with_options(buf, Parens::NotNeeded, Newlines::Yes, body_indent);
}

fn fmt_backpassing<'a, 'buf>(
    buf: &mut Buf<'buf>,
    loc_patterns: &'a [Loc<Pattern<'a>>],
    loc_body: &'a Loc<Expr<'a>>,
    loc_ret: &'a Loc<Expr<'a>>,
    indent: u16,
) {
    use self::Expr::*;

    let arguments_are_multiline = loc_patterns
        .iter()
        .any(|loc_pattern| loc_pattern.is_multiline());

    // If the arguments are multiline, go down a line and indent.
    let indent = if arguments_are_multiline {
        indent + INDENT
    } else {
        indent
    };

    let pattern_needs_parens = loc_patterns
        .iter()
        .any(|p| pattern_needs_parens_when_backpassing(&p.value));

    if pattern_needs_parens {
        buf.indent(indent);
        buf.push('(');
    }

    let mut it = loc_patterns.iter().peekable();

    while let Some(loc_pattern) = it.next() {
        loc_pattern.format(buf, indent);

        if it.peek().is_some() {
            if arguments_are_multiline {
                buf.push(',');
                buf.newline();
            } else {
                buf.push_str(",");
                buf.spaces(1);
            }
        }
    }

    if pattern_needs_parens {
        buf.push(')');
    }

    if arguments_are_multiline {
        buf.newline();
        buf.indent(indent);
    } else {
        buf.spaces(1);
    }

    buf.push_str("<-");

    let is_multiline = (&loc_ret.value).is_multiline();

    // If the body is multiline, go down a line and indent.
    let body_indent = if is_multiline {
        indent + INDENT
    } else {
        indent
    };

    // the body of the Backpass can be on the same line, or
    // on a new line. If it's on the same line, insert a space.

    match &loc_body.value {
        SpaceBefore(_, _) => {
            // the body starts with (first comment and then) a newline
            // do nothing
        }
        _ => {
            // add a space after the `<-`
            buf.spaces(1);
        }
    };

    loc_body.format_with_options(buf, Parens::NotNeeded, Newlines::Yes, body_indent);
    loc_ret.format_with_options(buf, Parens::NotNeeded, Newlines::Yes, indent);
}

fn pattern_needs_parens_when_backpassing(pat: &Pattern) -> bool {
    match pat {
        Pattern::Apply(_, _) => true,
        Pattern::SpaceBefore(a, _) | Pattern::SpaceAfter(a, _) => {
            pattern_needs_parens_when_backpassing(a)
        }
        _ => false,
    }
}

fn fmt_record<'a, 'buf>(
    buf: &mut Buf<'buf>,
    update: Option<&'a Loc<Expr<'a>>>,
    fields: Collection<'a, Loc<AssignedField<'a, Expr<'a>>>>,
    indent: u16,
) {
    let loc_fields = fields.items;
    let final_comments = fields.final_comments();
    buf.indent(indent);
    if loc_fields.is_empty() && final_comments.iter().all(|c| c.is_newline()) {
        buf.push_str("{}");
    } else {
        buf.push('{');

        match update {
            None => {}
            // We are presuming this to be a Var()
            // If it wasnt a Var() we would not have made
            // it this far. For example "{ 4 & hello = 9 }"
            // doesnt make sense.
            Some(record_var) => {
                buf.spaces(1);
                record_var.format(buf, indent);
                buf.push_str(" &");
            }
        }

        let is_multiline = loc_fields.iter().any(|loc_field| loc_field.is_multiline())
            || !final_comments.is_empty();

        if is_multiline {
            let field_indent = indent + INDENT;
            for field in loc_fields.iter() {
                // comma addition is handled by the `format_field_multiline` function
                // since we can have stuff like:
                // { x # comment
                // , y
                // }
                // In this case, we have to move the comma before the comment.
                format_field_multiline(buf, &field.value, field_indent, "");
            }

            fmt_comments_only(buf, final_comments.iter(), NewlineAt::Top, field_indent);

            buf.newline();
        } else {
            // is_multiline == false
            buf.spaces(1);
            let field_indent = indent;
            let mut iter = loc_fields.iter().peekable();
            while let Some(field) = iter.next() {
                field.format_with_options(buf, Parens::NotNeeded, Newlines::No, field_indent);

                if iter.peek().is_some() {
                    buf.push_str(",");
                    buf.spaces(1);
                }
            }
            buf.spaces(1);
            // if we are here, that means that `final_comments` is empty, thus we don't have
            // to add a comment. Anyway, it is not possible to have a single line record with
            // a comment in it.
        };

        // closes the initial bracket
        buf.indent(indent);
        buf.push('}');
    }
}

fn format_field_multiline<'a, 'buf, T>(
    buf: &mut Buf<'buf>,
    field: &AssignedField<'a, T>,
    indent: u16,
    separator_prefix: &str,
) where
    T: Formattable,
{
    use self::AssignedField::*;
    match field {
        RequiredValue(name, spaces, ann) => {
            buf.newline();
            buf.indent(indent);
            buf.push_str(name.value);

            if !spaces.is_empty() {
                fmt_spaces(buf, spaces.iter(), indent);
            }

            buf.push_str(separator_prefix);
            buf.push_str(":");
            buf.spaces(1);
            ann.value.format(buf, indent);
            buf.push(',');
        }
        OptionalValue(name, spaces, ann) => {
            buf.newline();
            buf.indent(indent);
            buf.push_str(name.value);

            if !spaces.is_empty() {
                fmt_spaces(buf, spaces.iter(), indent);
            }

            buf.push_str(separator_prefix);
            buf.push_str("?");
            buf.spaces(1);
            ann.value.format(buf, indent);
            buf.push(',');
        }
        LabelOnly(name) => {
            buf.newline();
            buf.indent(indent);
            buf.push_str(name.value);
            buf.push(',');
        }
        AssignedField::SpaceBefore(sub_field, spaces) => {
            // We have something like that:
            // ```
            // # comment
            // field,
            // ```
            // we'd like to preserve this

            fmt_comments_only(buf, spaces.iter(), NewlineAt::Top, indent);
            format_field_multiline(buf, sub_field, indent, separator_prefix);
        }
        AssignedField::SpaceAfter(sub_field, spaces) => {
            // We have something like that:
            // ```
            // field # comment
            // , otherfield
            // ```
            // we'd like to transform it into:
            // ```
            // field,
            // # comment
            // otherfield
            // ```
            format_field_multiline(buf, sub_field, indent, separator_prefix);
            fmt_comments_only(buf, spaces.iter(), NewlineAt::Top, indent);
        }
        Malformed(raw) => {
            buf.push_str(raw);
        }
    }
}

fn sub_expr_requests_parens(expr: &Expr<'_>) -> bool {
    match expr {
        Expr::BinOps(left_side, _) => {
            left_side
                .iter()
                .any(|(_, loc_bin_op)| match loc_bin_op.value {
                    BinOp::Caret
                    | BinOp::Star
                    | BinOp::Slash
                    | BinOp::DoubleSlash
                    | BinOp::Percent
                    | BinOp::DoublePercent
                    | BinOp::Plus
                    | BinOp::Minus
                    | BinOp::Equals
                    | BinOp::NotEquals
                    | BinOp::LessThan
                    | BinOp::GreaterThan
                    | BinOp::LessThanOrEq
                    | BinOp::GreaterThanOrEq
                    | BinOp::And
                    | BinOp::Or => true,
                    BinOp::Pizza
                    | BinOp::Assignment
                    | BinOp::IsAliasType
                    | BinOp::IsOpaqueType
                    | BinOp::Backpassing => false,
                })
        }
        Expr::If(_, _) => true,
        _ => false,
    }
}<|MERGE_RESOLUTION|>--- conflicted
+++ resolved
@@ -210,16 +210,12 @@
                 buf.indent(indent);
                 buf.push_str(string)
             }
-<<<<<<< HEAD
             SingleQuote(string) => {
                 buf.push('\'');
                 buf.push_str(string);
                 buf.push('\'');
             }
-            NonBase10Int {
-=======
             &NonBase10Int {
->>>>>>> 7179f875
                 base,
                 string,
                 is_negative,
