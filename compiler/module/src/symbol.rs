--- conflicted
+++ resolved
@@ -635,13 +635,6 @@
     /// to generate a unique symbol to refer to that closure.
     pub fn gen_unique(&mut self) -> IdentId {
         use std::fmt::Write;
-<<<<<<< HEAD
-
-        let mut temp: arrayvec::ArrayString<15> = arrayvec::ArrayString::new();
-        write!(temp, "{}", self.next_generated_name).unwrap();
-        let ident = Ident(IdentStr::from_array_string(temp));
-=======
->>>>>>> 00ef997b
 
         let index: u32 = self.next_generated_name;
         self.next_generated_name += 1;
