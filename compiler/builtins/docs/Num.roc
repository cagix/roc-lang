interface Num
    exposes
        [
            Num,
            Binary64,
            Binary32,
            Dec,
            Decimal,
            Fraction,
            Float,
            F32,
            F64,
            I8,
            I16,
            I32,
            I64,
            I128,
            Int,
            Integer,
            Nat,
            Natural,
            Signed8,
            Signed16,
            Signed32,
            Signed64,
            Signed128,
            U8,
            U16,
            U32,
            U64,
            U128,
            Unsigned8,
            Unsigned16,
            Unsigned32,
            Unsigned64,
            Unsigned128,
            abs,
            acos,
            add,
            addChecked,
            addWrap,
            atan,
            bitwiseAnd,
            bitwiseOr,
            bitwiseXor,
            ceiling,
            compare,
            cos,
            div,
            divTrunc,
            floor,
            intCast,
            isEven,
            isGt,
            isGte,
            isLt,
            isLte,
            isMultipleOf,
            isNegative,
            isOdd,
            isPositive,
            isZero,
            log,
            logChecked,
            maxFloat,
            maxI8,
            maxU8,
            maxI16,
            maxU16,
            maxI32,
            maxU32,
            maxI64,
            maxU64,
            maxI128,
            minFloat,
            minI8,
            minU8,
            minI16,
            minU16,
            minI32,
            minU32,
            minI64,
            minU64,
            minI128,
            mul,
            mulChecked,
            mulWrap,
            neg,
            pow,
            powInt,
            rem,
            remChecked,
            round,
            shiftLeftBy,
            shiftRightBy,
            shiftRightZfBy,
            sin,
            sub,
            subChecked,
            subWrap,
            sqrt,
            sqrtChecked,
            tan,
            toI8,
            toI8Checked,
            toI16,
            toI16Checked,
            toI32,
            toI32Checked,
            toI64,
            toI64Checked,
            toI128,
            toI128Checked,
            toU8,
            toU8Checked,
            toU16,
            toU16Checked,
            toU32,
            toU32Checked,
            toU64,
            toU64Checked,
            toU128,
            toU128Checked,
            toNat,
            toNatChecked,
            toFrac,
            toStr
        ]
    imports []

## ## Types

## Represents a number that could be either an [Int] or a [Frac].
##
## This is useful for functions that can work on either, for example [Num.add], whose type is:
##
## ```
## add : Num a, Num a -> Num a
## ```
##
## The number 1.5 technically has the type `Num (Fraction *)`, so when you pass
## two of them to [Num.add], the answer you get is `3.0 : Num (Fraction *)`.
##
## Similarly, the number 0x1 (that is, the integer 1 in hexadecimal notation)
## technically has the type `Num (Integer *)`, so when you pass two of them to
## [Num.add], the answer you get is `2 : Num (Integer *)`.
##
## The type [`Frac a`]([Frac]) is defined to be an alias for `Num (Fraction a)`,
## so `3.0 : Num (Fraction *)` is the same value as `3.0 : Frac *`.
## Similarly, the type [`Int a`](#Int) is defined to be an alias for
## `Num (Integer a)`, so `2 : Num (Integer *)` is the same value as
## `2 : Int *`.
##
## In this way, the [Num] type makes it possible to have `1 + 0x1` return
## `2 : Int *` and `1.5 + 1.5` return `3.0 : Frac`.
##
## ## Number Literals
##
## Number literals without decimal points (like `0`, `4` or `360`)
## have the type `Num *` at first, but usually end up taking on
## a more specific type based on how they're used.
##
## For example, in `(1 + List.len myList)`, the `1` has the type `Num *` at first,
## but because `List.len` returns a `Nat`, the `1` ends up changing from
## `Num *` to the more specific `Nat`, and the expression as a whole
## ends up having the type `Nat`.
##
## Sometimes number literals don't become more specific. For example,
## the `Num.toStr` function has the type `Num * -> Str`. This means that
## when calling `Num.toStr (5 + 6)`, the expression `(5 + 6)`
## still has the type `Num *`. When this happens, `Num *` defaults to
## being an [I64] - so this addition expression would overflow
## if either 5 or 6 were replaced with a number big enough to cause
## addition overflow on an [I64] value.
##
## If this default of [I64] is not big enough for your purposes,
## you can add an `i128` to the end of the number literal, like so:
##
## >>> Num.toStr 5_000_000_000i128
##
## This `i128` suffix specifies that you want this number literal to be
## an [I128] instead of a `Num *`. All the other numeric types have
## suffixes just like `i128`; here are some other examples:
##
## * `215u8` is a `215` value of type [U8]
## * `76.4f32` is a `76.4` value of type [F32]
## * `123.45dec` is a `123.45` value of type [Dec]
## * `12345nat` is a `12345` value of type [Nat]
##
## In practice, these are rarely needed. It's most common to write
## number literals without any suffix.
Num a := a

## A decimal number.
##
## [Dec] is the best default choice for representing base-10 decimal numbers
## like currency, because it is base-10 under the hood. In contrast,
## [F64] and [F32] are base-2 under the hood, which can lead to decimal
## precision loss even when doing addition and subtraction. For example, when
## using [F64], running 0.1 + 0.2 returns 0.3000000000000000444089209850062616169452667236328125,
## whereas when using [Dec], 0.1 + 0.2 returns 0.3.
##
## Under the hood, a [Dec] is an [I128], and operations on it perform
## [base-10 fixed-point arithmetic](https://en.wikipedia.org/wiki/Fixed-point_arithmetic)
## with 18 decimal places of precision.
##
## This means a [Dec] can represent whole numbers up to slightly over 170
## quintillion, along with 18 decimal places. (To be precise, it can store
## numbers betwween `-170_141_183_460_469_231_731.687303715884105728`
## and `170_141_183_460_469_231_731.687303715884105727`.) Why 18
## decimal places? It's the highest number of decimal places where you can still
## convert any [U64] to a [Dec] without losing information.
##
## There are some use cases where [F64] and [F32] can be better choices than [Dec]
## despite their precision issues. For example, in graphical applications they
## can be a better choice for representing coordinates because they take up
## less memory, certain relevant calculations run faster (see performance
## details, below), and decimal precision loss isn't as big a concern when
## dealing with screen coordinates as it is when dealing with currency.
##
## ## Performance
##
## [Dec] typically takes slightly less time than [F64] to perform addition and
## subtraction, but 10-20 times longer to perform multiplication and division.
## [sqrt] and trigonometry are massively slower with [Dec] than with [F64].
Dec : Num (FloatingPoint Decimal)

## A fixed-size number with a fractional component.
##
## Roc fractions come in two flavors: fixed-point base-10 and floating-point base-2.
##
## * [Dec] is a 128-bit [fixed-point](https://en.wikipedia.org/wiki/Fixed-point_arithmetic) base-10 number. It's a great default choice, especially when precision is important - for example when representing currency. With [Dec], 0.1 + 0.2 returns 0.3.
## * [F64] and [F32] are [floating-point](https://en.wikipedia.org/wiki/Floating-point_arithmetic) base-2 numbers. They sacrifice precision for lower memory usage and improved performance on some operations. This makes them a good fit for representing graphical coordinates. With [F64], 0.1 + 0.2 returns 0.3000000000000000444089209850062616169452667236328125.
##
## If you don't specify a type, Roc will default to using [Dec] because it's
## the least error-prone overall. For example, suppose you write this:
##
##     wasItPrecise = 0.1 + 0.2 == 0.3
##
## The value of `wasItPrecise` here will be `True`, because Roc uses [Dec]
## by default when there are no types specified.
##
## In contrast, suppose we use `f32` or `f64` for one of these numbers:
##
##     wasItPrecise = 0.1f64 + 0.2 == 0.3
##
## This is actually a build-time error, because the `==` operator does not support [F32] or [F64]!
## This example illustrates one reason why it doesn’t support them: adding the [Float]
## values 0.1 and 0.2 does not return the float value 0.3. Floats also sometimes lose
## precision when used in calculations, making `==` give unexpected answers with them.
##
## Instead of `==`, you can use [isApproxEq] or [isWithin] to compare floats. For example:
##
##     answer = Num.isApproxEq (0.1f64 + 0.2) 0.3
##
## Here, `answer` will be `True`.
##
## The floating-point numbers ([F32] and [F64]) also have three values which
## are not ordinary [finite numbers](https://en.wikipedia.org/wiki/Finite_number).
## They are:
## * ∞ ([infinity](https://en.wikipedia.org/wiki/Infinity))
## * -∞ (negative infinity)
## * *NaN* ([not a number](https://en.wikipedia.org/wiki/NaN))
##
## These values differ from finite numbers in that they only occur
## when an error happens in a floating-point calculation. For example:
## * Dividing a positive [F64] by `0.0` returns ∞.
## * Dividing a negative [F64] by `0.0` returns -∞.
## * Dividing a [F64] of `0.0` by `0.0` returns [*NaN*](Num.isNaN).
##
## All of these rules come from the [IEEE-754](https://en.wikipedia.org/wiki/IEEE_754)
## floating point standard. Because almost all modern processors are built to
## this standard, deviating from these rules has a significant performance
## cost! Since the most common reason to choose [F64] or [F32] over [Dec] is
## access to hardware-accelerated performance, Roc follows these rules exactly.
##
## There's no literal syntax for these error values, but you can check to see if
## you ended up with one of them by using [isNaN], [isFinite], and [isInfinite].
## Whenever a function in this module could return one of these values, that
## possibility is noted in the function's documentation.
##
## Note that all basic floating point arithmetic operations (addition, subtraction,
## multiplication, division) can produce *NaN*. All of the following return *NaN*
## according to the IEEE-754 specification:
## *  ∞ + -∞
## * -∞ + ∞
## *  ∞ - ∞
## * -∞ - -∞
## * ±∞ * ±0
## * ±0 / ±0
##
## ## Negative Zero
##
## Floats have a concept of `-0`, per the IEEE-754 specification. The spec also calls for `-0` to be
## equal to `0`, but they have different bit patterns in memory. This means that if you write a `-0`
## to a file in binary, and do the same with `0` in another file, the files will be diffeernt.
## Also, some floating-point operations are defined by IEEE-754 to return different answers when
## given `0` compared to `-0`, such as [atan2].
##
## ## Performance Notes
##
## On typical modern CPUs, performance is similar between [Dec], [F64], and [F32]
## for addition and subtraction. For example, [F32] and [F64] do addition using
## a single CPU floating-point addition instruction, which typically takes a
## few clock cycles to complete. In contrast, [Dec] does addition using a few
## CPU integer arithmetic instructions, each of which typically takes only one
## clock cycle to complete. Exact numbers will vary by CPU, but they should be
## similar overall.
##
## [Dec] is significantly slower for multiplication and division. It not only
## needs to do more arithmetic instructions than [F32] and [F64] do, but also
## those instructions typically take more clock cycles to complete.
##
## With [Num.sqrt] and trigonometry functions like [Num.cos], there is
## an even bigger performance difference. [F32] and [F64] can do these in a
## single instruction, whereas [Dec] needs entire custom procedures - which use
## loops and conditionals. If you need to do performance-critical trigonometry
## or square roots, either [F64] or [F32] is probably a better choice than the
## usual default choice of [Dec], despite the precision problems they bring.
<<<<<<< HEAD
Frac a : Num [ @Fraction a ]
=======
Float range : Num (FloatingPoint range)
>>>>>>> 2ab0bc12

## A fixed-size integer - that is, a number with no fractional component.
##
## Integers come in two flavors: signed and unsigned. Signed integers can be
## negative ("signed" refers to how they can incorporate a minus sign),
## whereas unsigned integers cannot be negative.
##
## Since integers have a fixed size, the size you choose determines both the
## range of numbers it can represent, and also how much memory it takes up.
##
## #U8 is an an example of an integer. It is an unsigned #Int that takes up 8 bits
## (aka 1 byte) in memory. The `U` is for Unsigned and the 8 is for 8 bits.
## Because it has 8 bits to work with, it can store 256 numbers (2^8),
## and because it is unsigned, its min value is 0. This means the 256 numbers
## it can store range from 0 to 255.
##
## #I8 is a signed integer that takes up 8 bits. The `I` is for Integer, since
## integers in mathematics are signed by default. Because it has 8 bits just
## like #U8, it can store 256 numbers (still 2^16), but because it is signed,
## the range is different. Its 256 numbers range from -128 to 127.
##
## Here are some other examples:
##
## * #U16 is like #U8, except it takes up 16 bytes in memory. It can store 65,536 numbers (2^16), ranging from 0 to 65,536.
## * #I16 is like #U16, except it is signed. It can still store the same 65,536 numbers (2^16), ranging from -32,768 to 32,767.
##
## This pattern continues up to #U128 and #I128.
##
## ## Performance notes
##
## In general, using smaller numeric sizes means your program will use less memory.
## However, if a mathematical operation results in an answer that is too big
## or too small to fit in the size available for that answer (which is typically
## the same size as the inputs), then you'll get an overflow error.
##
## As such, minimizing memory usage without causing overflows involves choosing
## number sizes based on your knowledge of what numbers you expect your program
## to encounter at runtime.
##
## Minimizing memory usage does not imply maximum runtime speed!
## CPUs are typically fastest at performing integer operations on integers that
## are the same size as that CPU's native machine word size. That means a 64-bit
## CPU is typically fastest at executing instructions on #U64 and #I64 values,
## whereas a 32-bit CPU is typically fastest on #U32 and #I32 values.
##
## Putting these factors together, here are some reasonable guidelines for optimizing performance through integer size choice:
##
## * Start by deciding if this integer should allow negative numbers, and choose signed or unsigned accordingly.
## * Next, think about the range of numbers you expect this number to hold. Choose the smallest size you will never expect to overflow, no matter the inputs your program receives. (Validating inputs for size, and presenting the user with an error if they are too big, can help guard against overflow.)
## * Finally, if a particular numeric calculation is running too slowly, you can try experimenting with other number sizes. This rarely makes a meaningful difference, but some processors can operate on different number sizes at different speeds.
Int range : Num (Integer range)

## A signed 8-bit integer, ranging from -128 to 127
I8 : Int Signed8
U8 : Int Unsigned8
I16 : Int Signed16
U16 : Int Unsigned16
I32 : Int Signed32
U32 : Int Unsigned32
I64 : Int Signed64
U64 : Int Unsigned64
I128 : Int Signed128
U128 : Int Unsigned128

## A [natural number](https://en.wikipedia.org/wiki/Natural_number) represented
## as a 64-bit unsigned integer on 64-bit systems, a 32-bit unsigned integer
## on 32-bit systems, and so on.
##
## This system-specific size makes it useful for certain data structure
## functions like [List.len], because the number of elements many data strucures
## can hold is also system-specific. For example, the maximum number of elements
## a [List] can hold on a 64-bit system fits in a 64-bit unsigned integer, and
## on a 32-bit system it fits in 32-bit unsigned integer. This makes [Nat] a
## good fit for [List.len] regardless of system.
Nat : Num (Integer Natural)

## A 64-bit signed integer. All number literals without decimal points are compatible with #Int values.
##
## >>> 1
##
## >>> 0
##
## You can optionally put underscores in your #Int literals.
## They have no effect on the number's value, but can make large numbers easier to read.
##
## >>> 1_000_000
##
## Integers come in two flavors: *signed* and *unsigned*.
##
## * *Unsigned* integers can never be negative. The lowest value they can hold is zero.
## * *Signed* integers can be negative.
##
## Integers also come in different sizes. Choosing a size depends on your performance
## needs and the range of numbers you need to represent. At a high level, the
## general trade-offs are:
##
## * Larger integer sizes can represent a wider range of numbers. If you absolutely need to represent numbers in a certain range, make sure to pick an integer size that can hold them!
## * Smaller integer sizes take up less memory. This savings rarely matters in variables and function arguments, but the sizes of integers that you use in data structures can add up. This can also affect whether those data structures fit in [cache lines](https://en.wikipedia.org/wiki/CPU_cache#Cache_performance), which can be a performance bottleneck.
## * Certain CPUs work faster on some numeric sizes than others. If the CPU is taking too long to run numeric calculations, you may find a performance improvement by experimenting with numeric sizes that are larger than otherwise necessary. However, in practice, doing this typically degrades overall performance, so be careful to measure properly!
##
## Here are the different fixed size integer types:
##
## | Range                                                  | Type  | Size     |
## |--------------------------------------------------------|-------|----------|
## | `                                                -128` | [I8]  | 1 Byte   |
## | `                                                 127` |       |          |
## |--------------------------------------------------------|-------|----------|
## | `                                                   0` | [U8]  | 1 Byte   |
## | `                                                 255` |       |          |
## |--------------------------------------------------------|-------|----------|
## | `                                             -32_768` | [I16] | 2 Bytes  |
## | `                                              32_767` |       |          |
## |--------------------------------------------------------|-------|----------|
## | `                                                   0` | [U16] | 2 Bytes  |
## | `                                              65_535` |       |          |
## |--------------------------------------------------------|-------|----------|
## | `                                      -2_147_483_648` | [I32] | 4 Bytes  |
## | `                                       2_147_483_647` |       |          |
## |--------------------------------------------------------|-------|----------|
## | `                                                   0` | [U32] | 4 Bytes  |
## | ` (over 4 billion)                      4_294_967_295` |       |          |
## |--------------------------------------------------------|-------|----------|
## | `                          -9_223_372_036_854_775_808` | [I64] | 8 Bytes  |
## | `                           9_223_372_036_854_775_807` |       |          |
## |--------------------------------------------------------|-------|----------|
## | `                                                   0` | [U64] | 8 Bytes  |
## | ` (over 18 quintillion)    18_446_744_073_709_551_615` |       |          |
## |--------------------------------------------------------|-------|----------|
## | `-170_141_183_460_469_231_731_687_303_715_884_105_728` | [I128]| 16 Bytes |
## | ` 170_141_183_460_469_231_731_687_303_715_884_105_727` |       |          |
## |--------------------------------------------------------|-------|----------|
## | ` (over 340 undecillion)                            0` | [U128]| 16 Bytes |
## | ` 340_282_366_920_938_463_463_374_607_431_768_211_455` |       |          |
##
## Roc also has one variable-size integer type: [Nat]. The size of [Nat] is equal
## to the size of a memory address, which varies by system. For example, when
## compiling for a 64-bit system, [Nat] is the same as [U64]. When compiling for a
## 32-bit system, it's the same as [U32].
##
## A common use for [Nat] is to store the length ("len" for short) of a
## collection like a [List]. 64-bit systems can represent longer
## lists in memory than 32-bit systems can, which is why the length of a list
## is represented as a [Nat] in Roc.
##
## If any operation would result in an [Int] that is either too big
## or too small to fit in that range (e.g. calling `Int.maxI32 + 1`),
## then the operation will *overflow*. When an overflow occurs, the program will crash.
##
## As such, it's very important to design your code not to exceed these bounds!
## If you need to do math outside these bounds, consider using a larger numeric size.
Int range : Num (Integer range)

## Convert

## Return a negative number when given a positive one, and vice versa.
##
## >>> Num.neg 5
##
## >>> Num.neg -2.5
##
## >>> Num.neg 0
##
## >>> Num.neg 0.0
##
## This is safe to use with any [Frac], but it can cause overflow when used with certain #Int values.
##
## For example, calling [Num.neg] on the lowest value of a signed integer (such as #Int.lowestI64 or #Int.lowestI32) will cause overflow.
## This is because, for any given size of signed integer (32-bit, 64-bit, etc.) its negated lowest value turns out to be 1 higher than
## the highest value it can represent. (For this reason, calling [Num.abs] on the lowest signed value will also cause overflow.)
##
## Additionally, calling [Num.neg] on any unsigned integer (such as any [U64] or [U32] value) other than zero will cause overflow.
##
## (It will never crash when given a [Frac], however, because of how floating point numbers represent positive and negative numbers.)
neg : Num a -> Num a

## Return the absolute value of the number.
##
## * For a positive number, returns the same number.
## * For a negative number, returns the same number except positive.
## * For zero, returns zero.
##
## >>> Num.abs 4
##
## >>> Num.abs -2.5
##
## >>> Num.abs 0
##
## >>> Num.abs 0.0
##
## This is safe to use with any [Frac], but it can cause overflow when used with certain #Int values.
##
## For example, calling [Num.abs] on the lowest value of a signed integer (such as [Num.minI64] or [Num.minI32]) will cause overflow.
## This is because, for any given size of signed integer (32-bit, 64-bit, etc.) its negated lowest value turns out to be 1 higher than
## the highest value it can represent. (For this reason, calling [Num.neg] on the lowest signed value will also cause overflow.)
##
## Calling this on an unsigned integer (like [U32] or [U64]) never does anything.
abs : Num a -> Num a

## Check

## The same as using `== 0` on the number, except [isZero] accepts
## [Float] values even though they do not support `== 0`.
isZero : Num * -> Bool

## Positive numbers are greater than 0.
isPositive : Num * -> Bool

## Negative numbers are less than 0.
isNegative : Num * -> Bool

## A number is even if dividing it by 2 gives a remainder of 0.
##
## Examples of even numbers: 0, 2, 4, 6, 8, -2, -4, -6, -8
isEven : Num * -> Bool

## A number is odd if dividing it by 2 gives a remainder of 1.
##
## Examples of odd numbers: 1, 3, 5, 7, -1, -3, -5, -7
isOdd : Num * -> Bool

## Arithmetic

## Add two numbers of the same type.
##
## (To add an #Int and a [Frac], first convert one so that they both have the same type. There are functions in the [`Frac`](/Frac) module that can convert both #Int to [Frac] and the other way around.)
##
## `a + b` is shorthand for `Num.add a b`.
##
## >>> 5 + 7
##
## >>> Num.add 5 7
##
## `Num.add` can be convenient in pipelines.
##
## >>> Frac.pi
## >>>     |> Num.add 1.0
##
## If the answer to this operation can't fit in the return value (e.g. an
## [I8] answer that's higher than 127 or lower than -128), the result is an
## *overflow*. For [F64] and [F32], overflow results in an answer of either
## ∞ or -∞. For all other number types, overflow results in a panic.
add : Num a, Num a -> Num a

## Add two numbers and check for overflow.
##
## This is the same as [Num.add] except if the operation overflows, instead of
## panicking or returning ∞ or -∞, it will return `Err Overflow`.
addChecked : Num a, Num a -> Result (Num a) [ Overflow ]*

## Add two numbers, clamping on the maximum representable number rather than
## overflowing.
##
## This is the same as [Num.add] except for the saturating behavior if the
## addition is to overflow.
## For example, if `x : U8` is 200 and `y : U8` is 100, `addSaturated x y` will
## yield 255, the maximum value of a `U8`.
addSaturated : Num a, Num a -> Num a

## Subtract two numbers of the same type.
##
## (To subtract an #Int and a [Frac], first convert one so that they both have the same type. There are functions in the [`Frac`](/Frac) module that can convert both #Int to [Frac] and the other way around.)
##
## `a - b` is shorthand for `Num.sub a b`.
##
## >>> 7 - 5
##
## >>> Num.sub 7 5
##
## `Num.sub` can be convenient in pipelines.
##
## >>> Frac.pi
## >>>     |> Num.sub 2.0
##
## If the answer to this operation can't fit in the return value (e.g. an
## [I8] answer that's higher than 127 or lower than -128), the result is an
## *overflow*. For [F64] and [F32], overflow results in an answer of either
## ∞ or -∞. For all other number types, overflow results in a panic.
sub : Num a, Num a -> Num a

## Subtract two numbers and check for overflow.
##
## This is the same as [Num.sub] except if the operation overflows, instead of
## panicking or returning ∞ or -∞, it will return `Err Overflow`.
subChecked : Num a, Num a -> Result (Num a) [ Overflow ]*

## Subtract two numbers, clamping on the minimum representable number rather
## than overflowing.
##
## This is the same as [Num.sub] except for the saturating behavior if the
## subtraction is to overflow.
## For example, if `x : U8` is 10 and `y : U8` is 20, `subSaturated x y` will
## yield 0, the minimum value of a `U8`.
subSaturated : Num a, Num a -> Num a

## Multiply two numbers of the same type.
##
## (To multiply an #Int and a [Frac], first convert one so that they both have the same type. There are functions in the [`Frac`](/Frac) module that can convert both #Int to [Frac] and the other way around.)
##
## `a * b` is shorthand for `Num.mul a b`.
##
## >>> 5 * 7
##
## >>> Num.mul 5 7
##
## `Num.mul` can be convenient in pipelines.
##
## >>> Frac.pi
## >>>     |> Num.mul 2.0
##
## If the answer to this operation can't fit in the return value (e.g. an
## [I8] answer that's higher than 127 or lower than -128), the result is an
## *overflow*. For [F64] and [F32], overflow results in an answer of either
## ∞ or -∞. For all other number types, overflow results in a panic.
mul : Num a, Num a -> Num a

## Multiply two numbers and check for overflow.
##
## This is the same as [Num.mul] except if the operation overflows, instead of
## panicking or returning ∞ or -∞, it will return `Err Overflow`.
mulCheckOverflow : Num a, Num a -> Result (Num a) [ Overflow ]*

## Convert

## Convert any [Int] to a specifically-sized [Int], without checking validity.
## These are unchecked bitwise operations,
## so if the source number is outside the target range, then these will
## effectively modulo-wrap around the target range to reach a valid value.
toI8 : Int * -> I8
toI16 : Int * -> I16
toI32 : Int * -> I32
toI64 : Int * -> I64
toI128 : Int * -> I128
toU8 : Int * -> U8
toU16 : Int * -> U16
toU32 : Int * -> U32
toU64 : Int * -> U64
toU128 : Int * -> U128

## Convert a [Num] to a [F32]. If the given number can't be precisely represented in a [F32],
## there will be a loss of precision.
toF32 : Num * -> F32

## Convert a [Num] to a [F64]. If the given number can't be precisely represented in a [F64],
## there will be a loss of precision.
toF64 : Num * -> F64

## Convert any [Int] to a specifically-sized [Int], after checking validity.
## These are checked bitwise operations,
## so if the source number is outside the target range, then these will
## return `Err OutOfBounds`.
toI8Checked : Int * -> Result I8 [ OutOfBounds ]*
toI16Checked : Int * -> Result I16 [ OutOfBounds ]*
toI32Checked : Int * -> Result I32 [ OutOfBounds ]*
toI64Checked : Int * -> Result I64 [ OutOfBounds ]*
toI128Checked : Int * -> Result I128 [ OutOfBounds ]*
toU8Checked : Int * -> Result U8 [ OutOfBounds ]*
toU16Checked : Int * -> Result U16 [ OutOfBounds ]*
toU32Checked : Int * -> Result U32 [ OutOfBounds ]*
toU64Checked : Int * -> Result U64 [ OutOfBounds ]*
toU128Checked : Int * -> Result U128 [ OutOfBounds ]*

toF32Checked : Num * -> Result F32 [ OutOfBounds ]*
toF64Checked : Num * -> Result F64 [ OutOfBounds ]*

## Convert a number to a [Str].
##
## This is the same as calling `Num.format {}` - so for more details on
## exact formatting, see [Num.format].
##
## >>> Num.toStr 42
##
## Only [Frac] values will include a decimal point, and they will always include one.
##
## >>> Num.toStr 4.2
##
## >>> Num.toStr 4.0
##
## When this function is given a non-[finite](Num.isFinite)
## [F64] or [F32] value, the returned string will be `"NaN"`, `"∞"`, or `"-∞"`.
##
## To get strings in hexadecimal, octal, or binary format, use [Num.format].
toStr : Num * -> Str

## Convert a number into a [Str], formatted with the given options.
##
## Default options:
## * `base: Decimal`
## * `notation: Standard`
## * `decimalMark: HideForIntegers "."`
## * `decimalDigits: { min: 0, max: All }`
## * `minIntDigits: 1`
## * `wholeSep: { mark: ",", places: 3 }`
##
## ## Options
##
##
## ### decimalMark
##
## * `AlwaysShow` always shows the decimal mark, no matter what.
## * `HideForIntegers` hides the decimal mark if all the numbers after the decimal mark are 0.
##
## The [Str] included in either of these represents the mark itself.
##
## ### `decimalDigits
##
## With 0 decimal digits, the decimal mark will still be rendered if
## `decimalMark` is set to `AlwaysShow`.
##
## If `max` is less than `min`, then first the number will be truncated to `max`
## digits, and then zeroes will be added afterwards until it reaches `min` digits.
##
## >>> Num.format 1.23 { decPlaces: 0, decPointVis: AlwaysShow }
##
## ### minIntDigits
##
## If the integer portion of number is fewer than this many digits, zeroes will
## be added in front of it until there are at least `minWholeDigits` digits.
##
## If this is set to zero, then numbers less than 1 will begin with `"."`
## rather than `"0."`.
##
## ### wholeSep
##
## Examples:
##
## In some countries (e.g. USA and UK), a comma is used to separate thousands:
## >>> Num.format 1_000_000 { pf: Decimal, wholeSep: { mark: ",", places: 3 } }
##
## Sometimes when rendering bits, it's nice to group them into groups of 4:
## >>> Num.format 1_000_000 { pf: Binary, wholeSep: { mark: " ", places: 4 } }
##
## It's also common to render hexadecimal in groups of 2:
## >>> Num.format 1_000_000 { pf: Hexadecimal, wholeSep: { mark: " ", places: 2 } }
format :
    Num *,
    {
        base ? [ Decimal, Hexadecimal, Octal, Binary ],
        notation ? [ Standard, Scientific ],
        decimalMark ? [ AlwaysShow Str, HideForIntegers ],
        decimalDigits ? { min : U16, max : [ All, Trunc U16, Round U16, Floor U16, Ceil U16 ] },
        minWholeDigits ? U16,
        wholeSep ? { mark : Str, places : U64 }
    }
    -> Str

## Round off the given float to the nearest integer.
round : Frac * -> Int *
ceil : Frac * -> Int *
floor : Frac * -> Int *
trunc : Frac * -> Int *

## Convert an #Int to a #Nat. If the given number doesn't fit in #Nat, it will be truncated.
## Since #Nat has a different maximum number depending on the system you're building
## for, this may give a different answer on different systems.
##
## For example, on a 32-bit system, [Num.maxNat] will return the same answer as
## [Num.maxU32]. This means that calling `Num.toNat 9_000_000_000` on a 32-bit
## system will return [Num.maxU32] instead of 9 billion, because 9 billion is
## higher than [Num.maxU32] and will not fit in a #Nat on a 32-bit system.
##
## However, calling `Num.toNat 9_000_000_000` on a 64-bit system will return
## the #Nat value of 9_000_000_000. This is because on a 64-bit system, #Nat can
## hold up to [Num.maxU64], and 9_000_000_000 is lower than [Num.maxU64].
##
## To convert a [Frac] to a #Nat, first call either [Num.round], [Num.ceiling], or [Num.floor]
## on it, then call this on the resulting #Int.
toNat : Int * -> Nat

## Convert an #Int to an #I8. If the given number doesn't fit in #I8, it will be truncated.
##
## To convert a [Frac] to an #I8, first call either [Num.round], [Num.ceiling], or [Num.floor]
## on it, then call this on the resulting #Int.
toI8 : Int * -> I8
toI16 : Int * -> I16
toI32 : Int * -> I32
toI64 : Int * -> I64
toI128 : Int * -> I128

## Convert an #Int to an #U8. If the given number doesn't fit in #U8, it will be truncated.
## Crashes if the given number is negative.
toU8 : Int * -> U8
toU16 : Int * -> U16
toU32 : Int * -> U32
toU64 : Int * -> U64
toU128 : Int * -> U128

## Convert a #Num to a #Dec. If the given number can't be precisely represented in a #Dec,
## there will be a loss of precision.
toDec : Num * -> Dec

## Divide two integers, truncating the result towards zero.
##
## Division by zero is undefined in mathematics. As such, you should make
## sure never to pass zero as the denomaintor to this function!
##
## If zero does get passed as the denominator...
##
## * In a development build, you'll get an assertion failure.
## * In an optimized build, the function will return 0.
##
## `a // b` is shorthand for `Num.divTrunc a b`.
##
## >>> 5 // 7
##
## >>> Num.divTrunc 5 7
##
## >>> 8 // -3
##
## >>> Num.divTrunc 8 -3
##
## This is the same as the #// operator.
divTrunc : Int a, Int a -> Int a

## Obtain the remainder (truncating modulo) from the division of two integers.
##
## `a % b` is shorthand for `Num.rem a b`.
##
## >>> 5 % 7
##
## >>> Num.rem 5 7
##
## >>> -8 % -3
##
## >>> Num.rem -8 -3
rem : Int a, Int a -> Int a


## Bitwise

xor : Int a, Int a -> Int a

and : Int a, Int a -> Int a

not : Int a -> Int a

## Limits

## The lowest number that can be stored in a #Nat without underflowing its
## available memory and crashing.
##
## For reference, this is the number zero, because #Nat is
## [unsigned](https://en.wikipedia.org/wiki/Signed_number_representations),
## and zero is the lowest unsigned number.
## Unsigned numbers cannot be negative.
minNat : Nat

## The highest number that can be stored in a #Nat without overflowing its
## available memory and crashing.
##
## Note that this number varies by systems. For example, when building for a
## 64-bit system, this will be equal to [Num.maxU64], but when building for a
## 32-bit system, this will be equal to [Num.maxU32].
maxNat : Nat

## The lowest number that can be stored in an #I8 without underflowing its
## available memory and crashing.
##
## For reference, this number is `-128`.
##
## Note that the positive version of this number is larger than #Int.maxI8,
## which means if you call [Num.abs] on #Int.minI8, it will overflow and crash!
minI8 : I8

## The highest number that can be stored in an #I8 without overflowing its
## available memory and crashing.
##
## For reference, this number is `127`.
##
## Note that this is smaller than the positive version of #Int.minI8,
## which means if you call [Num.abs] on #Int.minI8, it will overflow and crash!
maxI8 : I8

## The lowest number that can be stored in a #U8 without underflowing its
## available memory and crashing.
##
## For reference, this number is zero, because #U8 is
## [unsigned](https://en.wikipedia.org/wiki/Signed_number_representations),
## and zero is the lowest unsigned number.
## Unsigned numbers cannot be negative.
minU8 : U8

## The highest number that can be stored in a #U8 without overflowing its
## available memory and crashing.
##
## For reference, this number is `255`.
maxU8 : U8

## The lowest number that can be stored in an #I16 without underflowing its
## available memory and crashing.
##
## For reference, this number is `-32_768`.
##
## Note that the positive version of this number is larger than #Int.maxI16,
## which means if you call [Num.abs] on #Int.minI16, it will overflow and crash!
minI16 : I16

## The highest number that can be stored in an #I16 without overflowing its
## available memory and crashing.
##
## For reference, this number is `32_767`.
##
## Note that this is smaller than the positive version of #Int.minI16,
## which means if you call [Num.abs] on #Int.minI16, it will overflow and crash!
maxI16 : I16

## The lowest number that can be stored in a #U16 without underflowing its
## available memory and crashing.
##
## For reference, this number is zero, because #U16 is
## [unsigned](https://en.wikipedia.org/wiki/Signed_number_representations),
## and zero is the lowest unsigned number.
## Unsigned numbers cannot be negative.
minU16 : U16

## The highest number that can be stored in a #U16 without overflowing its
## available memory and crashing.
##
## For reference, this number is `65_535`.
maxU16 : U16

## The lowest number that can be stored in an #I32 without underflowing its
## available memory and crashing.
##
## For reference, this number is `-2_147_483_648`.
##
## Note that the positive version of this number is larger than #Int.maxI32,
## which means if you call [Num.abs] on #Int.minI32, it will overflow and crash!
minI32 : I32

## The highest number that can be stored in an #I32 without overflowing its
## available memory and crashing.
##
## For reference, this number is `2_147_483_647`,
## which is over 2 million.
##
## Note that this is smaller than the positive version of #Int.minI32,
## which means if you call [Num.abs] on #Int.minI32, it will overflow and crash!
maxI32 : I32

## The lowest number that can be stored in a #U32 without underflowing its
## available memory and crashing.
##
## For reference, this number is zero, because #U32 is
## [unsigned](https://en.wikipedia.org/wiki/Signed_number_representations),
## and zero is the lowest unsigned number.
## Unsigned numbers cannot be negative.
minU32 : U32

## The highest number that can be stored in a #U32 without overflowing its
## available memory and crashing.
##
## For reference, this number is `4_294_967_295`,
## which is over 4 million.
maxU32 : U32

## The min number that can be stored in an #I64 without underflowing its
## available memory and crashing.
##
## For reference, this number is `-`.
##
## Note that the positive version of this number is larger than #Int.maxI64,
## which means if you call [Num.abs] on #Int.minI64, it will overflow and crash!
minI64 : I64

## The highest number that can be stored in an #I64 without overflowing its
## available memory and crashing.
##
## For reference, this number is ``,
## which is over 2 million.
##
## Note that this is smaller than the positive version of #Int.minI64,
## which means if you call [Num.abs] on #Int.minI64, it will overflow and crash!
maxI64 : I64

## The lowest number that can be stored in a #U64 without underflowing its
## available memory and crashing.
##
## For reference, this number is zero because #U64 is
## [unsigned](https://en.wikipedia.org/wiki/Signed_number_representations),
## and zero is the lowest unsigned number. Unsigned numbers cannot be negative.
minU64 : U64

## The highest number that can be stored in a #U64 without overflowing its
## available memory and crashing.
##
## For reference, this number is `18_446_744_073_709_551_615`,
## which is over 18 quintillion.
maxU64 : U64

## The lowest number that can be stored in an #I128 without underflowing its
## available memory and crashing.
##
## For reference, this number is `-170_141_183_460_469_231_731_687_303_715_884_105_728`.
##
## Note that the positive version of this number is larger than #Int.maxI128,
## which means if you call [Num.abs] on [Num.minI128], it will overflow and crash!
minI128 : I128

## The highest number that can be stored in an #I128 without overflowing its
## available memory and crashing.
##
## For reference, this number is `170_141_183_460_469_231_731_687_303_715_884_105_727`,
## which is over 2 million.
##
## Note that this is smaller than the positive version of [Num.minI128],
## which means if you call [Num.abs] on [Num.minI128], it will overflow and crash!
maxI128 : I128

## The lowest supported #F32 value you can have, which is approximately -1.8 × 10^308.
##
## If you go lower than this, your running Roc code will crash - so be careful not to!
minF32 : F32

## The highest supported #F32 value you can have, which is approximately 1.8 × 10^308.
##
## If you go higher than this, your running Roc code will crash - so be careful not to!
maxF32 : F32

## The lowest supported #F64 value you can have, which is approximately -1.8 × 10^308.
##
## If you go lower than this, your running Roc code will crash - so be careful not to!
minF64 : F64

## The highest supported #F64 value you can have, which is approximately 1.8 × 10^308.
##
## If you go higher than this, your running Roc code will crash - so be careful not to!
maxF64 : F64

## The lowest supported #Dec value you can have,
## which is precisely -170_141_183_460_469_231_731.687303715884105728.
##
## If you go lower than this, your running Roc code will crash - so be careful not to!
minDec : Dec

## The highest supported #Dec value you can have,
## which is precisely 170_141_183_460_469_231_731.687303715884105727.
##
## If you go higher than this, your running Roc code will crash - so be careful not to!
maxDec : Dec

## Constants

## An approximation of e, specifically 2.718281828459045.
e : Frac *

## An approximation of pi, specifically 3.141592653589793.
pi : Frac *

## Trigonometry

cos : Frac a -> Frac a

acos : Frac a -> Frac a

sin : Frac a -> Frac a

asin : Frac a -> Frac a

tan : Frac a -> Frac a

atan : Frac a -> Frac a

## Other Calculations (arithmetic?)

## Divide one [Frac] by another.
##
## `a / b` is shorthand for `Num.div a b`.
##
## [Division by zero is undefined in mathematics](https://en.wikipedia.org/wiki/Division_by_zero).
## As such, you should make sure never to pass zero as the denomaintor to this function!
## Calling [div] on a [Dec] denominator of zero will cause a panic.
##
## Calling [div] on [F32] and [F64] values follows these rules:
## * Dividing a positive [F64] or [F32] by zero returns ∞.
## * Dividing a negative [F64] or [F32] by zero returns -∞.
## * Dividing a zero [F64] or [F32] by zero returns [*NaN*](Num.isNaN).
##
## > These rules come from the [IEEE-754](https://en.wikipedia.org/wiki/IEEE_754)
## > floating point standard. Because almost all modern processors are built to
## > this standard, deviating from these rules has a significant performance
## > cost! Since the most common reason to choose [F64] or [F32] over [Dec] is
## > access to hardware-accelerated performance, Roc follows these rules exactly.
##
## To divide an [Int] and a [Frac], first convert the [Int] to a [Frac] using
## one of the functions in this module like [toDec].
##
## >>> 5.0 / 7.0
##
## >>> Num.div 5 7
##
## [Num.div] can be convenient in pipelines.
##
## >>> Num.pi
## >>>     |> Num.div 2.0
div : Frac a, Frac a -> Frac a

## Raises a [Frac] to the power of another [Frac].
##
## For an [Int] alternative to this function, see [Num.raise].
pow : Frac a, Frac a -> Frac a

## Raises an integer to the power of another, by multiplying the integer by
## itself the given number of times.
##
## This process is known as [exponentiation by squaring](https://en.wikipedia.org/wiki/Exponentiation_by_squaring).
##
## For a [Frac] alternative to this function, which supports negative exponents,
## see [Num.exp].
##
## >>> Num.exp 5 0
##
## >>> Num.exp 5 1
##
## >>> Num.exp 5 2
##
## >>> Num.exp 5 6
##
## ## Performance Notes
##
## Be careful! Even though this function takes only a #U8, it is very easy to
## overflow
expBySquaring : Int a, U8 -> Int a

## Returns an approximation of the absolute value of a [Frac]'s square root.
##
## The square root of a negative number is an irrational number, and [Frac] only
## supports rational numbers. As such, you should make sure never to pass this
## function a negative number! Calling [sqrt] on a negative [Dec] will cause a panic.
##
## Calling [sqrt] on [F32] and [F64] values follows these rules:
## * Passing a negative [F64] or [F32] returns [*NaN*](Num.isNaN).
## * Passing [*NaN*](Num.isNaN) or -∞ also returns [*NaN*](Num.isNaN).
## * Passing ∞ returns ∞.
##
## > These rules come from the [IEEE-754](https://en.wikipedia.org/wiki/IEEE_754)
## > floating point standard. Because almost all modern processors are built to
## > this standard, deviating from these rules has a significant performance
## > cost! Since the most common reason to choose [F64] or [F32] over [Dec] is
## > access to hardware-accelerated performance, Roc follows these rules exactly.
##
## >>> Frac.sqrt 4.0
##
## >>> Frac.sqrt 1.5
##
## >>> Frac.sqrt 0.0
##
## >>> Frac.sqrt -4.0f64
##
## >>> Frac.sqrt -4.0dec
sqrt : Frac a -> Frac a

## Bit shifts

## [Logical bit shift](https://en.wikipedia.org/wiki/Bitwise_operation#Logical_shift) left.
##
## `a << b` is shorthand for `Num.shl a b`.
shl : Int a, Int a -> Int a

## [Arithmetic bit shift](https://en.wikipedia.org/wiki/Bitwise_operation#Arithmetic_shift) left.
##
## This is called `shlWrap` because any bits shifted
## off the beginning of the number will be wrapped around to
## the end. (In contrast, [shl] replaces discarded bits with zeroes.)
shlWrap : Int a, Int a -> Int a

## [Logical bit shift](https://en.wikipedia.org/wiki/Bitwise_operation#Logical_shift) right.
##
## `a >> b` is shorthand for `Num.shr a b`.
shr : Int a, Int a -> Int a

## [Arithmetic bit shift](https://en.wikipedia.org/wiki/Bitwise_operation#Arithmetic_shift) right.
##
## This is called `shrWrap` because any bits shifted
## off the end of the number will be wrapped around to
## the beginning. (In contrast, [shr] replaces discarded bits with zeroes.)
shrWrap : Int a, Int a -> Int a

## [Endianness](https://en.wikipedia.org/wiki/Endianness)
# Endi : [ Big, Little, Native ]

## The `Endi` argument does not matter for [U8] and [I8], since they have
## only one byte.
# toBytes : Num *, Endi -> List U8

## when Num.parseBytes bytes Big is
##     Ok { val: f64, rest } -> ...
##     Err (ExpectedNum (Float Binary64)) -> ...
# parseBytes : List U8, Endi -> Result { val : Num a, rest : List U8 } [ ExpectedNum a ]*

## when Num.fromBytes bytes Big is
##     Ok f64 -> ...
##     Err (ExpectedNum (Float Binary64)) -> ...
# fromBytes : List U8, Endi -> Result (Num a) [ ExpectedNum a ]*

## Comparison

## Returns `True` if the first number is less than the second.
##
## `a < b` is shorthand for `Num.isLt a b`.
##
## If either argument is [*NaN*](Num.isNaN), returns `False` no matter what. (*NaN*
## is [defined to be unordered](https://en.wikipedia.org/wiki/NaN#Comparison_with_NaN).)
##
## >>> 5
## >>>     |> Num.isLt 6
isLt : Num a, Num a -> Bool

## Returns `True` if the first number is less than or equal to the second.
##
## `a <= b` is shorthand for `Num.isLte a b`.
##
## If either argument is [*NaN*](Num.isNaN), returns `False` no matter what. (*NaN*
## is [defined to be unordered](https://en.wikipedia.org/wiki/NaN#Comparison_with_NaN).)
isLte : Num a, Num a -> Bool

## Returns `True` if the first number is greater than the second.
##
## `a > b` is shorthand for `Num.isGt a b`.
##
## If either argument is [*NaN*](Num.isNaN), returns `False` no matter what. (*NaN*
## is [defined to be unordered](https://en.wikipedia.org/wiki/NaN#Comparison_with_NaN).)
##
## >>> 6
## >>>     |> Num.isGt 5
isGt : Num a, Num a -> Bool

## Returns `True` if the first number is greater than or equal to the second.
##
## `a >= b` is shorthand for `Num.isGte a b`.
##
## If either argument is [*NaN*](Num.isNaN), returns `False` no matter what. (*NaN*
## is [defined to be unordered](https://en.wikipedia.org/wiki/NaN#Comparison_with_NaN).)
isGte : Num a, Num a -> Bool

## Returns the higher of two numbers.
##
## If either argument is [*NaN*](Num.isNaN), returns `False` no matter what. (*NaN*
## is [defined to be unordered](https://en.wikipedia.org/wiki/NaN#Comparison_with_NaN).)
higher : Num a, Num a -> Num a

## Returns the lower of two numbers.
##
## If either argument is [*NaN*](Num.isNaN), returns `False` no matter what. (*NaN*
## is [defined to be unordered](https://en.wikipedia.org/wiki/NaN#Comparison_with_NaN).)
lower : Num a, Num a -> Num a

# Branchless implementation that works for all numeric types:
#
# let is_lt = arg1 < arg2;
# let is_eq = arg1 == arg2;
# return (is_lt as i8 - is_eq as i8) + 1;
#
# 1, 1 -> (0 - 1) + 1 == 0 # Eq
# 5, 1 -> (0 - 0) + 1 == 1 # Gt
# 1, 5 -> (1 - 0) + 1 == 2 # Lt

## Returns `Lt` if the first number is less than the second, `Gt` if
## the first is greater than the second, and `Eq` if they're equal.
##
## Although this can be passed to `List.sort`, you'll get better performance
## by using `List.sortAsc` or `List.sortDesc` instead.
compare : Num a, Num a -> [ Lt, Eq, Gt ]

## Special Floating-Point Values

## When given a [F64] or [F32] value, returns `False` if that value is
## [*NaN*](Num.isNaN), ∞ or -∞, and `True` otherwise.
##
## Always returns `True` when given a [Dec].
##
## This is the opposite of [isInfinite], except when given [*NaN*](Num.isNaN). Both
## [isFinite] and [isInfinite] return `False` for [*NaN*](Num.isNaN).
isFinite : Frac * -> Bool

## When given a [F64] or [F32] value, returns `True` if that value is either
## ∞ or -∞, and `False` otherwise.
##
## Always returns `False` when given a [Dec].
##
## This is the opposite of [isFinite], except when given [*NaN*](Num.isNaN). Both
## [isFinite] and [isInfinite] return `False` for [*NaN*](Num.isNaN).
isInfinite : Frac * -> Bool

## When given a [F64] or [F32] value, returns `True` if that value is
## *NaN* ([not a number](https://en.wikipedia.org/wiki/NaN)), and `False` otherwise.
##
## Always returns `False` when given a [Dec].
##
## >>> Num.isNaN 12.3
##
## >>> Num.isNaN (Num.pow -1 0.5)
##
## *NaN* is unusual from other numberic values in that:
## * *NaN* is not equal to any other number, even itself. [Bool.isEq] always returns `False` if either argument is *NaN*.
## * *NaN* has no ordering, so [isLt], [isLte], [isGt], and [isGte] always return `False` if either argument is *NaN*.
##
## These rules come from the [IEEE-754](https://en.wikipedia.org/wiki/IEEE_754)
## floating point standard. Because almost all modern processors are built to
## this standard, deviating from these rules has a significant performance
## cost! Since the most common reason to choose [F64] or [F32] over [Dec] is
## access to hardware-accelerated performance, Roc follows these rules exactly.
##
## Note that you should never put a *NaN* into a [Set], or use it as the key in
## a [Dict]. The result is entries that can never be removed from those
## collections! See the documentation for [Set.add] and [Dict.insert] for details.
isNaN : Frac * -> Bool<|MERGE_RESOLUTION|>--- conflicted
+++ resolved
@@ -317,11 +317,7 @@
 ## loops and conditionals. If you need to do performance-critical trigonometry
 ## or square roots, either [F64] or [F32] is probably a better choice than the
 ## usual default choice of [Dec], despite the precision problems they bring.
-<<<<<<< HEAD
-Frac a : Num [ @Fraction a ]
-=======
-Float range : Num (FloatingPoint range)
->>>>>>> 2ab0bc12
+Frac range : Num (Fraction range)
 
 ## A fixed-size integer - that is, a number with no fractional component.
 ##
