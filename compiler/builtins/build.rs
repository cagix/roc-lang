--- conflicted
+++ resolved
@@ -108,14 +108,8 @@
 
     println!("Moving zig object `{}` to: {}", zig_object, dest_obj);
 
-<<<<<<< HEAD
-    // we store this .o file in rust's `target` folder
+    // we store this .o file in rust's `target` folder (for wasm we need to leave a copy here too)
     fs::copy(src_obj, dest_obj).expect("Failed to copy object file.");
-    fs::remove_file(src_obj).expect("Failed to remove original object file after copy.");
-=======
-    // we store this .o file in rust's `target` folder (for wasm we need to leave a copy here too)
-    run_command(&bitcode_path, "cp", &[src_obj, dest_obj]);
->>>>>>> f30c07ed
 }
 
 fn generate_bc_file(
