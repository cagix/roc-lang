const std = @import("std");
const testing = std.testing;
const expectEqual = testing.expectEqual;
const mem = std.mem;
const assert = std.debug.assert;

const utils = @import("utils.zig");
const RocList = @import("list.zig").RocList;

const INITIAL_SEED = 0xc70f6907;

const InPlace = enum(u8) {
    InPlace,
    Clone,
};

const Slot = enum(u8) {
    Empty,
    Filled,
    PreviouslyFilled,
};

const MaybeIndexTag = enum { index, not_found };

const MaybeIndex = union(MaybeIndexTag) { index: usize, not_found: void };

fn nextSeed(seed: u64) u64 {
    // TODO is this a valid way to get a new seed? are there better ways?
    return seed + 1;
}

fn totalCapacityAtLevel(input: usize) usize {
    if (input == 0) {
        return 0;
    }

    var n = input;
    var slots: usize = 8;

    while (n > 1) : (n -= 1) {
        slots = slots * 2 + slots;
    }

    return slots;
}

fn capacityOfLevel(input: usize) usize {
    if (input == 0) {
        return 0;
    }

    var n = input;
    var slots: usize = 8;

    while (n > 1) : (n -= 1) {
        slots = slots * 2;
    }

    return slots;
}

// aligmnent of elements. The number (16 or 8) indicates the maximum
// alignment of the key and value. The tag furthermore indicates
// which has the biggest aligmnent. If both are the same, we put
// the key first
const Alignment = enum(u8) {
    Align16KeyFirst,
    Align16ValueFirst,
    Align8KeyFirst,
    Align8ValueFirst,

    fn toU32(self: Alignment) u32 {
        switch (self) {
            .Align16KeyFirst => return 16,
            .Align16ValueFirst => return 16,
            .Align8KeyFirst => return 8,
            .Align8ValueFirst => return 8,
        }
    }

    fn keyFirst(self: Alignment) bool {
        switch (self) {
            .Align16KeyFirst => return true,
            .Align16ValueFirst => return false,
            .Align8KeyFirst => return true,
            .Align8ValueFirst => return false,
        }
    }
};

pub fn decref(
    bytes_or_null: ?[*]u8,
    data_bytes: usize,
    alignment: Alignment,
) void {
    return utils.decref(bytes_or_null, data_bytes, alignment.toU32());
}

pub fn allocateWithRefcount(
    data_bytes: usize,
    alignment: Alignment,
) [*]u8 {
    return utils.allocateWithRefcount(data_bytes, alignment.toU32());
}

pub const RocDict = extern struct {
    dict_bytes: ?[*]u8,
    dict_entries_len: usize,
    number_of_levels: usize,

    pub fn empty() RocDict {
        return RocDict{
            .dict_entries_len = 0,
            .number_of_levels = 0,
            .dict_bytes = null,
        };
    }

    pub fn allocate(
        number_of_levels: usize,
        number_of_entries: usize,
        alignment: Alignment,
        key_size: usize,
        value_size: usize,
    ) RocDict {
        const number_of_slots = totalCapacityAtLevel(number_of_levels);
        const slot_size = slotSize(key_size, value_size);
        const data_bytes = number_of_slots * slot_size;

        return RocDict{
            .dict_bytes = allocateWithRefcount(data_bytes, alignment),
            .number_of_levels = number_of_levels,
            .dict_entries_len = number_of_entries,
        };
    }

    pub fn reallocate(
        self: RocDict,
        alignment: Alignment,
        key_width: usize,
        value_width: usize,
    ) RocDict {
        const new_level = self.number_of_levels + 1;
        const slot_size = slotSize(key_width, value_width);

        const old_capacity = self.capacity();
        const new_capacity = totalCapacityAtLevel(new_level);
        const delta_capacity = new_capacity - old_capacity;

        const data_bytes = new_capacity * slot_size;
        const first_slot = allocateWithRefcount(data_bytes, alignment);

        // transfer the memory

        if (self.dict_bytes) |source_ptr| {
            const dest_ptr = first_slot;

            var source_offset: usize = 0;
            var dest_offset: usize = 0;

            if (alignment.keyFirst()) {
                // copy keys
                @memcpy(dest_ptr + dest_offset, source_ptr + source_offset, old_capacity * key_width);

                // copy values
                source_offset = old_capacity * key_width;
                dest_offset = new_capacity * key_width;
                @memcpy(dest_ptr + dest_offset, source_ptr + source_offset, old_capacity * value_width);
            } else {
                // copy values
                @memcpy(dest_ptr + dest_offset, source_ptr + source_offset, old_capacity * value_width);

                // copy keys
                source_offset = old_capacity * value_width;
                dest_offset = new_capacity * value_width;
                @memcpy(dest_ptr + dest_offset, source_ptr + source_offset, old_capacity * key_width);
            }

            // copy slots
            source_offset = old_capacity * (key_width + value_width);
            dest_offset = new_capacity * (key_width + value_width);
            @memcpy(dest_ptr + dest_offset, source_ptr + source_offset, old_capacity * @sizeOf(Slot));
        }

        var i: usize = 0;
        const first_new_slot_value = first_slot + old_capacity * slot_size + delta_capacity * (key_width + value_width);
        while (i < (new_capacity - old_capacity)) : (i += 1) {
            (first_new_slot_value)[i] = @enumToInt(Slot.Empty);
        }

        const result = RocDict{
            .dict_bytes = first_slot,
            .number_of_levels = self.number_of_levels + 1,
            .dict_entries_len = self.dict_entries_len,
        };

        // NOTE we fuse an increment of all keys/values with a decrement of the input dict
        decref(self.dict_bytes, self.capacity() * slotSize(key_width, value_width), alignment);

        return result;
    }

    pub fn asU8ptr(self: RocDict) [*]u8 {
        return @ptrCast([*]u8, self.dict_bytes);
    }

    pub fn len(self: RocDict) usize {
        return self.dict_entries_len;
    }

    pub fn isEmpty(self: RocDict) bool {
        return self.len() == 0;
    }

    pub fn isUnique(self: RocDict) bool {
        // the empty dict is unique (in the sense that copying it will not leak memory)
        if (self.isEmpty()) {
            return true;
        }

        // otherwise, check if the refcount is one
        const ptr: [*]usize = @ptrCast([*]usize, @alignCast(8, self.dict_bytes));
        return (ptr - 1)[0] == utils.REFCOUNT_ONE;
    }

    pub fn capacity(self: RocDict) usize {
        return totalCapacityAtLevel(self.number_of_levels);
    }

    pub fn makeUnique(self: RocDict, alignment: Alignment, key_width: usize, value_width: usize) RocDict {
        if (self.isEmpty()) {
            return self;
        }

        if (self.isUnique()) {
            return self;
        }

        // unfortunately, we have to clone
        var new_dict = RocDict.allocate(self.number_of_levels, self.dict_entries_len, alignment, key_width, value_width);

        var old_bytes: [*]u8 = @ptrCast([*]u8, self.dict_bytes);
        var new_bytes: [*]u8 = @ptrCast([*]u8, new_dict.dict_bytes);

        const number_of_bytes = self.capacity() * (@sizeOf(Slot) + key_width + value_width);
        @memcpy(new_bytes, old_bytes, number_of_bytes);

        // NOTE we fuse an increment of all keys/values with a decrement of the input dict
        const data_bytes = self.capacity() * slotSize(key_width, value_width);
        decref(self.dict_bytes, data_bytes, alignment);

        return new_dict;
    }

    fn getSlot(self: *const RocDict, index: usize, key_width: usize, value_width: usize) Slot {
        const offset = self.capacity() * (key_width + value_width) + index * @sizeOf(Slot);

        const ptr = self.dict_bytes orelse unreachable;
        return @intToEnum(Slot, ptr[offset]);
    }

    fn setSlot(self: *RocDict, index: usize, key_width: usize, value_width: usize, slot: Slot) void {
        const offset = self.capacity() * (key_width + value_width) + index * @sizeOf(Slot);

        const ptr = self.dict_bytes orelse unreachable;
        ptr[offset] = @enumToInt(slot);
    }

    fn setKey(self: *RocDict, index: usize, alignment: Alignment, key_width: usize, value_width: usize, data: Opaque) void {
        if (key_width == 0) {
            return;
        }

        const offset = blk: {
            if (alignment.keyFirst()) {
                break :blk (index * key_width);
            } else {
                break :blk (self.capacity() * value_width) + (index * key_width);
            }
        };

        const ptr = self.dict_bytes orelse unreachable;

        const source = data orelse unreachable;
        const dest = ptr + offset;
        @memcpy(dest, source, key_width);
    }

    fn getKey(self: *const RocDict, index: usize, alignment: Alignment, key_width: usize, value_width: usize) Opaque {
        if (key_width == 0) {
            return null;
        }

        const offset = blk: {
            if (alignment.keyFirst()) {
                break :blk (index * key_width);
            } else {
                break :blk (self.capacity() * value_width) + (index * key_width);
            }
        };

        const ptr = self.dict_bytes orelse unreachable;
        return ptr + offset;
    }

    fn setValue(self: *RocDict, index: usize, alignment: Alignment, key_width: usize, value_width: usize, data: Opaque) void {
        if (value_width == 0) {
            return;
        }

        const offset = blk: {
            if (alignment.keyFirst()) {
                break :blk (self.capacity() * key_width) + (index * value_width);
            } else {
                break :blk (index * value_width);
            }
        };

        const ptr = self.dict_bytes orelse unreachable;

        const source = data orelse unreachable;
        const dest = ptr + offset;
        @memcpy(dest, source, value_width);
    }

    fn getValue(self: *const RocDict, index: usize, alignment: Alignment, key_width: usize, value_width: usize) Opaque {
        if (value_width == 0) {
            return null;
        }

        const offset = blk: {
            if (alignment.keyFirst()) {
                break :blk (self.capacity() * key_width) + (index * value_width);
            } else {
                break :blk (index * value_width);
            }
        };

        const ptr = self.dict_bytes orelse unreachable;
        return ptr + offset;
    }

    fn findIndex(self: *const RocDict, alignment: Alignment, key: Opaque, key_width: usize, value_width: usize, hash_fn: HashFn, is_eq: EqFn) MaybeIndex {
        if (self.isEmpty()) {
            return MaybeIndex.not_found;
        }

        var seed: u64 = INITIAL_SEED;

        var current_level: usize = 1;
        var current_level_size: usize = 8;
        var next_level_size: usize = 2 * current_level_size;

        while (true) {
            if (current_level > self.number_of_levels) {
                return MaybeIndex.not_found;
            }

            // hash the key, and modulo by the maximum size
            // (so we get an in-bounds index)
            const hash = hash_fn(seed, key);
            const index = capacityOfLevel(current_level - 1) + @intCast(usize, (hash % current_level_size));

            switch (self.getSlot(index, key_width, value_width)) {
                Slot.Empty, Slot.PreviouslyFilled => {
                    return MaybeIndex.not_found;
                },
                Slot.Filled => {
                    // is this the same key, or a new key?
                    const current_key = self.getKey(index, alignment, key_width, value_width);

                    if (is_eq(key, current_key)) {
                        return MaybeIndex{ .index = index };
                    } else {
                        current_level += 1;
                        current_level_size *= 2;
                        next_level_size *= 2;

                        seed = nextSeed(seed);
                        continue;
                    }
                },
            }
        }
    }
};

// Dict.empty
pub fn dictEmpty() callconv(.C) RocDict {
    return RocDict.empty();
}

pub fn slotSize(key_size: usize, value_size: usize) usize {
    return @sizeOf(Slot) + key_size + value_size;
}

// Dict.len
pub fn dictLen(dict: RocDict) callconv(.C) usize {
    return dict.dict_entries_len;
}

// commonly used type aliases
const Opaque = ?[*]u8;
const HashFn = fn (u64, ?[*]u8) callconv(.C) usize;
const EqFn = fn (?[*]u8, ?[*]u8) callconv(.C) bool;

const Inc = fn (?[*]u8) callconv(.C) void;
const IncN = fn (?[*]u8, usize) callconv(.C) void;
const Dec = fn (?[*]u8) callconv(.C) void;

const Caller3 = fn (?[*]u8, ?[*]u8, ?[*]u8, ?[*]u8, ?[*]u8) callconv(.C) void;

// Dict.insert : Dict k v, k, v -> Dict k v
pub fn dictInsert(input: RocDict, alignment: Alignment, key: Opaque, key_width: usize, value: Opaque, value_width: usize, hash_fn: HashFn, is_eq: EqFn, dec_key: Dec, dec_value: Dec, output: *RocDict) callconv(.C) void {
    var seed: u64 = INITIAL_SEED;

    var result = input.makeUnique(alignment, key_width, value_width);

    var current_level: usize = 1;
    var current_level_size: usize = 8;
    var next_level_size: usize = 2 * current_level_size;

    while (true) {
        if (current_level > result.number_of_levels) {
            result = result.reallocate(alignment, key_width, value_width);
        }

        const hash = hash_fn(seed, key);
<<<<<<< HEAD
        const index: usize = capacityOfLevel(current_level - 1) + (hash % current_level_size);
=======
        const index = capacityOfLevel(current_level - 1) + @intCast(usize, (hash % current_level_size));
>>>>>>> 87c6d1ef
        assert(index < result.capacity());

        switch (result.getSlot(index, key_width, value_width)) {
            Slot.Empty, Slot.PreviouslyFilled => {
                result.setSlot(index, key_width, value_width, Slot.Filled);
                result.setKey(index, alignment, key_width, value_width, key);
                result.setValue(index, alignment, key_width, value_width, value);

                result.dict_entries_len += 1;
                break;
            },
            Slot.Filled => {
                // is this the same key, or a new key?
                const current_key = result.getKey(index, alignment, key_width, value_width);

                if (is_eq(key, current_key)) {
                    // we will override the old value, but first have to decrement its refcount
                    const current_value = result.getValue(index, alignment, key_width, value_width);
                    dec_value(current_value);

                    // we must consume the key argument!
                    dec_key(key);

                    result.setValue(index, alignment, key_width, value_width, value);
                    break;
                } else {
                    seed = nextSeed(seed);

                    current_level += 1;
                    current_level_size *= 2;
                    next_level_size *= 2;

                    continue;
                }
            },
        }
    }

    // write result into pointer
    output.* = result;
}

// Dict.remove : Dict k v, k -> Dict k v
pub fn dictRemove(input: RocDict, alignment: Alignment, key: Opaque, key_width: usize, value_width: usize, hash_fn: HashFn, is_eq: EqFn, dec_key: Dec, dec_value: Dec, output: *RocDict) callconv(.C) void {
    switch (input.findIndex(alignment, key, key_width, value_width, hash_fn, is_eq)) {
        MaybeIndex.not_found => {
            // the key was not found; we're done
            output.* = input;
            return;
        },
        MaybeIndex.index => |index| {
            var dict = input.makeUnique(alignment, key_width, value_width);

            assert(index < dict.capacity());

            dict.setSlot(index, key_width, value_width, Slot.PreviouslyFilled);
            const old_key = dict.getKey(index, alignment, key_width, value_width);
            const old_value = dict.getValue(index, alignment, key_width, value_width);

            dec_key(old_key);
            dec_value(old_value);
            dict.dict_entries_len -= 1;

            // if the dict is now completely empty, free its allocation
            if (dict.dict_entries_len == 0) {
                const data_bytes = dict.capacity() * slotSize(key_width, value_width);
                decref(dict.dict_bytes, data_bytes, alignment);
                output.* = RocDict.empty();
                return;
            }

            output.* = dict;
        },
    }
}

// Dict.contains : Dict k v, k -> Bool
pub fn dictContains(dict: RocDict, alignment: Alignment, key: Opaque, key_width: usize, value_width: usize, hash_fn: HashFn, is_eq: EqFn) callconv(.C) bool {
    switch (dict.findIndex(alignment, key, key_width, value_width, hash_fn, is_eq)) {
        MaybeIndex.not_found => {
            return false;
        },
        MaybeIndex.index => |_| {
            return true;
        },
    }
}

// Dict.get : Dict k v, k -> { flag: bool, value: Opaque }
pub fn dictGet(dict: RocDict, alignment: Alignment, key: Opaque, key_width: usize, value_width: usize, hash_fn: HashFn, is_eq: EqFn, inc_value: Inc) callconv(.C) extern struct { value: Opaque, flag: bool } {
    switch (dict.findIndex(alignment, key, key_width, value_width, hash_fn, is_eq)) {
        MaybeIndex.not_found => {
            return .{ .flag = false, .value = null };
        },
        MaybeIndex.index => |index| {
            var value = dict.getValue(index, alignment, key_width, value_width);
            inc_value(value);
            return .{ .flag = true, .value = value };
        },
    }
}

// Dict.elementsRc
// increment or decrement all dict elements (but not the dict's allocation itself)
pub fn elementsRc(dict: RocDict, alignment: Alignment, key_width: usize, value_width: usize, modify_key: Inc, modify_value: Inc) callconv(.C) void {
    const size = dict.capacity();

    var i: usize = 0;
    while (i < size) : (i += 1) {
        switch (dict.getSlot(i, key_width, value_width)) {
            Slot.Filled => {
                modify_key(dict.getKey(i, alignment, key_width, value_width));
                modify_value(dict.getValue(i, alignment, key_width, value_width));
            },
            else => {},
        }
    }
}

pub fn dictKeys(dict: RocDict, alignment: Alignment, key_width: usize, value_width: usize, inc_key: Inc, output: *RocList) callconv(.C) void {
    const size = dict.capacity();

    var length: usize = 0;
    var i: usize = 0;
    while (i < size) : (i += 1) {
        switch (dict.getSlot(i, key_width, value_width)) {
            Slot.Filled => {
                length += 1;
            },
            else => {},
        }
    }

    if (length == 0) {
        output.* = RocList.empty();
        return;
    }

    const data_bytes = length * key_width;
    var ptr = allocateWithRefcount(data_bytes, alignment);

    i = 0;
    var copied: usize = 0;
    while (i < size) : (i += 1) {
        switch (dict.getSlot(i, key_width, value_width)) {
            Slot.Filled => {
                const key = dict.getKey(i, alignment, key_width, value_width);
                inc_key(key);

                const key_cast = @ptrCast([*]const u8, key);
                @memcpy(ptr + (copied * key_width), key_cast, key_width);
                copied += 1;
            },
            else => {},
        }
    }

    output.* = RocList{ .bytes = ptr, .length = length };
}

pub fn dictValues(dict: RocDict, alignment: Alignment, key_width: usize, value_width: usize, inc_value: Inc, output: *RocList) callconv(.C) void {
    const size = dict.capacity();

    var length: usize = 0;
    var i: usize = 0;
    while (i < size) : (i += 1) {
        switch (dict.getSlot(i, key_width, value_width)) {
            Slot.Filled => {
                length += 1;
            },
            else => {},
        }
    }

    if (length == 0) {
        output.* = RocList.empty();
        return;
    }

    const data_bytes = length * value_width;
    var ptr = allocateWithRefcount(data_bytes, alignment);

    i = 0;
    var copied: usize = 0;
    while (i < size) : (i += 1) {
        switch (dict.getSlot(i, key_width, value_width)) {
            Slot.Filled => {
                const value = dict.getValue(i, alignment, key_width, value_width);
                inc_value(value);

                const value_cast = @ptrCast([*]const u8, value);
                @memcpy(ptr + (copied * value_width), value_cast, value_width);
                copied += 1;
            },
            else => {},
        }
    }

    output.* = RocList{ .bytes = ptr, .length = length };
}

fn doNothing(_: Opaque) callconv(.C) void {
    return;
}

pub fn dictUnion(dict1: RocDict, dict2: RocDict, alignment: Alignment, key_width: usize, value_width: usize, hash_fn: HashFn, is_eq: EqFn, inc_key: Inc, inc_value: Inc, output: *RocDict) callconv(.C) void {
    output.* = dict1.makeUnique(alignment, key_width, value_width);

    var i: usize = 0;
    while (i < dict2.capacity()) : (i += 1) {
        switch (dict2.getSlot(i, key_width, value_width)) {
            Slot.Filled => {
                const key = dict2.getKey(i, alignment, key_width, value_width);

                switch (output.findIndex(alignment, key, key_width, value_width, hash_fn, is_eq)) {
                    MaybeIndex.not_found => {
                        const value = dict2.getValue(i, alignment, key_width, value_width);
                        inc_value(value);

                        // we need an extra RC token for the key
                        inc_key(key);
                        inc_value(value);

                        // we know the newly added key is not a duplicate, so the `dec`s are unreachable
                        const dec_key = doNothing;
                        const dec_value = doNothing;

                        dictInsert(output.*, alignment, key, key_width, value, value_width, hash_fn, is_eq, dec_key, dec_value, output);
                    },
                    MaybeIndex.index => |_| {
                        // the key is already in the output dict
                        continue;
                    },
                }
            },
            else => {},
        }
    }
}

pub fn dictIntersection(dict1: RocDict, dict2: RocDict, alignment: Alignment, key_width: usize, value_width: usize, hash_fn: HashFn, is_eq: EqFn, dec_key: Inc, dec_value: Inc, output: *RocDict) callconv(.C) void {
    output.* = dict1.makeUnique(alignment, key_width, value_width);

    var i: usize = 0;
    const size = dict1.capacity();
    while (i < size) : (i += 1) {
        switch (output.getSlot(i, key_width, value_width)) {
            Slot.Filled => {
                const key = dict1.getKey(i, alignment, key_width, value_width);

                switch (dict2.findIndex(alignment, key, key_width, value_width, hash_fn, is_eq)) {
                    MaybeIndex.not_found => {
                        dictRemove(output.*, alignment, key, key_width, value_width, hash_fn, is_eq, dec_key, dec_value, output);
                    },
                    MaybeIndex.index => |_| {
                        // keep this key/value
                        continue;
                    },
                }
            },
            else => {},
        }
    }
}

pub fn dictDifference(dict1: RocDict, dict2: RocDict, alignment: Alignment, key_width: usize, value_width: usize, hash_fn: HashFn, is_eq: EqFn, dec_key: Dec, dec_value: Dec, output: *RocDict) callconv(.C) void {
    output.* = dict1.makeUnique(alignment, key_width, value_width);

    var i: usize = 0;
    const size = dict1.capacity();
    while (i < size) : (i += 1) {
        switch (output.getSlot(i, key_width, value_width)) {
            Slot.Filled => {
                const key = dict1.getKey(i, alignment, key_width, value_width);

                switch (dict2.findIndex(alignment, key, key_width, value_width, hash_fn, is_eq)) {
                    MaybeIndex.not_found => {
                        // keep this key/value
                        continue;
                    },
                    MaybeIndex.index => |_| {
                        dictRemove(output.*, alignment, key, key_width, value_width, hash_fn, is_eq, dec_key, dec_value, output);
                    },
                }
            },
            else => {},
        }
    }
}

pub fn setFromList(list: RocList, alignment: Alignment, key_width: usize, value_width: usize, hash_fn: HashFn, is_eq: EqFn, dec_key: Dec, output: *RocDict) callconv(.C) void {
    output.* = RocDict.empty();

    var ptr = @ptrCast([*]u8, list.bytes);

    const dec_value = doNothing;
    const value = null;

    const size = list.length;
    var i: usize = 0;
    while (i < size) : (i += 1) {
        const key = ptr + i * key_width;
        dictInsert(output.*, alignment, key, key_width, value, value_width, hash_fn, is_eq, dec_key, dec_value, output);
    }

    // NOTE: decref checks for the empty case
    const data_bytes = size * key_width;
    decref(list.bytes, data_bytes, alignment);
}

pub fn dictWalk(
    dict: RocDict,
    caller: Caller3,
    data: Opaque,
    inc_n_data: IncN,
    data_is_owned: bool,
    accum: Opaque,
    alignment: Alignment,
    key_width: usize,
    value_width: usize,
    accum_width: usize,
    output: Opaque,
) callconv(.C) void {
    const alignment_u32 = alignment.toU32();
    // allocate space to write the result of the stepper into
    // experimentally aliasing the accum and output pointers is not a good idea
    const bytes_ptr: [*]u8 = utils.alloc(accum_width, alignment_u32);
    var b1 = output orelse unreachable;
    var b2 = bytes_ptr;

    if (data_is_owned) {
        inc_n_data(data, dict.len());
    }

    @memcpy(b2, accum orelse unreachable, accum_width);

    var i: usize = 0;
    const size = dict.capacity();
    while (i < size) : (i += 1) {
        switch (dict.getSlot(i, key_width, value_width)) {
            Slot.Filled => {
                const key = dict.getKey(i, alignment, key_width, value_width);
                const value = dict.getValue(i, alignment, key_width, value_width);

                caller(data, key, value, b2, b1);

                std.mem.swap([*]u8, &b1, &b2);
            },
            else => {},
        }
    }

    @memcpy(output orelse unreachable, b2, accum_width);
    utils.dealloc(bytes_ptr, alignment_u32);
}<|MERGE_RESOLUTION|>--- conflicted
+++ resolved
@@ -426,11 +426,7 @@
         }
 
         const hash = hash_fn(seed, key);
-<<<<<<< HEAD
-        const index: usize = capacityOfLevel(current_level - 1) + (hash % current_level_size);
-=======
         const index = capacityOfLevel(current_level - 1) + @intCast(usize, (hash % current_level_size));
->>>>>>> 87c6d1ef
         assert(index < result.capacity());
 
         switch (result.getSlot(index, key_width, value_width)) {
