--- conflicted
+++ resolved
@@ -620,15 +620,10 @@
                         owning_symbol.insert(*sym, *structure);
                     }
                     Expr::Array { elems, .. } => {
-<<<<<<< HEAD
-                        for sym in *elems {
-                            self.set_last_seen(*sym, stmt, &owning_symbol);
-=======
                         for elem in *elems {
                             if let ListLiteralElement::Symbol(sym) = elem {
-                                self.set_last_seen(*sym, stmt);
+                              self.set_last_seen(*sym, stmt, &owning_symbol);
                             }
->>>>>>> fd7c267d
                         }
                     }
                     Expr::Reuse {
