--- conflicted
+++ resolved
@@ -3108,26 +3108,15 @@
                 empty =
                     Empty
 
-<<<<<<< HEAD
-                foo : CustomDict Int Int
+                foo : CustomDict I64 I64
                 foo = empty
 
-                main : CustomDict Int Int
-=======
-                foo : Dict I64 I64
-                foo = empty
-
-                main : Dict I64 I64
->>>>>>> c376b5d0
+                main : CustomDict I64 I64
                 main =
                     foo
                 "#
             ),
-<<<<<<< HEAD
-            "CustomDict Int Int",
-=======
-            "Dict I64 I64",
->>>>>>> c376b5d0
+            "CustomDict I64 I64",
         );
     }
 
