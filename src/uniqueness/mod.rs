use crate::can::def::Def;
use crate::can::expr::Expr;
use crate::can::expr::Output;
use crate::can::pattern::{Pattern, RecordDestruct};
use crate::can::procedure::{Procedure, References};
use crate::can::symbol::Symbol;
use crate::collections::{ImMap, SendMap};
// use crate::constrain::{self, exists};
use crate::can::ident::Lowercase;
use crate::can::pattern;
use crate::ident::Ident;
use crate::region::{Located, Region};
use crate::subs::{VarStore, Variable};
use crate::types::AnnotationSource::TypedWhenBranch;
use crate::types::Constraint::{self, *};
use crate::types::Expected::{self};
use crate::types::LetConstraint;
use crate::types::PExpected::{self};
use crate::types::PReason::{self};
use crate::types::Reason;
use crate::types::RecordFieldLabel;
use crate::types::Type::{self, *};
use crate::uniqueness::constrain::exists;
use crate::uniqueness::sharing::VarUsage;

pub use crate::can::expr::Expr::*;

pub mod boolean_algebra;
mod constrain;
pub mod sharing;

pub struct Env {
    pub bound_names: ImMap<Symbol, Variable>,
    pub procedures: ImMap<Symbol, Procedure>,
}

pub fn canonicalize_declaration(
    var_store: &VarStore,
    region: Region,
    loc_expr: Located<Expr>,
    _declared_idents: &ImMap<Ident, (Symbol, Region)>,
    expected: Expected<Type>,
) -> (Output, Constraint) {
    let rigids = ImMap::default();
    let mut var_usage = VarUsage::default();

    canonicalize_expr(
        &rigids,
        var_store,
        &mut var_usage,
        region,
        &loc_expr.value,
        expected,
    )
}

pub struct PatternState {
    pub headers: SendMap<Symbol, Located<Type>>,
    pub vars: Vec<Variable>,
    pub constraints: Vec<Constraint>,
}

fn canonicalize_pattern(
    var_store: &VarStore,
    state: &mut PatternState,
    pattern: &Located<Pattern>,
    expected: PExpected<Type>,
) {
    use crate::can::pattern::Pattern::*;
    use crate::types::PatternCategory;

    match &pattern.value {
        Identifier(symbol) => {
            state.headers.insert(
                symbol.clone(),
                Located {
                    region: pattern.region,
                    value: expected.get_type(),
                },
            );
        }

        IntLiteral(_) => {
            state.constraints.push(Constraint::Pattern(
                pattern.region,
                PatternCategory::Int,
                Type::int(),
                expected,
            ));
        }
        FloatLiteral(_) => {
            state.constraints.push(Constraint::Pattern(
                pattern.region,
                PatternCategory::Float,
                Type::float(),
                expected,
            ));
        }

        StrLiteral(_) => {
            state.constraints.push(Constraint::Pattern(
                pattern.region,
                PatternCategory::Str,
                Type::string(),
                expected,
            ));
        }

        RecordDestructure(ext_var, patterns) => {
            let ext_type = Type::Variable(*ext_var);

<<<<<<< HEAD
            let mut field_types: SendMap<Lowercase, Type> = SendMap::default();
            for RecordDestruct {
                var,
                label,
                symbol,
                guard,
            } in patterns
            {
                let pat_type = Type::Variable(*var);
=======
            let mut field_types: SendMap<RecordFieldLabel, Type> = SendMap::default();
            for (pattern, maybe_guard) in patterns {
                let pat_var = var_store.fresh();
                let pat_type = Type::Variable(pat_var);
>>>>>>> db524062
                let pattern_expected = PExpected::NoExpectation(pat_type.clone());

                match guard {
                    Some((_guard_var, loc_guard)) => {
                        state.headers.insert(
                            symbol.clone(),
                            Located {
                                region: pattern.region,
                                value: pat_type.clone(),
                            },
                        );

<<<<<<< HEAD
                        canonicalize_pattern(var_store, state, loc_guard, pattern_expected);
                    }
                    None => {
                        canonicalize_pattern(var_store, state, pattern, pattern_expected);
                    }
                }
=======
                let name = if let Identifier(n) = &pattern.value {
                    let a: Box<str> = n.clone().into();
                    let b: Lowercase = a.into();
                    RecordFieldLabel::Required(b)
                } else {
                    unreachable!("the lhs must be an identifier at this point");
                };
>>>>>>> db524062

                state.vars.push(*var);
                field_types.insert(label.clone(), pat_type);
            }

            let record_type =
                constrain::lift(var_store, Type::Record(field_types, Box::new(ext_type)));
            let record_con = Constraint::Pattern(
                pattern.region,
                PatternCategory::Record,
                record_type,
                expected,
            );

            state.constraints.push(record_con);
        }

        Tag(_) | AppliedTag(_, _) => {
            panic!("TODO add_constraints for {:?}", pattern);
        }

        Underscore | Shadowed(_) | UnsupportedPattern(_) => {
            // no constraints
        }
    }
}

/// Whenever we encounter a user-defined type variable (a "rigid" var for short),
/// for example `a` in the annotation `identity : a -> a`, we add it to this
/// map so that expressions within that annotation can share these vars.
type Rigids = ImMap<Box<str>, Type>;

pub fn canonicalize_expr(
    rigids: &Rigids,
    var_store: &VarStore,
    var_usage: &mut VarUsage,
    region: Region,
    expr: &Expr,
    expected: Expected<Type>,
) -> (Output, Constraint) {
    pub use crate::can::expr::Expr::*;

    match expr {
        Int(_, _) => {
            let constraint = constrain::int_literal(var_store, expected, region);
            (Output::default(), constraint)
        }
        Float(_, _) => {
            let constraint = constrain::float_literal(var_store, expected, region);
            (Output::default(), constraint)
        }
        BlockStr(_) | Str(_) => {
            let inferred = constrain::lift(var_store, constrain::str_type());
            let constraint = Eq(inferred, expected, region);
            (Output::default(), constraint)
        }
        EmptyRecord => {
            let constraint = Eq(constrain::lift(var_store, EmptyRec), expected, region);

            (Output::default(), constraint)
        }
        Record(variable, fields) => {
            // NOTE: canonicalization guarantees at least one field
            // zero fields generates an EmptyRecord
            let mut field_types = SendMap::default();
            let mut field_vars = Vec::with_capacity(fields.len());

            // Constraints need capacity for each field + 1 for the record itself.
            let mut constraints = Vec::with_capacity(1 + fields.len());
            let mut output = Output::default();

            for (label, (_, loc_expr)) in fields.iter() {
                let field_var = var_store.fresh();
                let field_type = Variable(field_var);
                let field_expected = Expected::NoExpectation(field_type.clone());
                let (field_out, field_con) = canonicalize_expr(
                    rigids,
                    var_store,
                    var_usage,
                    loc_expr.region,
                    &loc_expr.value,
                    field_expected,
                );

                field_vars.push(field_var);
                field_types.insert(RecordFieldLabel::Required(label.clone()), field_type);

                constraints.push(field_con);
                output.references = output.references.union(field_out.references);
            }

            let record_type = constrain::lift(
                var_store,
                Type::Record(
                    field_types,
                    // TODO can we avoid doing Box::new on every single one of these?
                    // For example, could we have a single lazy_static global Box they
                    // could all share?
                    Box::new(Type::EmptyRec),
                ),
            );
            let record_con = Eq(record_type, expected.clone(), region);
            let ext_con = Eq(Type::Variable(*variable), expected, region);

            constraints.push(record_con);
            constraints.push(ext_con);

            let constraint = exists(field_vars, And(constraints));

            (output, constraint)
        }
        Tag(name, arguments) => {
            panic!("TODO implement tag {:?} {:?}", name, arguments);
        }
        List(variable, loc_elems) => {
            if loc_elems.is_empty() {
                let list_var = *variable;
                let inferred = constrain::lift(var_store, constrain::empty_list_type(list_var));
                let constraint = Eq(inferred, expected, region);
                (Output::default(), constraint)
            } else {
                // constrain `expected ~ List a` and that all elements `~ a`.
                let list_var = *variable; // `v` in the type (List v)
                let list_type = Type::Variable(list_var);
                let mut constraints = Vec::with_capacity(1 + (loc_elems.len() * 2));
                let mut references = References::new();

                for (elem_var, loc_elem) in loc_elems.iter() {
                    let elem_type = Variable(*elem_var);
                    let elem_expected = Expected::NoExpectation(elem_type.clone());
                    let list_elem_constraint = Eq(
                        list_type.clone(),
                        Expected::ForReason(Reason::ElemInList, elem_type, region),
                        region,
                    );
                    let (elem_out, constraint) = canonicalize_expr(
                        rigids,
                        var_store,
                        var_usage,
                        loc_elem.region,
                        &loc_elem.value,
                        elem_expected,
                    );

                    constraints.push(list_elem_constraint);
                    constraints.push(constraint);

                    references = references.union(elem_out.references);
                }
                let inferred = constrain::lift(var_store, constrain::list_type(list_type));
                constraints.push(Eq(inferred, expected, region));

                let mut output = Output::default();

                output.references = references;

                // A list literal is never a tail call!
                output.tail_call = None;

                (output, And(constraints))
            }
        }
        Var {
            symbol_for_lookup, ..
        } => {
            var_usage.register(symbol_for_lookup);
            match var_usage.get_usage(symbol_for_lookup) {
                Some(sharing::ReferenceCount::Shared) => {
                    // the variable is used/consumed more than once, so it must be Shared
                    let val_var = var_store.fresh();
                    let uniq_var = var_store.fresh();

                    let val_type = Variable(val_var);
                    let uniq_type = Variable(uniq_var);

                    let attr_type = constrain::attr_type(uniq_type.clone(), val_type);

                    (
                        Output::default(),
                        And(vec![
                            Lookup(symbol_for_lookup.clone(), expected.clone(), region),
                            Eq(attr_type, expected, region),
                            Eq(
                                uniq_type,
                                Expected::NoExpectation(constrain::shared_type()),
                                region,
                            ),
                        ]),
                    )
                }
                Some(sharing::ReferenceCount::Unique) => {
                    // no additional constraints, keep uniqueness unbound
                    (
                        Output::default(),
                        Lookup(symbol_for_lookup.clone(), expected.clone(), region),
                    )
                }
                None => panic!("symbol not analyzed"),
            }
        }
        Closure(_symbol, _recursion, args, boxed_body) => {
            let (body, ret_var) = &**boxed_body;

            // first, generate constraints for the arguments
            let mut arg_types = Vec::new();
            let mut arg_vars = Vec::new();

            let mut state = PatternState {
                headers: SendMap::default(),
                vars: Vec::with_capacity(1),
                constraints: Vec::with_capacity(1),
            };

            let mut vars = Vec::with_capacity(state.vars.capacity() + 1);
            let ret_type = Variable(*ret_var);

            vars.push(*ret_var);

            for (arg_var, pattern) in args {
                let arg_typ = Variable(*arg_var);
                canonicalize_pattern(
                    var_store,
                    &mut state,
                    &pattern,
                    PExpected::NoExpectation(arg_typ.clone()),
                );
                arg_types.push(arg_typ);
                arg_vars.push(arg_var);

                vars.push(*arg_var);
            }

            let fn_typ = constrain::lift(
                var_store,
                Type::Function(arg_types, Box::new(ret_type.clone())),
            );

            let (output, ret_constraint) = canonicalize_expr(
                rigids,
                var_store,
                var_usage,
                region,
                &body.value,
                Expected::NoExpectation(ret_type),
            );

            // remove identifiers bound in the arguments from VarUsage
            for (_, pattern) in args {
                for identifier in pattern::symbols_from_pattern(&pattern.value) {
                    var_usage.unregister(&identifier);
                }
            }

            let defs_constraint = And(state.constraints);
            let constraint = exists(
                vars,
                And(vec![
                    Let(Box::new(LetConstraint {
                        rigid_vars: Vec::new(),
                        flex_vars: state.vars,
                        def_types: state.headers,
                        defs_constraint: defs_constraint,
                        ret_constraint,
                    })),
                    // "the closure's type is equal to expected  type"
                    Eq(fn_typ, expected, region),
                ]),
            );

            (output, constraint)
        }

        Call(boxed, loc_args, _) => {
            let (fn_var, fn_expr, ret_var) = &**boxed;
            let fn_type = Variable(*fn_var);
            let ret_type = Variable(*ret_var);
            let fn_expected = Expected::NoExpectation(fn_type.clone());
            let fn_region = fn_expr.region;

            let mut vars = Vec::with_capacity(2 + loc_args.len());

            // Canonicalize the function expression and its arguments
            let (_, fn_con) = canonicalize_expr(
                rigids,
                var_store,
                var_usage,
                fn_region,
                &fn_expr.value,
                fn_expected,
            );

            // TODO look up the name and use NamedFnArg if possible.
            let fn_reason = Reason::AnonymousFnCall {
                arity: loc_args.len() as u8,
            };

            let mut arg_types = Vec::with_capacity(loc_args.len());
            let mut arg_cons = Vec::with_capacity(loc_args.len());

            for (index, (arg_var, loc_arg)) in loc_args.iter().enumerate() {
                let region = loc_arg.region;
                let arg_type = Variable(*arg_var);

                let reason = Reason::AnonymousFnArg {
                    arg_index: index as u8,
                };

                let expected_arg = Expected::ForReason(reason, arg_type.clone(), region);
                let (_, arg_con) = canonicalize_expr(
                    rigids,
                    var_store,
                    var_usage,
                    loc_arg.region,
                    &loc_arg.value,
                    expected_arg,
                );

                vars.push(*arg_var);
                arg_types.push(arg_type);
                arg_cons.push(arg_con);
            }

            let expected_fn_type = Expected::ForReason(
                fn_reason,
                constrain::lift(var_store, Function(arg_types, Box::new(ret_type.clone()))),
                region,
            );

            (
                Output::default(),
                exists(
                    vars,
                    And(vec![
                        fn_con,
                        Eq(fn_type, expected_fn_type, fn_region),
                        And(arg_cons),
                        Eq(ret_type, expected, region),
                    ]),
                ),
            )
        }

        Defs(defs, loc_ret) => (
            Output::default(),
            can_defs(rigids, var_store, var_usage, defs, expected, loc_ret),
        ),
        When {
            cond_var,
            loc_cond,
            branches,
            ..
        } => {
            let cond_var = *cond_var;
            let cond_type = Variable(cond_var);
            let (mut output, expr_con) = canonicalize_expr(
                rigids,
                var_store,
                var_usage,
                region,
                &loc_cond.value,
                Expected::NoExpectation(cond_type.clone()),
            );

            let mut constraints = Vec::with_capacity(branches.len() + 1);

            let old_var_usage = var_usage.clone();

            match expected {
                Expected::FromAnnotation(name, arity, _, typ) => {
                    for (index, (loc_pattern, loc_expr)) in branches.iter().enumerate() {
                        let mut branch_var_usage = old_var_usage.clone();
                        let branch_con = canonicalize_when_branch(
                            var_store,
                            &mut branch_var_usage,
                            rigids,
                            region,
                            loc_pattern,
                            loc_expr,
                            PExpected::ForReason(
                                PReason::WhenMatch { index },
                                cond_type.clone(),
                                region,
                            ),
                            Expected::FromAnnotation(
                                name.clone(),
                                arity,
                                TypedWhenBranch(index),
                                typ.clone(),
                            ),
                            &mut output,
                        );

                        // required for a case like
                        //
                        // when b is
                        //      Foo x -> x + x
                        //      Bar x -> x
                        //
                        // In this case the `x` in the second branch is used uniquely
                        for symbol in pattern::symbols_from_pattern(&loc_pattern.value) {
                            branch_var_usage.unregister(&symbol);
                        }

                        var_usage.or(&branch_var_usage);

                        constraints.push(exists(
                            vec![cond_var],
                            // Each branch's pattern must have the same type
                            // as the condition expression did.
                            And(vec![expr_con.clone(), branch_con]),
                        ));
                    }
                }

                _ => {
                    let branch_var = var_store.fresh();
                    let branch_type = Variable(branch_var);
                    let mut branch_cons = Vec::with_capacity(branches.len());

                    for (index, (loc_pattern, loc_expr)) in branches.iter().enumerate() {
                        let mut branch_var_usage = old_var_usage.clone();
                        let branch_con = canonicalize_when_branch(
                            var_store,
                            &mut branch_var_usage,
                            rigids,
                            region,
                            loc_pattern,
                            loc_expr,
                            PExpected::ForReason(
                                PReason::WhenMatch { index },
                                cond_type.clone(),
                                region,
                            ),
                            Expected::ForReason(
                                Reason::WhenBranch { index },
                                branch_type.clone(),
                                region,
                            ),
                            &mut output,
                        );

                        // required for a case like
                        //
                        // case b when
                        //      Foo x -> x + x
                        //      Bar x -> x
                        //
                        // In this case the `x` in the second branch is used uniquely
                        for symbol in pattern::symbols_from_pattern(&loc_pattern.value) {
                            branch_var_usage.unregister(&symbol);
                        }

                        var_usage.or(&branch_var_usage);

                        branch_cons.push(branch_con);
                    }

                    constraints.push(exists(
                        vec![cond_var],
                        And(vec![
                            // Record the original conditional expression's constraint.
                            expr_con,
                            // Each branch's pattern must have the same type
                            // as the condition expression did.
                            And(branch_cons),
                            // The return type of each branch must equal
                            // the return type of the entire case-expression.
                            Eq(branch_type, expected, region),
                        ]),
                    ));
                }
            }

            (output, And(constraints))
        }

        Access {
            ext_var,
            field_var,
            loc_expr,
            field,
        } => {
            let ext_type = Type::Variable(*ext_var);
            let field_type = Type::Variable(*field_var);

            let mut rec_field_types = SendMap::default();

<<<<<<< HEAD
            rec_field_types.insert(field.clone(), field_type.clone());
=======
            let label = RecordFieldLabel::Required(Lowercase::from(field.clone()));
            rec_field_types.insert(label, field_type.clone());
>>>>>>> db524062

            let record_type =
                constrain::lift(var_store, Type::Record(rec_field_types, Box::new(ext_type)));
            let record_expected = Expected::NoExpectation(record_type);

            let (output, mut constraint) = canonicalize_expr(
                rigids,
                var_store,
                var_usage,
                loc_expr.region,
                &loc_expr.value,
                record_expected,
            );

            constraint = exists(
                vec![*field_var, *ext_var],
                And(vec![constraint, Eq(field_type, expected, region)]),
            );

            (output, constraint)
        }

        Accessor {
            field,
            field_var,
            ext_var,
        } => {
            let ext_type = Variable(*ext_var);
            let field_type = Variable(*field_var);

            let mut field_types = SendMap::default();
<<<<<<< HEAD
            let field_name = field.clone();
            field_types.insert(field_name, field_type.clone());
=======
            let field_name: Lowercase = name.clone().into();
            let label = RecordFieldLabel::Required(field_name);
            field_types.insert(label, field_type.clone());
>>>>>>> db524062
            let record_type =
                constrain::lift(var_store, Type::Record(field_types, Box::new(ext_type)));

            (
                Output::default(),
                exists(
                    vec![*field_var, *ext_var],
                    Eq(
                        Type::Function(vec![record_type], Box::new(field_type)),
                        expected,
                        region,
                    ),
                ),
            )
        }
        RuntimeError(_) => (Output::default(), True),
        // _ => panic!("{:?}", expr),
    }
}

// TODO trim down these arguments
#[allow(clippy::too_many_arguments)]
#[inline(always)]
fn canonicalize_when_branch(
    var_store: &VarStore,
    var_usage: &mut VarUsage,
    rigids: &Rigids,
    region: Region,
    loc_pattern: &Located<Pattern>,
    loc_expr: &Located<Expr>,
    pattern_expected: PExpected<Type>,
    expr_expected: Expected<Type>,
    _output: &mut Output,
) -> Constraint {
    let (_, ret_constraint) = canonicalize_expr(
        rigids,
        var_store,
        var_usage,
        region,
        &loc_expr.value,
        expr_expected,
    );

    let mut state = PatternState {
        headers: SendMap::default(),
        vars: Vec::with_capacity(1),
        constraints: Vec::with_capacity(1),
    };

    // mutates the state, so return value is not used
    canonicalize_pattern(var_store, &mut state, &loc_pattern, pattern_expected);

    Constraint::Let(Box::new(LetConstraint {
        rigid_vars: Vec::new(),
        flex_vars: state.vars,
        def_types: state.headers,
        defs_constraint: Constraint::And(state.constraints),
        ret_constraint,
    }))
}

struct Info {
    pub vars: Vec<Variable>,
    pub constraints: Vec<Constraint>,
    pub def_types: SendMap<Symbol, Located<Type>>,
}

impl Info {
    pub fn with_capacity(capacity: usize) -> Self {
        Info {
            vars: Vec::with_capacity(capacity),
            constraints: Vec::with_capacity(capacity),
            def_types: SendMap::default(),
        }
    }
}

fn add_pattern_to_lookup_types(
    loc_pattern: Located<Pattern>,
    lookup_types: &mut SendMap<Symbol, Located<Type>>,
    expr_type: Type,
) {
    let region = loc_pattern.region;

    match loc_pattern.value {
        Pattern::Identifier(symbol) => {
            let loc_type = Located {
                region,
                value: expr_type,
            };

            lookup_types.insert(symbol, loc_type);
        }
        _ => panic!("TODO constrain patterns other than Identifier"),
    }
}

fn can_defs(
    rigids: &Rigids,
    var_store: &VarStore,
    var_usage: &mut VarUsage,
    defs: &[Def],
    expected: Expected<Type>,
    body: &Located<Expr>,
) -> Constraint {
    let rigid_info = Info::with_capacity(defs.len());
    let mut flex_info = Info::with_capacity(defs.len());
    let mut bound_symbols = Vec::with_capacity(defs.len());

    for def in defs {
        let pattern_var = var_store.fresh();
        let pattern_type = Type::Variable(pattern_var);
        let pattern_expected = PExpected::NoExpectation(pattern_type);

        let mut state = PatternState {
            headers: SendMap::default(),
            vars: Vec::with_capacity(1),
            constraints: Vec::with_capacity(1),
        };

        canonicalize_pattern(var_store, &mut state, &def.loc_pattern, pattern_expected);

        flex_info.vars.push(pattern_var);

        let expr_var = var_store.fresh();
        let expr_type = Type::Variable(expr_var);
        let (_, expr_constraint) = canonicalize_expr(
            rigids,
            var_store,
            var_usage,
            def.loc_expr.region,
            &def.loc_expr.value,
            Expected::NoExpectation(expr_type.clone()),
        );

        add_pattern_to_lookup_types(
            // TODO can we we avoid this clone?
            def.loc_pattern.clone(),
            &mut flex_info.def_types,
            expr_type.clone(),
        );

        bound_symbols.extend(pattern::symbols_from_pattern(&def.loc_pattern.value));

        flex_info.constraints.push(Let(Box::new(LetConstraint {
            rigid_vars: Vec::new(),
            flex_vars: state.vars,
            def_types: state.headers,
            defs_constraint: And(state.constraints),
            ret_constraint: expr_constraint.clone(),
        })));
    }

    // The def as a whole is a tail call iff its return expression is a tail call.
    // Use its output as a starting point because its tail_call already has the right answer!
    let (_, ret_con) = canonicalize_expr(
        rigids,
        var_store,
        var_usage,
        body.region,
        &body.value,
        expected,
    );

    // remove symbols bound in the let from var_usage
    for symbol in &bound_symbols {
        var_usage.unregister(symbol);
    }

    Let(Box::new(LetConstraint {
        rigid_vars: rigid_info.vars,
        flex_vars: Vec::new(),
        def_types: rigid_info.def_types,
        defs_constraint:
            // Flex constraint
            Let(Box::new(LetConstraint {
                rigid_vars: Vec::new(),
                flex_vars: flex_info.vars,
                def_types: flex_info.def_types.clone(),
                defs_constraint:
                    // Final flex constraints
                    Let(Box::new(LetConstraint {
                        rigid_vars: Vec::new(),
                        flex_vars: Vec::new(),
                        def_types: flex_info.def_types,
                        defs_constraint: True,
                        ret_constraint: And(flex_info.constraints)
                    })),
                ret_constraint: And(vec![And(rigid_info.constraints), ret_con])
            })),
        ret_constraint: True,
    }))
}<|MERGE_RESOLUTION|>--- conflicted
+++ resolved
@@ -1,13 +1,11 @@
 use crate::can::def::Def;
 use crate::can::expr::Expr;
 use crate::can::expr::Output;
+use crate::can::pattern;
 use crate::can::pattern::{Pattern, RecordDestruct};
 use crate::can::procedure::{Procedure, References};
 use crate::can::symbol::Symbol;
 use crate::collections::{ImMap, SendMap};
-// use crate::constrain::{self, exists};
-use crate::can::ident::Lowercase;
-use crate::can::pattern;
 use crate::ident::Ident;
 use crate::region::{Located, Region};
 use crate::subs::{VarStore, Variable};
@@ -109,8 +107,7 @@
         RecordDestructure(ext_var, patterns) => {
             let ext_type = Type::Variable(*ext_var);
 
-<<<<<<< HEAD
-            let mut field_types: SendMap<Lowercase, Type> = SendMap::default();
+            let mut field_types: SendMap<RecordFieldLabel, Type> = SendMap::default();
             for RecordDestruct {
                 var,
                 label,
@@ -119,12 +116,6 @@
             } in patterns
             {
                 let pat_type = Type::Variable(*var);
-=======
-            let mut field_types: SendMap<RecordFieldLabel, Type> = SendMap::default();
-            for (pattern, maybe_guard) in patterns {
-                let pat_var = var_store.fresh();
-                let pat_type = Type::Variable(pat_var);
->>>>>>> db524062
                 let pattern_expected = PExpected::NoExpectation(pat_type.clone());
 
                 match guard {
@@ -137,25 +128,15 @@
                             },
                         );
 
-<<<<<<< HEAD
                         canonicalize_pattern(var_store, state, loc_guard, pattern_expected);
                     }
                     None => {
                         canonicalize_pattern(var_store, state, pattern, pattern_expected);
                     }
                 }
-=======
-                let name = if let Identifier(n) = &pattern.value {
-                    let a: Box<str> = n.clone().into();
-                    let b: Lowercase = a.into();
-                    RecordFieldLabel::Required(b)
-                } else {
-                    unreachable!("the lhs must be an identifier at this point");
-                };
->>>>>>> db524062
 
                 state.vars.push(*var);
-                field_types.insert(label.clone(), pat_type);
+                field_types.insert(RecordFieldLabel::Required(label.clone()), pat_type);
             }
 
             let record_type =
@@ -640,12 +621,10 @@
 
             let mut rec_field_types = SendMap::default();
 
-<<<<<<< HEAD
-            rec_field_types.insert(field.clone(), field_type.clone());
-=======
-            let label = RecordFieldLabel::Required(Lowercase::from(field.clone()));
-            rec_field_types.insert(label, field_type.clone());
->>>>>>> db524062
+            rec_field_types.insert(
+                RecordFieldLabel::Required(field.clone()),
+                field_type.clone(),
+            );
 
             let record_type =
                 constrain::lift(var_store, Type::Record(rec_field_types, Box::new(ext_type)));
@@ -675,16 +654,13 @@
         } => {
             let ext_type = Variable(*ext_var);
             let field_type = Variable(*field_var);
-
             let mut field_types = SendMap::default();
-<<<<<<< HEAD
-            let field_name = field.clone();
-            field_types.insert(field_name, field_type.clone());
-=======
-            let field_name: Lowercase = name.clone().into();
-            let label = RecordFieldLabel::Required(field_name);
-            field_types.insert(label, field_type.clone());
->>>>>>> db524062
+
+            field_types.insert(
+                RecordFieldLabel::Required(field.clone()),
+                field_type.clone(),
+            );
+
             let record_type =
                 constrain::lift(var_store, Type::Record(field_types, Box::new(ext_type)));
 
