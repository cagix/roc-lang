const std = @import("std");
const base = @import("../base.zig");
const parse = @import("parse.zig");
const problem = @import("../problem.zig");
const collections = @import("../collections.zig");
const types = @import("../types/types.zig");

const Scope = @import("./canonicalize/Scope.zig");
const Alias = @import("./canonicalize/Alias.zig");

const AST = parse.AST;

can_ir: *CIR,
parse_ir: *parse.AST,
scope: *Scope,

const Ident = base.Ident;
const Region = base.Region;
const TagName = base.TagName;
const ModuleEnv = base.ModuleEnv;
const Problem = problem.Problem;
const exitOnOom = collections.utils.exitOnOom;

<<<<<<< HEAD
const BUILTIN_NUM_ADD: CIR.Pattern.Idx = @enumFromInt(0);
const BUILTIN_NUM_SUB: CIR.Pattern.Idx = @enumFromInt(1);

pub fn init(self: *CIR, parse_ir: *parse.IR, scope: *Scope) Self {
    const gpa = self.env.gpa;
    const ident_store = &self.env.idents;

    // Simulate the builtins by adding to both the NodeStore and Scope
    // Not sure if this is how we want to do it long term, but want something to
    // make a start on canonicalization.

    // BUILTIN_NUM_ADD
    const ident_add = self.env.idents.insert(gpa, base.Ident.for_text("add"), base.Region.zero());
    const pattern_idx_add = self.store.addPattern(CIR.Pattern{ .assign = ident_add });
    _ = scope.levels.introduce(gpa, ident_store, .ident, ident_add, pattern_idx_add) catch {};
    std.debug.assert(BUILTIN_NUM_ADD == pattern_idx_add);

    // BUILTIN_NUM_SUB
    const ident_sub = self.env.idents.insert(gpa, base.Ident.for_text("sub"), base.Region.zero());
    const pattern_idx_sub = self.store.addPattern(CIR.Pattern{ .assign = ident_sub });
    _ = scope.levels.introduce(gpa, ident_store, .ident, ident_sub, pattern_idx_sub) catch {};
    std.debug.assert(BUILTIN_NUM_SUB == pattern_idx_sub);

=======
pub fn init(can_ir: *CIR, parse_ir: *parse.AST, scope: *Scope) Self {
>>>>>>> 05532c11
    return .{
        .can_ir = self,
        .parse_ir = parse_ir,
        .scope = scope,
    };
}

const Self = @This();

/// The intermediate representation of a canonicalized Roc program.
pub const CIR = @import("canonicalize/CIR.zig");

/// After parsing a Roc program, the [ParseIR](src/check/parse/AST.zig) is transformed into a [canonical
/// form](src/check/canonicalize/ir.zig) called CanIR.
///
/// Canonicalization performs analysis to catch user errors, and sets up the state necessary to solve the types in a
/// program. Among other things, canonicalization;
/// - Uniquely identifies names (think variable and function names). Along the way,
///     canonicalization builds a graph of all variables' references, and catches
///     unused definitions, undefined definitions, and shadowed definitions.
/// - Resolves type signatures, including aliases, into a form suitable for type
///     solving.
/// - Determines the order definitions are used in, if they are defined
///     out-of-order.
/// - Eliminates syntax sugar (for example, renaming `+` to the function call `add`).
///
/// The canonicalization occurs on a single module (file) in isolation. This allows for this work to be easily parallelized and also cached. So where the source code for a module has not changed, the CanIR can simply be loaded from disk and used immediately.
pub fn canonicalize_file(
    self: *Self,
) void {
    const gpa = self.can_ir.env.gpa;

    const file = self.parse_ir.store.getFile();

    // canonicalize_header_packages();

    // Track the start of scratch defs
    const scratch_defs_start = self.can_ir.store.scratchDefTop();

    for (self.parse_ir.store.statementSlice(file.statements)) |stmt_id| {
        const stmt = self.parse_ir.store.getStatement(stmt_id);
        switch (stmt) {
            .import => |import| {
                _ = import;
                // TODO
                // self.bringImportIntoScope(&import);
            },
            .decl => |decl| {
                if (self.canonicalize_decl(decl)) |def_idx| {
                    self.can_ir.store.addScratchDef(def_idx);
                } else {
                    self.can_ir.env.pushProblem(Problem.Compiler.can(.failed_to_canonicalize_decl));
                }
            },
            .@"var" => |v| {
                // Not valid at top-level
                self.can_ir.pushDiagnostic(.invalid_top_level_statement, v.region.toBase());
            },
            .expr => |expr| {
                // Not valid at top-level
                self.can_ir.pushDiagnostic(.invalid_top_level_statement, expr.region.toBase());
            },
            .crash => |crash| {
                // Not valid at top-level
                self.can_ir.pushDiagnostic(.invalid_top_level_statement, crash.region.toBase());
            },
            .expect => |_| {
                self.can_ir.env.pushProblem(Problem.Compiler.can(.not_implemented));
            },
            .@"for" => |f| {
                // Not valid at top-level
                self.can_ir.pushDiagnostic(.invalid_top_level_statement, f.region.toBase());
            },
            .@"return" => |return_stmt| {
                // Not valid at top-level
                self.can_ir.pushDiagnostic(.invalid_top_level_statement, return_stmt.region.toBase());
            },
            .type_decl => |_| {
                self.can_ir.env.pushProblem(Problem.Compiler.can(.not_implemented));
            },
            .type_anno => |_| {
                self.can_ir.env.pushProblem(Problem.Compiler.can(.not_implemented));
            },
            .malformed => |malformed| {
                // We won't touch this since it's already a parse error.
                _ = malformed;
            },
        }
    }

    // TODO: implement

    // Get the header and canonicalize exposes based on header type
    const header = self.parse_ir.store.getHeader(file.header);
    switch (header) {
        .module => |h| self.canonicalize_header_exposes(h.exposes),
        .package => |h| self.canonicalize_header_exposes(h.exposes),
        .platform => |h| self.canonicalize_header_exposes(h.exposes),
        .hosted => |h| self.canonicalize_header_exposes(h.exposes),
        .app => {
            // App headers have 'provides' instead of 'exposes'
            // TODO: Handle app provides differently
        },
        .malformed => {
            // Skip malformed headers
        },
    }

    // Create the span of all top-level defs
    self.can_ir.top_level_defs = self.can_ir.store.defSpanFrom(scratch_defs_start);

    // Copy errors across to ModuleEnv problems
    for (self.can_ir.diagnostics.items) |msg| {
        _ = self.can_ir.env.problems.append(gpa, .{ .canonicalize = msg });
    }
}

fn canonicalize_header_exposes(
    self: *Self,
    exposes: AST.Collection.Idx,
) void {
    const collection = self.parse_ir.store.getCollection(exposes);
    const exposed_items = self.parse_ir.store.exposedItemSlice(.{ .span = collection.span });

    for (exposed_items) |exposed_idx| {
        const exposed = self.parse_ir.store.getExposedItem(exposed_idx);
        switch (exposed) {
            .lower_ident => |ident| {
                // For now, just mark that we've seen this exposed identifier
                // In a full implementation, we'd check if it's actually defined
                _ = ident;
            },
            .upper_ident => |type_name| {
                // For now, just mark that we've seen this exposed type
                // In a full implementation, we'd check if it's actually defined
                _ = type_name;
            },
            .upper_ident_star => |type_with_constructors| {
                // For now, just mark that we've seen this exposed type with constructors
                // In a full implementation, we'd check if it's actually defined and has constructors
                _ = type_with_constructors;
            },
        }
    }
}

fn bringImportIntoScope(
    self: *Self,
    import: *const AST.Statement,
) void {
<<<<<<< HEAD
    // const gpa = self.can_ir.env.gpa;
=======
    _ = import;

    // Add error for partially implemented imports
    _ = self.can_ir.env.problems.append(self.can_ir.env.gpa, Problem.Canonicalize.make(.{ .NotYetImplementedImport = .{
        .region = Region.zero(),
    } }));
>>>>>>> 05532c11

    // const import_name: []u8 = &.{}; // import.module_name_tok;
    // const shorthand: []u8 = &.{}; // import.qualifier_tok;
    // const region = Region{
    //     .start = Region.Position.zero(),
    //     .end = Region.Position.zero(),
    // };

    // const res = self.can_ir.imports.getOrInsert(gpa, import_name, shorthand);

    // if (res.was_present) {
    //     _ = self.can_ir.env.problems.append(gpa, Problem.Canonicalize.make(.{ .DuplicateImport = .{
    //         .duplicate_import_region = region,
    //     } }));
    // }

<<<<<<< HEAD
    const exposesSlice = self.parse_ir.store.exposedItemSlice(import.exposes);
    for (exposesSlice) |exposed_idx| {
        const exposed = self.parse_ir.store.getExposedItem(exposed_idx);
        switch (exposed) {
            .lower_ident => |ident| {

                // TODO handle `as` here using an Alias

                if (self.parse_ir.tokens.resolveIdentifier(ident.ident)) |ident_idx| {
                    _ = ident_idx;

                    // TODO Introduce our import

                    // _ = self.scope.levels.introduce(gpa, &self.can_ir.env.idents, .ident, .{ .scope_name = ident_idx, .ident = ident_idx });
                }
            },
            .upper_ident => |imported_type| {
                _ = imported_type;
                // const alias = Alias{
                //     .name = imported_type.name,
                //     .region = ir.env.tag_names.getRegion(imported_type.name),
                //     .is_builtin = false,
                //     .kind = .ImportedUnknown,
                // };
                // const alias_idx = ir.aliases.append(alias);
                //
                // _ = scope.levels.introduce(.alias, .{
                //     .scope_name = imported_type.name,
                //     .alias = alias_idx,
                // });
            },
            .upper_ident_star => |ident| {
                _ = ident;
            },
            // .CustomTagUnion => |custom| {
            //     const alias = Alias{
            //         .name = custom.name,
            //         .region = ir.env.tag_names.getRegion(custom.name),
            //         .is_builtin = false,
            //         .kind = .ImportedCustomUnion,
            //     };
            //     const alias_idx = ir.aliases.append(alias);
            //
            //     _ = scope.levels.introduce(.alias, .{
            //         .scope_name = custom.name,
            //         .alias = alias_idx,
            //     });
            //     _ = scope.custom_tags.fetchPutAssumeCapacity(custom.name, alias_idx);
            //     // TODO: add to scope.custom_tags
            // },
        }
    }
=======
    // const exposesSlice = self.parse_ir.store.exposedItemSlice(import.exposes);
    // for (exposesSlice) |exposed_idx| {
    //     const exposed = self.parse_ir.store.getExposedItem(exposed_idx);
    //     switch (exposed) {
    //         .lower_ident => |ident| {
    //             if (self.parse_ir.tokens.resolveIdentifier(ident.ident)) |ident_idx| {
    //                 if (ident.as) |as_| {
    //                     if (self.parse_ir.tokens.resolveIdentifier(as_)) |alias_idx| {
    //                         _ = self.scope.levels.introduce(.alias, .{ .scope_name = ident_idx, .alias = alias_idx });
    //                     }
    //                 } else {
    //                     _ = self.scope.levels.introduce(.ident, .{ .scope_name = ident_idx, .ident = ident_idx });
    //                 }
    //             }
    //         },
    //         .upper_ident => |imported_type| {
    //             _ = imported_type;
    //             // const alias = Alias{
    //             //     .name = imported_type.name,
    //             //     .region = ir.env.tag_names.getRegion(imported_type.name),
    //             //     .is_builtin = false,
    //             //     .kind = .ImportedUnknown,
    //             // };
    //             // const alias_idx = ir.aliases.append(alias);
    //             //
    //             // _ = scope.levels.introduce(.alias, .{
    //             //     .scope_name = imported_type.name,
    //             //     .alias = alias_idx,
    //             // });
    //         },
    //         .upper_ident_star => |ident| {
    //             _ = ident;
    //         },
    //         // .CustomTagUnion => |custom| {
    //         //     const alias = Alias{
    //         //         .name = custom.name,
    //         //         .region = ir.env.tag_names.getRegion(custom.name),
    //         //         .is_builtin = false,
    //         //         .kind = .ImportedCustomUnion,
    //         //     };
    //         //     const alias_idx = ir.aliases.append(alias);
    //         //
    //         //     _ = scope.levels.introduce(.alias, .{
    //         //         .scope_name = custom.name,
    //         //         .alias = alias_idx,
    //         //     });
    //         //     _ = scope.custom_tags.fetchPutAssumeCapacity(custom.name, alias_idx);
    //         //     // TODO: add to scope.custom_tags
    //         // },
    //     }
    // }
>>>>>>> 05532c11
}

fn bringIngestedFileIntoScope(
    self: *Self,
    import: *const parse.AST.Stmt.Import,
) void {
    const res = self.can_ir.env.modules.getOrInsert(
        import.name,
        import.package_shorthand,
    );

    if (res.was_present) {
        _ = self.can_ir.env.problems.append(Problem.Canonicalize.make(.DuplicateImport{
            .duplicate_import_region = import.name_region,
        }));
    }

    // scope.introduce(self: *Scope, comptime item_kind: Level.ItemKind, ident: Ident.Idx)

    for (import.exposing.items.items) |exposed| {
        const exposed_ident = switch (exposed) {
            .Value => |ident| ident,
            .Type => |ident| ident,
            .CustomTagUnion => |custom| custom.name,
        };
        self.can_ir.env.addExposedIdentForModule(exposed_ident, res.module_idx);
        self.scope.introduce(exposed);
    }
}

fn canonicalize_decl(
    self: *Self,
    decl: AST.Statement.Decl,
) ?CIR.Def.Idx {
    const pattern_idx = self.canonicalize_pattern(decl.pattern) orelse return null;
    const expr_idx = self.canonicalize_expr(decl.body) orelse return null;

    // Create a new type variable for this definition
    const expr_var = self.can_ir.env.types_store.fresh();

    // Create the def entry
    return self.can_ir.store.addDef(.{
        .pattern = pattern_idx,
        .pattern_region = self.parse_ir.store.getPattern(decl.pattern).to_region().toBase(),
        .expr = expr_idx,
        .expr_region = self.parse_ir.store.getExpr(decl.body).to_region().toBase(),
        .expr_var = expr_var,
        .annotation = null,
        .kind = .let,
    });
}

/// Canonicalize an expression.
pub fn canonicalize_expr(
    self: *Self,
    expr_idx: AST.Expr.Idx,
) ?CIR.Expr.Idx {
    const expr = self.parse_ir.store.getExpr(expr_idx);
    switch (expr) {
        .apply => |e| {
            // Mark the start of scratch expressions
            const scratch_top = self.can_ir.store.scratchExprTop();

            // Canonicalize the function being called and add as first element
            const fn_expr = self.canonicalize_expr(e.@"fn") orelse {
                self.can_ir.store.clearScratchExprsFrom(scratch_top);
                return null;
            };
            self.can_ir.store.addScratchExpr(fn_expr);

            // Canonicalize and add all arguments
            const args_slice = self.parse_ir.store.exprSlice(e.args);
            for (args_slice) |arg| {
                if (self.canonicalize_expr(arg)) |canonicalized_arg| {
                    self.can_ir.store.addScratchExpr(canonicalized_arg);
                }
            }

            // Create span from scratch expressions
            const args_span = self.can_ir.store.exprSpanFrom(scratch_top);

            // Create the call expression
            const call_expr = CIR.Expr{
                .call = .{
                    .args = args_span,
                },
            };

            return self.can_ir.store.addExpr(.{
                .expr = call_expr,
                .region = e.region.toBase(),
            });
        },
        .ident => |e| {
            if (self.parse_ir.tokens.resolveIdentifier(e.token)) |ident| {
                if (self.scope.levels.lookup(&self.can_ir.env.idents, .ident, ident)) |pattern_idx| {
                    // We found the ident in scope, lookup to reference the pattern
                    return self.can_ir.store.addExpr(
                        CIR.ExprAtRegion{
                            .expr = .{ .lookup = .{ .pattern_idx = pattern_idx } },
                            .region = e.region.toBase(),
                        },
                    );
                } else {
                    // We did not find the ident in scope
                    return self.can_ir.pushMalformed(CIR.Expr.Idx, .ident_not_in_scope, e.region.toBase());
                }
            } else {
                self.can_ir.env.pushProblem(Problem.Compiler.can(.unable_to_resolve_identifier));
                return null;
            }
        },
        .int => |e| {
            // resolve to a string slice from the source
            const token_text = self.parse_ir.resolve(e.token);

            // intern the string slice
            const literal = self.can_ir.env.strings.insert(self.can_ir.env.gpa, token_text);

            // parse the integer value
            const value = std.fmt.parseInt(i128, token_text, 10) catch {

                // Invalid number literal
                return self.can_ir.pushMalformed(CIR.Expr.Idx, .invalid_num_literal, e.region.toBase());
            };

            const fresh_num_var = self.can_ir.env.types_store.fresh();
            const fresh_prec_var = self.can_ir.env.types_store.fresh();

            const int_expr = CIR.Expr{
                .int = .{
                    .num_var = fresh_num_var,
                    .precision_var = fresh_prec_var,
                    .literal = literal,
                    .value = CIR.IntValue{
                        .bytes = @bitCast(value),
                        .kind = .i128,
                    },
                    // TODO shouldn't this be a flex_var?
                    .bound = types.Num.Compact.Int.Precision.i128,
                },
            };

            return self.can_ir.store.addExpr(.{
                .expr = int_expr,
                .region = e.region.toBase(),
            });
        },
        .float => |e| {
            // resolve to a string slice from the source
            const token_text = self.parse_ir.resolve(e.token);

            // intern the string slice
            const literal = self.can_ir.env.strings.insert(self.can_ir.env.gpa, token_text);

            // parse the float value
            const value = std.fmt.parseFloat(f64, token_text) catch {
                return self.can_ir.pushMalformed(CIR.Expr.Idx, .invalid_num_literal, e.region.toBase());
            };

            const fresh_num_var = self.can_ir.env.types_store.fresh();
            const fresh_prec_var = self.can_ir.env.types_store.fresh();

            const float_expr = CIR.Expr{
                .float = .{
                    .num_var = fresh_num_var,
                    .precision_var = fresh_prec_var,
                    .literal = literal,
                    .value = value,
                    // TODO shouldn't this be a flex_var?
                    .bound = types.Num.Compact.Frac.Precision.dec,
                },
            };

            return self.can_ir.store.addExpr(.{
                .expr = float_expr,
                .region = e.region.toBase(),
            });
        },
        .string => |e| {
            // Get all the string parts
            const parts = self.parse_ir.store.exprSlice(e.parts);

            // Extract segments from the string, inserting them into the string interner
            // For non-string interpolation segments, canonicalize them
            //
            // Returns a Expr.Span containing the canonicalized string segments
            // a string may consist of multiple string literal or expression segments
            const str_segments_span = self.extractStringSegments(parts);

            return self.can_ir.store.addExpr(.{
                .expr = CIR.Expr{ .str = str_segments_span },
                .region = e.region.toBase(),
            });
        },
        .list => |e| {
            var items = collections.SafeList(CIR.Expr.Idx).initCapacity(self.can_ir.env.gpa, 0);
            const items_slice = self.parse_ir.store.exprSlice(e.items);

            for (items_slice) |item| {
                if (self.canonicalize_expr(item)) |canonicalized| {
                    _ = items.append(self.can_ir.env.gpa, canonicalized);
                }
            }

            const fresh_type_var = self.can_ir.env.types_store.fresh();

            // Mark the start of scratch expressions for the list
            const scratch_top = self.can_ir.store.scratchExprTop();

            // Add all canonicalized items to scratch
            var iter = items.iterIndices();
            while (iter.next()) |idx| {
                self.can_ir.store.addScratchExpr(items.get(idx).*);
            }

            // Create span from scratch expressions
            const elems_span = self.can_ir.store.exprSpanFrom(scratch_top);

            const list_expr = CIR.Expr{
                .list = .{
                    .elems = elems_span,
                    .elem_var = fresh_type_var,
                },
            };

            return self.can_ir.store.addExpr(.{
                .expr = list_expr,
                .region = e.region.toBase(),
            });
        },
        .tag => |e| {
            if (self.parse_ir.tokens.resolveIdentifier(e.token)) |tag_name| {
                const fresh_type_var_tag_union = self.can_ir.env.types_store.fresh();
                const fresh_type_var_ext = self.can_ir.env.types_store.fresh();

                const tag_expr = CIR.Expr{
                    .tag = .{
                        .tag_union_var = fresh_type_var_tag_union,
                        .ext_var = fresh_type_var_ext,
                        .name = tag_name,
                        .args = .{ .span = .{ .start = 0, .len = 0 } }, // empty arguments
                    },
                };

                return self.can_ir.store.addExpr(.{
                    .expr = tag_expr,
                    .region = e.region.toBase(),
                });
            } else {
                return null;
            }
        },
        .string_part => |_| {
            self.can_ir.env.pushProblem(Problem.Compiler.can(.not_implemented));
            return null;
        },
        .tuple => |_| {
            self.can_ir.env.pushProblem(Problem.Compiler.can(.not_implemented));
            return null;
        },
        .record => |_| {
            self.can_ir.env.pushProblem(Problem.Compiler.can(.not_implemented));
            return null;
        },
        .lambda => |_| {
            self.can_ir.env.pushProblem(Problem.Compiler.can(.not_implemented));
            return null;
        },
        .record_updater => |_| {
            self.can_ir.env.pushProblem(Problem.Compiler.can(.not_implemented));
            return null;
        },
        .field_access => |_| {
            self.can_ir.env.pushProblem(Problem.Compiler.can(.not_implemented));
            return null;
        },
        .local_dispatch => |_| {
            self.can_ir.env.pushProblem(Problem.Compiler.can(.not_implemented));
            return null;
        },
        .bin_op => |e| {

            // Canonicalize left and right operands
            const lhs = if (self.canonicalize_expr(e.left)) |left_expr_idx|
                left_expr_idx
            else
                self.can_ir.pushMalformed(CIR.Expr.Idx, .expr_not_canonicalized, e.region.toBase());

            const rhs = if (self.canonicalize_expr(e.right)) |right_expr_idx|
                right_expr_idx
            else
                self.can_ir.pushMalformed(CIR.Expr.Idx, .expr_not_canonicalized, e.region.toBase());

            // Get the operator token
            const op_token = self.parse_ir.tokens.tokens.get(e.operator);

            const op: CIR.Expr.Binop.Op = switch (op_token.tag) {
                .OpPlus => .add,
                .OpBinaryMinus => .sub,
                .OpStar => .mul,
                else => {
                    // Unknown operator
                    self.can_ir.env.pushProblem(Problem.Compiler.can(.unexpected_token_binop));
                    return null;
                },
            };

            return self.can_ir.store.addExpr(.{
                .expr = .{ .binop = CIR.Expr.Binop.init(op, lhs, rhs) },
                .region = e.region.toBase(),
            });
        },
        .suffix_single_question => |_| {
            self.can_ir.env.pushProblem(Problem.Compiler.can(.not_implemented));
            return null;
        },
        .unary_op => |_| {
            self.can_ir.env.pushProblem(Problem.Compiler.can(.not_implemented));
            return null;
        },
        .if_then_else => |_| {
            self.can_ir.env.pushProblem(Problem.Compiler.can(.not_implemented));
            return null;
        },
        .match => |_| {
            self.can_ir.env.pushProblem(Problem.Compiler.can(.not_implemented));
            return null;
        },
        .dbg => |_| {
            self.can_ir.env.pushProblem(Problem.Compiler.can(.not_implemented));
            return null;
        },
        .record_builder => |_| {
            self.can_ir.env.pushProblem(Problem.Compiler.can(.not_implemented));
            return null;
        },
        .ellipsis => |_| {
            self.can_ir.env.pushProblem(Problem.Compiler.can(.not_implemented));
            return null;
        },
        .block => |_| {
            self.can_ir.env.pushProblem(Problem.Compiler.can(.not_implemented));
            return null;
        },
        .malformed => |_| {
            self.can_ir.env.pushProblem(Problem.Compiler.can(.not_implemented));
            return null;
        },
    }
}

/// Extract string segments from parsed string parts
<<<<<<< HEAD
fn extractStringSegments(self: *Self, parts: []const parse.IR.NodeStore.ExprIdx) CIR.Expr.Span {
    const gpa = self.can_ir.env.gpa;
    const start = self.can_ir.store.scratchExprTop();
=======
fn extractStringSegments(self: *Self, parts: []const AST.Expr.Idx) ![]StringSegment {
    var segments = std.ArrayList(StringSegment).init(self.can_ir.env.gpa);
    defer segments.deinit();
>>>>>>> 05532c11

    for (parts) |part| {
        const part_node = self.parse_ir.store.getExpr(part);
        switch (part_node) {
            .string_part => |sp| {
                // get the raw text of the string part
                const part_text = self.parse_ir.resolve(sp.token);

                // intern the string in the ModuleEnv
                const string_idx = self.can_ir.env.strings.insert(gpa, part_text);

                // create a node for the string literal
                const str_expr_idx = self.can_ir.store.addExpr(CIR.ExprAtRegion{
                    .expr = .{ .str_segment = string_idx },
                    .region = part_node.to_region().toBase(),
                });

                // add the node idx to our scratch expr stack
                self.can_ir.store.addScratchExpr(str_expr_idx);
            },
            else => {

                // Any non-string-part is an interpolation
                if (self.canonicalize_expr(part)) |expr_idx| {
                    // append our interpolated expression
                    self.can_ir.store.addScratchExpr(expr_idx);
                } else {
                    // unable to canonicalize the interpolation, push a malformed node
                    const malformed_idx = self.can_ir.pushMalformed(CIR.Expr.Idx, .invalid_string_interpolation, part_node.to_region().toBase());
                    self.can_ir.store.addScratchExpr(malformed_idx);
                }
            },
        }
    }

    return self.can_ir.store.exprSpanFrom(start);
}

fn canonicalize_pattern(
    self: *Self,
    pattern_idx: AST.Pattern.Idx,
) ?CIR.Pattern.Idx {
    const gpa = self.can_ir.env.gpa;
    switch (self.parse_ir.store.getPattern(pattern_idx)) {
        .ident => |e| {
            if (self.parse_ir.tokens.resolveIdentifier(e.ident_tok)) |ident_idx| {

                // Push a Pattern node for our identifier
                const assign_idx = self.can_ir.store.addPattern(CIR.Pattern{ .assign = ident_idx });

                // Introduce the identifier into scope mapping to this pattern node
                self.scope.levels.introduce(
                    gpa,
                    &self.can_ir.env.idents,
                    .ident,
                    ident_idx,
                    assign_idx,
                ) catch {
                    return self.can_ir.pushMalformed(CIR.Pattern.Idx, .ident_already_in_scope, e.region.toBase());
                };

                return assign_idx;
            } else {
                self.can_ir.env.pushProblem(Problem.Compiler.can(.unable_to_resolve_identifier));
                return null;
            }
        },
        .underscore => {
            const underscore_pattern = CIR.Pattern{
                .Underscore = {},
            };

            return self.can_ir.store.addPattern(underscore_pattern);
        },
        .number => |e| {
            // resolve to a string slice from the source
            const token_text = self.parse_ir.resolve(e.number_tok);

            // intern the string slice
            const literal = self.can_ir.env.strings.insert(gpa, token_text);

            // parse the integer value
            const value = std.fmt.parseInt(i128, token_text, 10) catch {
                // Invalid num literal
                return self.can_ir.pushMalformed(CIR.Pattern.Idx, .invalid_num_literal, e.region.toBase());
            };

            const fresh_num_var = self.can_ir.env.types_store.fresh();
            const fresh_precision_var = self.can_ir.env.types_store.fresh();

            const int_pattern = CIR.Pattern{
                .int_literal = .{
                    .num_var = fresh_num_var,
                    .precision_var = fresh_precision_var,
                    .literal = literal,
                    .value = CIR.IntValue{
                        .bytes = @bitCast(value),
                        .kind = .i128,
                    },
                    // TODO shouldn't this be a flex_var?
                    .bound = types.Num.Compact.Int.Precision.i128,
                },
            };

            return self.can_ir.store.addPattern(int_pattern);
        },
        .string => |e| {
            // resolve to a string slice from the source
            const token_text = self.parse_ir.resolve(e.string_tok);

            // TODO: Handle escape sequences
            // For now, just intern the raw string
            const literal = self.can_ir.env.strings.insert(gpa, token_text);

            const str_pattern = CIR.Pattern{
                .str_literal = literal,
            };

            return self.can_ir.store.addPattern(str_pattern);
        },
        .tag => |e| {
            if (self.parse_ir.tokens.resolveIdentifier(e.tag_tok)) |tag_name| {

                // TODO: handle tag arguments from e.args
                const arguments: CIR.TypedPatternAtRegion.Span = .{ .span = base.DataSpan{
                    .start = 867,
                    .len = 867,
                } };

                const fresh_num_var = self.can_ir.env.types_store.fresh();
                const fresh_ext_var = self.can_ir.env.types_store.fresh();

                const tag_pattern = CIR.Pattern{
                    .applied_tag = .{
                        .whole_var = fresh_num_var,
                        .ext_var = fresh_ext_var,
                        .tag_name = tag_name,
                        .arguments = arguments,
                    },
                };

                return self.can_ir.store.addPattern(tag_pattern);
            }
            return null;
        },
        .record => |_| {
            self.can_ir.env.pushProblem(Problem.Compiler.can(.not_implemented));
            return null;
        },
        .tuple => |_| {
            self.can_ir.env.pushProblem(Problem.Compiler.can(.not_implemented));
            return null;
        },
        .list => |_| {
            self.can_ir.env.pushProblem(Problem.Compiler.can(.not_implemented));
            return null;
        },
        .list_rest => |_| {
            self.can_ir.env.pushProblem(Problem.Compiler.can(.not_implemented));
            return null;
        },
        .alternatives => |_| {
            self.can_ir.env.pushProblem(Problem.Compiler.can(.not_implemented));
            return null;
        },
        .malformed => |_| {
            self.can_ir.env.pushProblem(Problem.Compiler.can(.not_implemented));
            return null;
        },
    }
    return null;
<<<<<<< HEAD
}
=======
}

/// Represents a segment of a string literal that may contain interpolations
const StringSegment = union(enum) {
    plaintext: []const u8,
    interpolation: AST.Expr.Idx,
};
>>>>>>> 05532c11
<|MERGE_RESOLUTION|>--- conflicted
+++ resolved
@@ -11,7 +11,7 @@
 const AST = parse.AST;
 
 can_ir: *CIR,
-parse_ir: *parse.AST,
+parse_ir: *AST,
 scope: *Scope,
 
 const Ident = base.Ident;
@@ -21,11 +21,10 @@
 const Problem = problem.Problem;
 const exitOnOom = collections.utils.exitOnOom;
 
-<<<<<<< HEAD
 const BUILTIN_NUM_ADD: CIR.Pattern.Idx = @enumFromInt(0);
 const BUILTIN_NUM_SUB: CIR.Pattern.Idx = @enumFromInt(1);
 
-pub fn init(self: *CIR, parse_ir: *parse.IR, scope: *Scope) Self {
+pub fn init(self: *CIR, parse_ir: *AST, scope: *Scope) Self {
     const gpa = self.env.gpa;
     const ident_store = &self.env.idents;
 
@@ -45,9 +44,6 @@
     _ = scope.levels.introduce(gpa, ident_store, .ident, ident_sub, pattern_idx_sub) catch {};
     std.debug.assert(BUILTIN_NUM_SUB == pattern_idx_sub);
 
-=======
-pub fn init(can_ir: *CIR, parse_ir: *parse.AST, scope: *Scope) Self {
->>>>>>> 05532c11
     return .{
         .can_ir = self,
         .parse_ir = parse_ir,
@@ -198,17 +194,7 @@
     self: *Self,
     import: *const AST.Statement,
 ) void {
-<<<<<<< HEAD
     // const gpa = self.can_ir.env.gpa;
-=======
-    _ = import;
-
-    // Add error for partially implemented imports
-    _ = self.can_ir.env.problems.append(self.can_ir.env.gpa, Problem.Canonicalize.make(.{ .NotYetImplementedImport = .{
-        .region = Region.zero(),
-    } }));
->>>>>>> 05532c11
-
     // const import_name: []u8 = &.{}; // import.module_name_tok;
     // const shorthand: []u8 = &.{}; // import.qualifier_tok;
     // const region = Region{
@@ -224,7 +210,6 @@
     //     } }));
     // }
 
-<<<<<<< HEAD
     const exposesSlice = self.parse_ir.store.exposedItemSlice(import.exposes);
     for (exposesSlice) |exposed_idx| {
         const exposed = self.parse_ir.store.getExposedItem(exposed_idx);
@@ -277,59 +262,6 @@
             // },
         }
     }
-=======
-    // const exposesSlice = self.parse_ir.store.exposedItemSlice(import.exposes);
-    // for (exposesSlice) |exposed_idx| {
-    //     const exposed = self.parse_ir.store.getExposedItem(exposed_idx);
-    //     switch (exposed) {
-    //         .lower_ident => |ident| {
-    //             if (self.parse_ir.tokens.resolveIdentifier(ident.ident)) |ident_idx| {
-    //                 if (ident.as) |as_| {
-    //                     if (self.parse_ir.tokens.resolveIdentifier(as_)) |alias_idx| {
-    //                         _ = self.scope.levels.introduce(.alias, .{ .scope_name = ident_idx, .alias = alias_idx });
-    //                     }
-    //                 } else {
-    //                     _ = self.scope.levels.introduce(.ident, .{ .scope_name = ident_idx, .ident = ident_idx });
-    //                 }
-    //             }
-    //         },
-    //         .upper_ident => |imported_type| {
-    //             _ = imported_type;
-    //             // const alias = Alias{
-    //             //     .name = imported_type.name,
-    //             //     .region = ir.env.tag_names.getRegion(imported_type.name),
-    //             //     .is_builtin = false,
-    //             //     .kind = .ImportedUnknown,
-    //             // };
-    //             // const alias_idx = ir.aliases.append(alias);
-    //             //
-    //             // _ = scope.levels.introduce(.alias, .{
-    //             //     .scope_name = imported_type.name,
-    //             //     .alias = alias_idx,
-    //             // });
-    //         },
-    //         .upper_ident_star => |ident| {
-    //             _ = ident;
-    //         },
-    //         // .CustomTagUnion => |custom| {
-    //         //     const alias = Alias{
-    //         //         .name = custom.name,
-    //         //         .region = ir.env.tag_names.getRegion(custom.name),
-    //         //         .is_builtin = false,
-    //         //         .kind = .ImportedCustomUnion,
-    //         //     };
-    //         //     const alias_idx = ir.aliases.append(alias);
-    //         //
-    //         //     _ = scope.levels.introduce(.alias, .{
-    //         //         .scope_name = custom.name,
-    //         //         .alias = alias_idx,
-    //         //     });
-    //         //     _ = scope.custom_tags.fetchPutAssumeCapacity(custom.name, alias_idx);
-    //         //     // TODO: add to scope.custom_tags
-    //         // },
-    //     }
-    // }
->>>>>>> 05532c11
 }
 
 fn bringIngestedFileIntoScope(
@@ -683,15 +615,9 @@
 }
 
 /// Extract string segments from parsed string parts
-<<<<<<< HEAD
-fn extractStringSegments(self: *Self, parts: []const parse.IR.NodeStore.ExprIdx) CIR.Expr.Span {
+fn extractStringSegments(self: *Self, parts: []const AST.Expr.Idx) CIR.Expr.Span {
     const gpa = self.can_ir.env.gpa;
     const start = self.can_ir.store.scratchExprTop();
-=======
-fn extractStringSegments(self: *Self, parts: []const AST.Expr.Idx) ![]StringSegment {
-    var segments = std.ArrayList(StringSegment).init(self.can_ir.env.gpa);
-    defer segments.deinit();
->>>>>>> 05532c11
 
     for (parts) |part| {
         const part_node = self.parse_ir.store.getExpr(part);
@@ -863,14 +789,4 @@
         },
     }
     return null;
-<<<<<<< HEAD
-}
-=======
-}
-
-/// Represents a segment of a string literal that may contain interpolations
-const StringSegment = union(enum) {
-    plaintext: []const u8,
-    interpolation: AST.Expr.Idx,
-};
->>>>>>> 05532c11
+}