const std = @import("std");
const base = @import("../base.zig");
const parse = @import("parse.zig");
const tokenize = @import("parse/tokenize.zig");
const collections = @import("../collections.zig");
const types = @import("../types/types.zig");
const RocDec = @import("../builtins/dec.zig").RocDec;

const NodeStore = @import("./canonicalize/NodeStore.zig");
const Scope = @import("./canonicalize/Scope.zig");
const Node = @import("./canonicalize/Node.zig");

const AST = parse.AST;
const Token = tokenize.Token;

can_ir: *CIR,
parse_ir: *AST,
scopes: std.ArrayListUnmanaged(Scope) = .{},
/// Stack of function regions for tracking var reassignment across function boundaries
function_regions: std.ArrayListUnmanaged(Region),
/// Maps var patterns to the function region they were declared in
var_function_regions: std.AutoHashMapUnmanaged(CIR.Pattern.Idx, Region),
/// Set of pattern indices that are vars
var_patterns: std.AutoHashMapUnmanaged(CIR.Pattern.Idx, void),
/// Tracks which pattern indices have been used/referenced
used_patterns: std.AutoHashMapUnmanaged(CIR.Pattern.Idx, void),
/// Maps identifier names to pending type annotations awaiting connection to declarations
pending_type_annos: std.StringHashMapUnmanaged(CIR.TypeAnno.Idx),

const Ident = base.Ident;
const Region = base.Region;
const TagName = base.TagName;
const ModuleEnv = base.ModuleEnv;
const CalledVia = base.CalledVia;
const exitOnOom = collections.utils.exitOnOom;

const TypeVar = types.Var;
const Content = types.Content;
const FlatType = types.FlatType;
const Num = types.Num;
const TagUnion = types.TagUnion;
const Tag = types.Tag;

const BUILTIN_BOOL: CIR.Pattern.Idx = @enumFromInt(0);
const BUILTIN_BOX: CIR.Pattern.Idx = @enumFromInt(1);
const BUILTIN_DECODE: CIR.Pattern.Idx = @enumFromInt(2);
const BUILTIN_DICT: CIR.Pattern.Idx = @enumFromInt(3);
const BUILTIN_ENCODE: CIR.Pattern.Idx = @enumFromInt(4);
const BUILTIN_HASH: CIR.Pattern.Idx = @enumFromInt(5);
const BUILTIN_INSPECT: CIR.Pattern.Idx = @enumFromInt(6);
const BUILTIN_LIST: CIR.Pattern.Idx = @enumFromInt(7);
const BUILTIN_NUM: CIR.Pattern.Idx = @enumFromInt(8);
const BUILTIN_RESULT: CIR.Pattern.Idx = @enumFromInt(9);
const BUILTIN_SET: CIR.Pattern.Idx = @enumFromInt(10);
const BUILTIN_STR: CIR.Pattern.Idx = @enumFromInt(11);

/// Deinitialize canonicalizer resources
pub fn deinit(
    self: *Self,
) void {
    const gpa = self.can_ir.env.gpa;

    // First deinit individual scopes
    for (0..self.scopes.items.len) |i| {
        var scope = &self.scopes.items[i];
        scope.deinit(gpa);
    }

    // Then deinit the collections
    self.scopes.deinit(gpa);
    self.function_regions.deinit(gpa);
    self.var_function_regions.deinit(gpa);
    self.var_patterns.deinit(gpa);
    self.used_patterns.deinit(gpa);
    self.pending_type_annos.deinit(gpa);
}

pub fn init(self: *CIR, parse_ir: *AST) Self {
    const gpa = self.env.gpa;

    // Create the canonicalizer with scopes
    var result = Self{
        .can_ir = self,
        .parse_ir = parse_ir,
        .scopes = .{},
        .function_regions = std.ArrayListUnmanaged(Region){},
        .var_function_regions = std.AutoHashMapUnmanaged(CIR.Pattern.Idx, Region){},
        .var_patterns = std.AutoHashMapUnmanaged(CIR.Pattern.Idx, void){},
        .used_patterns = std.AutoHashMapUnmanaged(CIR.Pattern.Idx, void){},
        .pending_type_annos = std.StringHashMapUnmanaged(CIR.TypeAnno.Idx){},
    };

    // Top-level scope is not a function boundary
    result.scopeEnter(gpa, false);

    // Simulate the builtins by adding to both the NodeStore and Scopes
    // Not sure if this is how we want to do it long term, but want something to
    // make a start on canonicalization.

    result.addBuiltin(self, "Bool", BUILTIN_BOOL);
    result.addBuiltin(self, "Box", BUILTIN_BOX);
    result.addBuiltin(self, "Decode", BUILTIN_DECODE);
    result.addBuiltin(self, "Dict", BUILTIN_DICT);
    result.addBuiltin(self, "Encode", BUILTIN_ENCODE);
    result.addBuiltin(self, "Hash", BUILTIN_HASH);
    result.addBuiltin(self, "Inspect", BUILTIN_INSPECT);
    result.addBuiltin(self, "List", BUILTIN_LIST);
    result.addBuiltin(self, "Num", BUILTIN_NUM);
    result.addBuiltin(self, "Result", BUILTIN_RESULT);
    result.addBuiltin(self, "Set", BUILTIN_SET);
    result.addBuiltin(self, "Str", BUILTIN_STR);

    // Add built-in types to the type scope
    // TODO: These should ultimately come from the platform/builtin files rather than being hardcoded
    result.addBuiltinType(self, "Bool");
    result.addBuiltinType(self, "Str");
    result.addBuiltinType(self, "U8");
    result.addBuiltinType(self, "U16");
    result.addBuiltinType(self, "U32");
    result.addBuiltinType(self, "U64");
    result.addBuiltinType(self, "U128");
    result.addBuiltinType(self, "I8");
    result.addBuiltinType(self, "I16");
    result.addBuiltinType(self, "I32");
    result.addBuiltinType(self, "I64");
    result.addBuiltinType(self, "I128");
    result.addBuiltinType(self, "F32");
    result.addBuiltinType(self, "F64");
    result.addBuiltinType(self, "Dec");
    result.addBuiltinType(self, "List");
    result.addBuiltinType(self, "Dict");
    result.addBuiltinType(self, "Set");
    result.addBuiltinType(self, "Result");
    result.addBuiltinType(self, "Box");

    return result;
}

fn addBuiltin(self: *Self, ir: *CIR, ident_text: []const u8, idx: CIR.Pattern.Idx) void {
    const gpa = ir.env.gpa;
    const ident_store = &ir.env.idents;
    const ident_add = ir.env.idents.insert(gpa, base.Ident.for_text(ident_text), Region.zero());
    const pattern_idx_add = ir.store.addPattern(CIR.Pattern{ .assign = .{ .ident = ident_add, .region = Region.zero() } });
    _ = self.scopeIntroduceInternal(gpa, ident_store, .ident, ident_add, pattern_idx_add, false, true);
    std.debug.assert(idx == pattern_idx_add);

    // TODO: Set correct type for builtins? But these types should ultimately
    // come from the builtins roc files, so maybe the resolve stage will handle?
    _ = ir.setTypeVarAtPat(pattern_idx_add, Content{ .flex_var = null });
}

fn addBuiltinType(self: *Self, ir: *CIR, type_name: []const u8) void {
    const gpa = ir.env.gpa;
    const type_ident = ir.env.idents.insert(gpa, base.Ident.for_text(type_name), Region.zero());

    // Create a type header for the built-in type
    const header_idx = ir.store.addTypeHeader(.{
        .name = type_ident,
        .args = .{ .span = .{ .start = 0, .len = 0 } }, // No type parameters for built-ins
        .region = Region.zero(),
    });

    // Create a type annotation that refers to itself (built-in types are primitive)
    const anno_idx = ir.store.addTypeAnno(.{ .ty = .{
        .symbol = type_ident,
        .region = Region.zero(),
    } });

    // Create the type declaration statement
    const type_decl_stmt = CIR.Statement{
        .type_decl = .{
            .header = header_idx,
            .anno = anno_idx,
            .where = null,
            .region = Region.zero(),
        },
    };

    const type_decl_idx = ir.store.addStatement(type_decl_stmt);

    // Add to scope without any error checking (built-ins are always valid)
    const current_scope = &self.scopes.items[self.scopes.items.len - 1];
    current_scope.put(gpa, .type_decl, type_ident, type_decl_idx);
}

const Self = @This();

/// The intermediate representation of a canonicalized Roc program.
pub const CIR = @import("canonicalize/CIR.zig");

/// After parsing a Roc program, the [ParseIR](src/check/parse/AST.zig) is transformed into a [canonical
/// form](src/check/canonicalize/ir.zig) called CanIR.
///
/// Canonicalization performs analysis to catch user errors, and sets up the state necessary to solve the types in a
/// program. Among other things, canonicalization;
/// - Uniquely identifies names (think variable and function names). Along the way,
///     canonicalization builds a graph of all variables' references, and catches
///     unused definitions, undefined definitions, and shadowed definitions.
/// - Resolves type signatures, including aliases, into a form suitable for type
///     solving.
/// - Determines the order definitions are used in, if they are defined
///     out-of-order.
/// - Eliminates syntax sugar (for example, renaming `+` to the function call `add`).
///
/// The canonicalization occurs on a single module (file) in isolation. This allows for this work to be easily parallelized and also cached. So where the source code for a module has not changed, the CanIR can simply be loaded from disk and used immediately.
pub fn canonicalize_file(
    self: *Self,
) void {
    const file = self.parse_ir.store.getFile();

    // canonicalize_header_packages();

    // Track the start of scratch defs and statements
    const scratch_defs_start = self.can_ir.store.scratchDefTop();
    const scratch_statements_start = self.can_ir.store.scratch_statements.top();

    // First pass: Process all type declarations to introduce them into scope
    for (self.parse_ir.store.statementSlice(file.statements)) |stmt_id| {
        const stmt = self.parse_ir.store.getStatement(stmt_id);
        switch (stmt) {
            .type_decl => |type_decl| {
                // Canonicalize the type declaration header first
                const header_idx = self.canonicalize_type_header(type_decl.header);

                // Process type parameters and annotation in a separate scope
                const anno_idx = blk: {
                    // Enter a new scope for type parameters
                    self.scopeEnter(self.can_ir.env.gpa, false);
                    defer self.scopeExit(self.can_ir.env.gpa) catch {};

                    // Introduce type parameters from the header into the scope
                    self.introduceTypeParametersFromHeader(header_idx);

                    // Now canonicalize the type annotation with type parameters in scope
                    break :blk self.canonicalize_type_anno(type_decl.anno);
                };

                // Create the CIR type declaration statement
                const region = self.parse_ir.tokenizedRegionToRegion(type_decl.region);
                const cir_type_decl = CIR.Statement{
                    .type_decl = .{
                        .header = header_idx,
                        .anno = anno_idx,
                        .where = null, // TODO: implement where clauses
                        .region = region,
                    },
                };

                const type_decl_idx = self.can_ir.store.addStatement(cir_type_decl);
                self.can_ir.store.addScratchStatement(type_decl_idx);

                // Introduce the type name into scope (now truly outside the parameter scope)
                const header = self.can_ir.store.getTypeHeader(header_idx);
                self.scopeIntroduceTypeDecl(header.name, type_decl_idx, region);
            },
            else => {
                // Skip non-type-declaration statements in first pass
            },
        }
    }

    // Second pass: Process all other statements
    for (self.parse_ir.store.statementSlice(file.statements)) |stmt_id| {
        const stmt = self.parse_ir.store.getStatement(stmt_id);
        switch (stmt) {
            .import => |import_stmt| {
                _ = self.canonicalizeImportStatement(import_stmt);
            },
            .decl => |decl| {
                const def_idx = self.canonicalize_decl(decl);
                self.can_ir.store.addScratchDef(def_idx);
            },
            .@"var" => {
                // Not valid at top-level
                const string_idx = self.can_ir.env.strings.insert(self.can_ir.env.gpa, "var");
                self.can_ir.pushDiagnostic(CIR.Diagnostic{ .invalid_top_level_statement = .{
                    .stmt = string_idx,
                } });
            },
            .expr => {
                // Not valid at top-level
                const string_idx = self.can_ir.env.strings.insert(self.can_ir.env.gpa, "expr");
                self.can_ir.pushDiagnostic(CIR.Diagnostic{ .invalid_top_level_statement = .{
                    .stmt = string_idx,
                } });
            },
            .crash => {
                // Not valid at top-level
                const string_idx = self.can_ir.env.strings.insert(self.can_ir.env.gpa, "crash");
                self.can_ir.pushDiagnostic(CIR.Diagnostic{ .invalid_top_level_statement = .{
                    .stmt = string_idx,
                } });
            },
            .expect => {
                const feature = self.can_ir.env.strings.insert(self.can_ir.env.gpa, "top-level expect");
                self.can_ir.pushDiagnostic(CIR.Diagnostic{ .not_implemented = .{
                    .feature = feature,
                    .region = Region.zero(),
                } });
            },
            .@"for" => {
                // Not valid at top-level
                const string_idx = self.can_ir.env.strings.insert(self.can_ir.env.gpa, "for");
                self.can_ir.pushDiagnostic(CIR.Diagnostic{ .invalid_top_level_statement = .{
                    .stmt = string_idx,
                } });
            },
            .@"return" => {
                // Not valid at top-level
                const string_idx = self.can_ir.env.strings.insert(self.can_ir.env.gpa, "return");
                self.can_ir.pushDiagnostic(CIR.Diagnostic{ .invalid_top_level_statement = .{
                    .stmt = string_idx,
                } });
            },
            .type_decl => {
                // Already processed in first pass, skip
            },
            .type_anno => |ta| {
                // Top-level type annotation - store for connection to next declaration
                const name = self.parse_ir.tokens.resolveIdentifier(ta.name) orelse {
                    // Malformed identifier - skip this annotation
                    continue;
                };

                // First, extract all type variables from the AST annotation
                var type_vars = std.ArrayList(Ident.Idx).init(self.can_ir.env.gpa);
                defer type_vars.deinit();
                self.extractTypeVarsFromASTAnno(ta.anno, &type_vars);

                // Enter a new scope for type variables
                self.scopeEnter(self.can_ir.env.gpa, false);
                defer self.scopeExit(self.can_ir.env.gpa) catch {};

                // Introduce type variables into scope
                for (type_vars.items) |type_var| {
                    // Create a dummy type annotation for the type variable
                    const region = Region.zero(); // TODO: get proper region from type variable
                    const dummy_anno = self.can_ir.store.addTypeAnno(.{ .ty_var = .{
                        .name = type_var,
                        .region = region,
                    } });
                    self.scopeIntroduceTypeVar(type_var, dummy_anno);
                }

                // Now canonicalize the annotation with type variables in scope
                const anno_idx = self.canonicalize_type_anno(ta.anno);

                // Store annotation for connection to next declaration
                const name_text = self.can_ir.env.idents.getText(name);
                self.pending_type_annos.put(self.can_ir.env.gpa, name_text, anno_idx) catch |err| exitOnOom(err);
            },
            .malformed => |malformed| {
                // We won't touch this since it's already a parse error.
                _ = malformed;
            },
        }
    }

    // Get the header and canonicalize exposes based on header type
    const header = self.parse_ir.store.getHeader(file.header);
    switch (header) {
        .module => |h| self.canonicalize_header_exposes(h.exposes),
        .package => |h| self.canonicalize_header_exposes(h.exposes),
        .platform => |h| self.canonicalize_header_exposes(h.exposes),
        .hosted => |h| self.canonicalize_header_exposes(h.exposes),
        .app => {
            // App headers have 'provides' instead of 'exposes'
            // TODO: Handle app provides differently
        },
        .malformed => {
            // Skip malformed headers
        },
    }

    // Create the span of all top-level defs and statements
    self.can_ir.all_defs = self.can_ir.store.defSpanFrom(scratch_defs_start);
    self.can_ir.all_statements = self.can_ir.store.statementSpanFrom(scratch_statements_start);
}

fn canonicalize_header_exposes(
    self: *Self,
    exposes: AST.Collection.Idx,
) void {
    const collection = self.parse_ir.store.getCollection(exposes);
    const exposed_items = self.parse_ir.store.exposedItemSlice(.{ .span = collection.span });

    for (exposed_items) |exposed_idx| {
        const exposed = self.parse_ir.store.getExposedItem(exposed_idx);
        switch (exposed) {
            .lower_ident => |ident| {
                // TODO -- do we need a Pattern for "exposed_lower" identifiers?
                _ = ident;
            },
            .upper_ident => |type_name| {
                // TODO -- do we need a Pattern for "exposed_upper" identifiers?
                _ = type_name;
            },
            .upper_ident_star => |type_with_constructors| {
                // TODO -- do we need a Pattern for "exposed_upper_star" identifiers?
                _ = type_with_constructors;
            },
        }
    }
}

fn bringImportIntoScope(
    self: *Self,
    import: *const AST.Statement,
) void {
    // const gpa = self.can_ir.env.gpa;
    // const import_name: []u8 = &.{}; // import.module_name_tok;
    // const shorthand: []u8 = &.{}; // import.qualifier_tok;
    // const region = Region{
    //     .start = Region.Position.zero(),
    //     .end = Region.Position.zero(),
    // };

    // const res = self.can_ir.imports.getOrInsert(gpa, import_name, shorthand);

    // if (res.was_present) {
    //     _ = self.can_ir.env.problems.append(gpa, Problem.Canonicalize.make(.{ .DuplicateImport = .{
    //         .duplicate_import_region = region,
    //     } }));
    // }

    const exposesSlice = self.parse_ir.store.exposedItemSlice(import.exposes);
    for (exposesSlice) |exposed_idx| {
        const exposed = self.parse_ir.store.getExposedItem(exposed_idx);
        switch (exposed) {
            .lower_ident => |ident| {

                // TODO handle `as` here using an Alias

                if (self.parse_ir.tokens.resolveIdentifier(ident.ident)) |ident_idx| {
                    _ = ident_idx;

                    // TODO Introduce our import

                    // _ = self.scope.levels.introduce(gpa, &self.can_ir.env.idents, .ident, .{ .scope_name = ident_idx, .ident = ident_idx });
                }
            },
            .upper_ident => |imported_type| {
                _ = imported_type;
                // const alias = Alias{
                //     .name = imported_type.name,
                //     .region = ir.env.tag_names.getRegion(imported_type.name),
                //     .is_builtin = false,
                //     .kind = .ImportedUnknown,
                // };
                // const alias_idx = ir.aliases.append(alias);
                //
                // _ = scope.levels.introduce(.alias, .{
                //     .scope_name = imported_type.name,
                //     .alias = alias_idx,
                // });
            },
            .upper_ident_star => |ident| {
                _ = ident;
            },
        }
    }
}

fn bringIngestedFileIntoScope(
    self: *Self,
    import: *const parse.AST.Stmt.Import,
) void {
    const res = self.can_ir.env.modules.getOrInsert(
        import.name,
        import.package_shorthand,
    );

    if (res.was_present) {
        // _ = self.can_ir.env.problems.append(Problem.Canonicalize.make(.DuplicateImport{
        //     .duplicate_import_region = import.name_region,
        // }));
    }

    // scope.introduce(self: *Scope, comptime item_kind: Level.ItemKind, ident: Ident.Idx)

    for (import.exposing.items.items) |exposed| {
        const exposed_ident = switch (exposed) {
            .Value => |ident| ident,
            .Type => |ident| ident,
            .CustomTagUnion => |custom| custom.name,
        };
        self.can_ir.env.addExposedIdentForModule(exposed_ident, res.module_idx);
        // TODO: Implement scope introduction for exposed identifiers
    }
}

/// Canonicalize an import statement, handling both top-level file imports and statement imports
fn canonicalizeImportStatement(
    self: *Self,
    import_stmt: @TypeOf(@as(AST.Statement, undefined).import),
) ?CIR.Statement.Idx {
    // 1. Reconstruct the full module name (e.g., "json.Json")
    const module_name = blk: {
        if (self.parse_ir.tokens.resolveIdentifier(import_stmt.module_name_tok) == null) {
            const region = self.parse_ir.tokenizedRegionToRegion(import_stmt.region);
            const feature = self.can_ir.env.strings.insert(self.can_ir.env.gpa, "resolve import module name token");
            self.can_ir.pushDiagnostic(CIR.Diagnostic{ .not_implemented = .{
                .feature = feature,
                .region = region,
            } });
            return null;
        }

        if (import_stmt.qualifier_tok) |qualifier_tok| {
            if (self.parse_ir.tokens.resolveIdentifier(qualifier_tok) == null) {
                const region = self.parse_ir.tokenizedRegionToRegion(import_stmt.region);
                const feature = self.can_ir.env.strings.insert(self.can_ir.env.gpa, "resolve import qualifier token");
                self.can_ir.pushDiagnostic(CIR.Diagnostic{ .not_implemented = .{
                    .feature = feature,
                    .region = region,
                } });
                return null;
            }

            // Slice from original source to get "qualifier.ModuleName"
            const qualifier_region = self.parse_ir.tokens.resolve(qualifier_tok);
            const module_region = self.parse_ir.tokens.resolve(import_stmt.module_name_tok);
            const full_name = self.parse_ir.source[qualifier_region.start.offset..module_region.end.offset];
            break :blk self.can_ir.env.idents.insert(self.can_ir.env.gpa, base.Ident.for_text(full_name), Region.zero());
        } else {
            // No qualifier, just use the module name directly
            break :blk self.parse_ir.tokens.resolveIdentifier(import_stmt.module_name_tok).?;
        }
    };

    // 2. Determine the alias (either explicit or default to last part)
    const alias = self.resolveModuleAlias(import_stmt.alias_tok, module_name) orelse return null;

    // 3. Add to scope: alias -> module_name mapping
    self.scopeIntroduceModuleAlias(alias, module_name);

    // 4. Convert exposed items and introduce them into scope
    const cir_exposes = self.convertASTExposesToCIR(import_stmt.exposes);
    self.introduceExposedItemsIntoScope(cir_exposes, module_name);

    // 5. Create CIR import statement
    const cir_import = CIR.Statement{
        .import = .{
            .module_name_tok = module_name,
            .qualifier_tok = if (import_stmt.qualifier_tok) |q_tok| self.parse_ir.tokens.resolveIdentifier(q_tok) else null,
            .alias_tok = if (import_stmt.alias_tok) |a_tok| self.parse_ir.tokens.resolveIdentifier(a_tok) else null,
            .exposes = cir_exposes,
            .region = self.parse_ir.tokenizedRegionToRegion(import_stmt.region),
        },
    };

    const import_idx = self.can_ir.store.addStatement(cir_import);
    self.can_ir.store.addScratchStatement(import_idx);
    return import_idx;
}

/// Resolve the module alias name from either explicit alias or module name
fn resolveModuleAlias(
    self: *Self,
    alias_tok: ?Token.Idx,
    module_name: Ident.Idx,
) ?Ident.Idx {
    if (alias_tok) |alias_token| {
        return self.parse_ir.tokens.resolveIdentifier(alias_token);
    } else {
        // Extract last part from module name - e.g., "Json" from "json.Json"
        return self.extractModuleName(module_name);
    }
}

/// Create a qualified name by combining module and field names (e.g., "json.Json.utf8")
fn createQualifiedName(
    self: *Self,
    module_name: Ident.Idx,
    field_name: Ident.Idx,
) Ident.Idx {
    const module_text = self.can_ir.env.idents.getText(module_name);
    const field_text = self.can_ir.env.idents.getText(field_name);

    // Allocate space for "module.field" - this case still needs allocation since we're combining
    // module name from import with field name from usage site
    const qualified_text = std.fmt.allocPrint(self.can_ir.env.gpa, "{s}.{s}", .{ module_text, field_text }) catch |err| exitOnOom(err);
    defer self.can_ir.env.gpa.free(qualified_text);

    return self.can_ir.env.idents.insert(self.can_ir.env.gpa, base.Ident.for_text(qualified_text), Region.zero());
}

/// Create an external declaration for a qualified name
fn createExternalDeclaration(
    self: *Self,
    qualified_name: Ident.Idx,
    module_name: Ident.Idx,
    local_name: Ident.Idx,
    kind: CIR.ExternalDecl.kind,
    region: Region,
) CIR.ExternalDecl.Idx {
    const external_decl = CIR.ExternalDecl{
        .qualified_name = qualified_name,
        .module_name = module_name,
        .local_name = local_name,
        .type_var = self.can_ir.pushFreshTypeVar(@enumFromInt(0), region),
        .kind = kind,
        .region = region,
    };

    return self.can_ir.pushExternalDecl(external_decl);
}

/// Convert AST exposed items to CIR exposed items
fn convertASTExposesToCIR(
    self: *Self,
    ast_exposes: AST.ExposedItem.Span,
) CIR.ExposedItem.Span {
    const scratch_start = self.can_ir.store.scratchExposedItemTop();

    const ast_exposed_slice = self.parse_ir.store.exposedItemSlice(ast_exposes);
    for (ast_exposed_slice) |ast_exposed_idx| {
        const ast_exposed = self.parse_ir.store.getExposedItem(ast_exposed_idx);

        // Convert AST exposed item to CIR exposed item
        const cir_exposed = convert_item: {
            // Extract identifier token and alias token
            const ident_token, const alias_token, const is_wildcard = switch (ast_exposed) {
                .lower_ident => |ident| .{ ident.ident, ident.as, false },
                .upper_ident => |ident| .{ ident.ident, ident.as, false },
                .upper_ident_star => |star_ident| .{ star_ident.ident, null, true },
            };

            // Resolve the main identifier name
            const name = resolve_ident: {
                if (self.parse_ir.tokens.resolveIdentifier(ident_token)) |resolved| {
                    break :resolve_ident resolved;
                } else {
                    break :resolve_ident self.can_ir.env.idents.insert(self.can_ir.env.gpa, base.Ident.for_text("unknown"), base.Region.zero());
                }
            };

            // Resolve the alias if present
            const alias = resolve_alias: {
                if (alias_token) |as_token| {
                    if (self.parse_ir.tokens.resolveIdentifier(as_token)) |resolved| {
                        break :resolve_alias resolved;
                    } else {
                        break :resolve_alias self.can_ir.env.idents.insert(self.can_ir.env.gpa, base.Ident.for_text("unknown"), base.Region.zero());
                    }
                } else {
                    break :resolve_alias null;
                }
            };

            break :convert_item CIR.ExposedItem{
                .name = name,
                .alias = alias,
                .is_wildcard = is_wildcard,
            };
        };

        const cir_exposed_idx = self.can_ir.store.addExposedItem(cir_exposed);
        self.can_ir.store.addScratchExposedItem(cir_exposed_idx);
    }

    return self.can_ir.store.exposedItemSpanFrom(scratch_start);
}

/// Introduce converted exposed items into scope for identifier resolution
fn introduceExposedItemsIntoScope(
    self: *Self,
    exposed_items_span: CIR.ExposedItem.Span,
    module_name: Ident.Idx,
) void {
    const exposed_items_slice = self.can_ir.store.sliceExposedItems(exposed_items_span);

    for (exposed_items_slice) |exposed_item_idx| {
        const exposed_item = self.can_ir.store.getExposedItem(exposed_item_idx);

        // Use the alias if provided, otherwise use the original name for the local lookup
        const item_name = exposed_item.alias orelse exposed_item.name;

        // Create the exposed item info with module name and original name
        const item_info = Scope.ExposedItemInfo{
            .module_name = module_name,
            .original_name = exposed_item.name, // Always use the original name for module lookup
        };

        // Introduce the exposed item into scope
        // This allows `decode` to resolve to `json.Json.decode`
        self.scopeIntroduceExposedItem(item_name, item_info);
    }
}

fn canonicalize_decl(
    self: *Self,
    decl: AST.Statement.Decl,
) CIR.Def.Idx {
    const pattern_region = self.parse_ir.tokenizedRegionToRegion(self.parse_ir.store.getPattern(decl.pattern).to_tokenized_region());
    const expr_region = self.parse_ir.tokenizedRegionToRegion(self.parse_ir.store.getExpr(decl.body).to_tokenized_region());

    const pattern_idx = blk: {
        if (self.canonicalize_pattern(decl.pattern)) |idx| {
            break :blk idx;
        } else {
            const malformed_idx = self.can_ir.pushMalformed(CIR.Pattern.Idx, CIR.Diagnostic{ .pattern_not_canonicalized = .{
                .region = pattern_region,
            } });
            break :blk malformed_idx;
        }
    };

    const expr_idx = blk: {
        if (self.canonicalize_expr(decl.body)) |idx| {
            break :blk idx;
        } else {
            const malformed_idx = self.can_ir.pushMalformed(CIR.Expr.Idx, CIR.Diagnostic{ .expr_not_canonicalized = .{
                .region = expr_region,
            } });
            break :blk malformed_idx;
        }
    };

    // Check for pending type annotation to connect to this declaration
    var annotation: ?CIR.Annotation.Idx = null;

    // Extract identifier from pattern if it's an identifier pattern
    const pattern = self.can_ir.store.getPattern(pattern_idx);
    if (pattern == .assign) {
        const ident = pattern.assign.ident;
        const ident_text = self.can_ir.env.idents.getText(ident);

        // Check if there's a pending type annotation for this identifier
        if (self.pending_type_annos.get(ident_text)) |type_anno_idx| {
            // Create a basic annotation from the type annotation
            const type_var = self.can_ir.pushFreshTypeVar(@enumFromInt(0), pattern_region);

            // For now, create a simple annotation with just the signature and region
            // TODO: Convert TypeAnno to proper type constraints and populate signature
            annotation = self.createAnnotationFromTypeAnno(type_anno_idx, type_var, pattern_region);

            _ = self.pending_type_annos.remove(ident_text);
        }
    }

    // Create the def entry
    const def_idx = self.can_ir.store.addDef(.{
        .pattern = pattern_idx,
        .pattern_region = pattern_region,
        .expr = expr_idx,
        .expr_region = expr_region,
        .annotation = annotation,
        .kind = .let,
    });
    _ = self.can_ir.setTypeVarAtDef(def_idx, Content{ .flex_var = null });

    return def_idx;
}

/// Canonicalize an expression.
pub fn canonicalize_expr(
    self: *Self,
    ast_expr_idx: AST.Expr.Idx,
) ?CIR.Expr.Idx {
    const expr = self.parse_ir.store.getExpr(ast_expr_idx);

    switch (expr) {
        .apply => |e| {
            // Mark the start of scratch expressions
            const scratch_top = self.can_ir.store.scratchExprTop();

            // Canonicalize the function being called and add as first element
            const fn_expr = self.canonicalize_expr(e.@"fn") orelse {
                self.can_ir.store.clearScratchExprsFrom(scratch_top);
                return null;
            };
            self.can_ir.store.addScratchExpr(fn_expr);

            // Canonicalize and add all arguments
            const args_slice = self.parse_ir.store.exprSlice(e.args);
            for (args_slice) |arg| {
                if (self.canonicalize_expr(arg)) |canonicalized_arg_expr_idx| {
                    self.can_ir.store.addScratchExpr(canonicalized_arg_expr_idx);
                }
            }

            // Create span from scratch expressions
            const args_span = self.can_ir.store.exprSpanFrom(scratch_top);

            const expr_idx = self.can_ir.store.addExpr(CIR.Expr{
                .call = .{
                    .args = args_span,
                    .called_via = CalledVia.apply,
                    .region = self.parse_ir.tokenizedRegionToRegion(e.region),
                },
            });

            // Insert flex type variable
            _ = self.can_ir.setTypeVarAtExpr(expr_idx, Content{ .flex_var = null });

            return expr_idx;
        },
        .ident => |e| {
            const region = self.parse_ir.tokenizedRegionToRegion(e.region);
            if (self.parse_ir.tokens.resolveIdentifier(e.token)) |ident| {
                // Check if this is a module-qualified identifier
                if (e.qualifier) |qualifier_tok| {
                    if (self.parse_ir.tokens.resolveIdentifier(qualifier_tok)) |module_alias| {
                        // Check if this is a module alias
                        if (self.scopeLookupModule(module_alias)) |module_name| {
                            // This is a module-qualified lookup
                            // Create qualified name for external declaration
                            const module_text = self.can_ir.env.idents.getText(module_name);
                            const field_text = self.can_ir.env.idents.getText(ident);

                            // Allocate space for qualified name
                            const qualified_text = std.fmt.allocPrint(self.can_ir.env.gpa, "{s}.{s}", .{ module_text, field_text }) catch |err| collections.utils.exitOnOom(err);
                            defer self.can_ir.env.gpa.free(qualified_text);

                            const qualified_name = self.can_ir.env.idents.insert(self.can_ir.env.gpa, base.Ident.for_text(qualified_text), Region.zero());

                            // Create external declaration
                            const external_decl = CIR.ExternalDecl{
                                .qualified_name = qualified_name,
                                .module_name = module_name,
                                .local_name = ident,
                                .type_var = self.can_ir.pushFreshTypeVar(@enumFromInt(0), region),
                                .kind = .value,
                                .region = region,
                            };

                            const external_idx = self.can_ir.pushExternalDecl(external_decl);

                            // Create lookup expression for external declaration
                            const expr_idx = self.can_ir.store.addExpr(CIR.Expr{ .lookup = .{ .external = external_idx } });
                            _ = self.can_ir.setTypeVarAtExpr(expr_idx, Content{ .flex_var = null });
                            return expr_idx;
                        }
                    }
                }

                // Not a module-qualified lookup, or qualifier not found, proceed with normal lookup
                switch (self.scopeLookup(&self.can_ir.env.idents, .ident, ident)) {
                    .found => |pattern_idx| {
                        // Mark this pattern as used for unused variable checking
                        self.used_patterns.put(self.can_ir.env.gpa, pattern_idx, {}) catch |err| exitOnOom(err);

                        // Check if this is a used underscore variable
                        self.checkUsedUnderscoreVariable(ident, region);

                        // We found the ident in scope, lookup to reference the pattern
                        const expr_idx =
                            self.can_ir.store.addExpr(CIR.Expr{ .lookup = .{ .local = .{
                                .pattern_idx = pattern_idx,
                                .region = region,
                            } } });
                        _ = self.can_ir.setTypeVarAtExpr(expr_idx, Content{ .flex_var = null });
                        return expr_idx;
                    },
                    .not_found => {
                        // Check if this identifier is an exposed item from an import
                        if (self.scopeLookupExposedItem(ident)) |exposed_info| {
                            // Create qualified name using the original name, not the alias
                            const qualified_name = self.createQualifiedName(exposed_info.module_name, exposed_info.original_name);

                            // Create external declaration for the exposed item
                            const external_decl = CIR.ExternalDecl{
                                .qualified_name = qualified_name,
                                .module_name = exposed_info.module_name,
                                .local_name = ident,
                                .type_var = self.can_ir.pushFreshTypeVar(@enumFromInt(0), region),
                                .kind = .value,
                                .region = region,
                            };

                            const external_idx = self.can_ir.pushExternalDecl(external_decl);

                            // Create lookup expression for external declaration
                            const expr_idx = self.can_ir.store.addExpr(CIR.Expr{ .lookup = .{ .external = external_idx } });
                            _ = self.can_ir.setTypeVarAtExpr(expr_idx, Content{ .flex_var = null });
                            return expr_idx;
                        }

                        // We did not find the ident in scope or as an exposed item
                        return self.can_ir.pushMalformed(CIR.Expr.Idx, CIR.Diagnostic{ .ident_not_in_scope = .{
                            .ident = ident,
                            .region = region,
                        } });
                    },
                }
            } else {
                const feature = self.can_ir.env.strings.insert(self.can_ir.env.gpa, "report an error when unable to resolve identifier");
                return self.can_ir.pushMalformed(CIR.Expr.Idx, CIR.Diagnostic{ .not_implemented = .{
                    .feature = feature,
                    .region = region,
                } });
            }
        },
        .int => |e| {
            const region = self.parse_ir.tokenizedRegionToRegion(e.region);

            // Resolve to a string slice from the source
            const token_text = self.parse_ir.resolve(e.token);

            // Parse the integer value
            const is_negated = token_text[0] == '-'; // Drop the negation for now, so all valid literals fit in u128
            const after_minus_sign = @as(usize, @intFromBool(is_negated));

            // The index the first *actual* digit (after minus sign, "0x" prefix, etc.) in the token
            var first_digit: usize = undefined;

            const DEFAULT_BASE: u8 = 10; // default to base-10, naturally
            var int_base: u8 = undefined;

            // If this begins with "0x" or "0b" or "Oo" then it's not base-10.
            // We don't bother storing this info anywhere else besides token text,
            // because we already have to look at the whole token to parse the digits
            // into a number, so it will be in cache. It's also trivial to parse.
            if (token_text[after_minus_sign] == '0' and token_text.len > after_minus_sign + 2) {
                switch (token_text[after_minus_sign + 1]) {
                    'x', 'X' => {
                        int_base = 16;
                        first_digit = after_minus_sign + 2;
                    },
                    'o', 'O' => {
                        int_base = 8;
                        first_digit = after_minus_sign + 2;
                    },
                    'b', 'B' => {
                        int_base = 2;
                        first_digit = after_minus_sign + 2;
                    },
                    else => {
                        int_base = DEFAULT_BASE;
                        first_digit = after_minus_sign;
                    },
                }
            } else {
                int_base = DEFAULT_BASE;
                first_digit = after_minus_sign;
            }

            const u128_val: u128 = std.fmt.parseInt(u128, token_text[first_digit..], int_base) catch {
                // Any number literal that is too large for u128 is invalid, regardless of whether it had a minus sign!
                const expr_idx = self.can_ir.pushMalformed(CIR.Expr.Idx, CIR.Diagnostic{ .invalid_num_literal = .{
                    .region = region,
                } });
                return expr_idx;
            };

            // If this had a minus sign, but negating it would result in a negative number
            // that would be too low to fit in i128, then this int literal is also invalid.
            if (is_negated and u128_val > min_i128_negated) {
                const expr_idx = self.can_ir.pushMalformed(CIR.Expr.Idx, CIR.Diagnostic{ .invalid_num_literal = .{
                    .region = region,
                } });
                return expr_idx;
            }

            // Now we've confirmed that our int literal is one of these:
            // * A signed integer that fits in i128
            // * An unsigned integer that fits in u128
            //
            // We'll happily bitcast a u128 to i128 for storage (and bitcast it back later
            // using its type information), but for negative numbers, we do need to actually
            // negate them (branchlessly) if we skipped its minus sign earlier.
            //
            // This operation should never overflow i128, because we already would have errored out
            // if the u128 portion was bigger than the lowest i128 without a minus sign.
            // Special case: exactly i128 min already has the correct bit pattern when bitcast from u128,
            // so if we try to negate it we'll get an overflow. We specifically *don't* negate that one.
            const sign: i128 = (@as(i128, @intFromBool(!is_negated or u128_val == min_i128_negated)) << 1) - 1;
            const i128_val: i128 = sign * @as(i128, @bitCast(u128_val));

            // create type vars, first "reserve" node slots
            const final_expr_idx = self.can_ir.store.predictNodeIndex(3);

            // Calculate requirements based on the value
            const requirements = types.Num.Int.Requirements.fromIntLiteral(u128_val, is_negated);

            // Create type variables with proper structure
            const poly_var = self.can_ir.pushFreshTypeVar(final_expr_idx, region);
            const int_var = self.can_ir.pushTypeVar(
                Content{ .structure = .{ .num = .{ .int_poly = poly_var } } },
                final_expr_idx,
                region,
            );
            const num_var = self.can_ir.env.types.freshFromContent(Content{ .structure = .{ .num = .{ .num_poly = int_var } } });

            // then in the final slot the actual expr is inserted
            const expr_idx = self.can_ir.store.addExpr(CIR.Expr{
                .int = .{
                    .int_var = num_var,
                    .requirements = requirements,
                    .value = .{ .value = i128_val },
                    .region = region,
                },
            });

            std.debug.assert(@intFromEnum(expr_idx) == @intFromEnum(final_expr_idx));

            // Insert concrete type variable
            _ = self.can_ir.setTypeVarAtExpr(
                expr_idx,
                Content{ .structure = .{ .num = .{ .num_poly = int_var } } },
            );

            return expr_idx;
        },
<<<<<<< HEAD
        .frac => |e| {
            const region = self.tokenizedRegionToRegion(e.region);
=======
        .float => |e| {
            const region = self.parse_ir.tokenizedRegionToRegion(e.region);
>>>>>>> d72e3f80

            // resolve to a string slice from the source
            const token_text = self.parse_ir.resolve(e.token);

            // create type vars, first "reserve" node slots
            const final_expr_idx = self.can_ir.store.predictNodeIndex(3);

            // Create type variables with proper structure
            const poly_var = self.can_ir.pushFreshTypeVar(final_expr_idx, region);
            const frac_var = self.can_ir.pushTypeVar(
                Content{ .structure = .{ .num = .{ .frac_poly = poly_var } } },
                final_expr_idx,
                region,
            );
            const num_var = self.can_ir.env.types.freshFromContent(Content{ .structure = .{ .num = .{ .num_poly = frac_var } } });

            const parsed = parseFracLiteral(token_text) catch |err| switch (err) {
                error.InvalidNumLiteral => {
                    const expr_idx = self.can_ir.pushMalformed(CIR.Expr.Idx, CIR.Diagnostic{ .invalid_num_literal = .{
                        .region = region,
                    } });
                    return expr_idx;
                },
            };

            const cir_expr = switch (parsed) {
                .small => |small_info| CIR.Expr{
                    .dec_small = .{
                        .num_var = num_var,
                        .requirements = small_info.requirements,
                        .numerator = small_info.numerator,
                        .denominator_power_of_ten = small_info.denominator_power_of_ten,
                        .region = region,
                    },
                },
                .dec => |dec_info| CIR.Expr{
                    .frac_dec = .{
                        .frac_var = num_var,
                        .requirements = dec_info.requirements,
                        .value = dec_info.value,
                        .region = region,
                    },
                },
                .f64 => |f64_info| CIR.Expr{
                    .frac_f64 = .{
                        .frac_var = num_var,
                        .requirements = f64_info.requirements,
                        .value = f64_info.value,
                        .region = region,
                    },
                },
            };

            const expr_idx = self.can_ir.store.addExpr(cir_expr);

            std.debug.assert(@intFromEnum(expr_idx) == @intFromEnum(final_expr_idx));

            // Insert concrete type variable
            _ = self.can_ir.setTypeVarAtExpr(expr_idx, Content{ .structure = .{ .num = .{ .num_poly = frac_var } } });

            return expr_idx;
        },
        .string => |e| {
            // Get all the string parts
            const parts = self.parse_ir.store.exprSlice(e.parts);

            // Extract segments from the string, inserting them into the string interner
            // For non-string interpolation segments, canonicalize them
            //
            // Returns a Expr.Span containing the canonicalized string segments
            // a string may consist of multiple string literal or expression segments
            const str_segments_span = self.extractStringSegments(parts);

            const expr_idx = self.can_ir.store.addExpr(CIR.Expr{ .str = .{
                .span = str_segments_span,
                .region = self.parse_ir.tokenizedRegionToRegion(e.region),
            } });

            // Insert concrete type variable
            _ = self.can_ir.setTypeVarAtExpr(expr_idx, Content{ .structure = .str });

            return expr_idx;
        },
        .list => |e| {
            const region = self.parse_ir.tokenizedRegionToRegion(e.region);

            // Mark the start of scratch expressions for the list
            const scratch_top = self.can_ir.store.scratchExprTop();

            // Iterate over the list item, canonicalizing each one
            // Then append the result to the scratch list
            const items_slice = self.parse_ir.store.exprSlice(e.items);
            for (items_slice) |item| {
                if (self.canonicalize_expr(item)) |canonicalized| {
                    self.can_ir.store.addScratchExpr(canonicalized);
                }
            }

            // Create span of the new scratch expressions
            const elems_span = self.can_ir.store.exprSpanFrom(scratch_top);

            // create type vars, first "reserve" node slots
            const list_expr_idx = self.can_ir.store.predictNodeIndex(2);

            // then insert the type vars, setting the parent to be the final slot
            const elem_type_var = self.can_ir.pushFreshTypeVar(
                list_expr_idx,
                region,
            );

            // then in the final slot the actual expr is inserted
            const expr_idx = self.can_ir.store.addExpr(CIR.Expr{
                .list = .{
                    .elems = elems_span,
                    .elem_var = elem_type_var,
                    .region = region,
                },
            });

            // Insert concrete type variable
            _ = self.can_ir.setTypeVarAtExpr(
                expr_idx,
                Content{ .structure = .{ .list = elem_type_var } },
            );

            return expr_idx;
        },
        .tag => |e| {
            if (self.parse_ir.tokens.resolveIdentifier(e.token)) |tag_name| {
                const region = self.parse_ir.tokenizedRegionToRegion(e.region);

                // create type vars, first "reserve" node slots
                const final_expr_idx = self.can_ir.store.predictNodeIndex(2);

                // then insert the type vars, setting the parent to be the final slot
                const ext_type_var = self.can_ir.pushFreshTypeVar(final_expr_idx, region);

                // then in the final slot the actual expr is inserted
                const expr_idx = self.can_ir.store.addExpr(CIR.Expr{
                    .tag = .{
                        .ext_var = ext_type_var,
                        .name = tag_name,
                        .args = .{ .span = .{ .start = 0, .len = 0 } }, // empty arguments
                        .region = region,
                    },
                });

                std.debug.assert(@intFromEnum(expr_idx) == @intFromEnum(final_expr_idx));

                // Insert concrete type variable
                const tag_union = self.can_ir.env.types.mkTagUnion(
                    &[_]Tag{Tag{ .name = tag_name, .args = types.Var.SafeList.Range.empty }},
                    ext_type_var,
                );
                _ = self.can_ir.setTypeVarAtExpr(expr_idx, tag_union);

                return expr_idx;
            } else {
                return null;
            }
        },
        .string_part => |_| {
            const feature = self.can_ir.env.strings.insert(self.can_ir.env.gpa, "canonicalize string_part expression");
            const expr_idx = self.can_ir.pushMalformed(CIR.Expr.Idx, CIR.Diagnostic{ .not_implemented = .{
                .feature = feature,
                .region = Region.zero(),
            } });
            return expr_idx;
        },
        .tuple => |e| {
            const region = self.parse_ir.tokenizedRegionToRegion(e.region);

            // Mark the start of scratch expressions for the tuple
            const scratch_top = self.can_ir.store.scratchExprTop();

            // Iterate over the tuple items, canonicalizing each one
            // Then append the result to the scratch list
            const items_slice = self.parse_ir.store.exprSlice(e.items);
            for (items_slice) |item| {
                if (self.canonicalize_expr(item)) |canonicalized| {
                    self.can_ir.store.addScratchExpr(canonicalized);
                }
            }

            // Create span of the new scratch expressions
            const elems_span = self.can_ir.store.exprSpanFrom(scratch_top);

            // create type vars, first "reserve" node slots
            const tuple_expr_idx = self.can_ir.store.predictNodeIndex(2);

            // then insert the type vars, setting the parent to be the final slot
            const tuple_type_var = self.can_ir.pushFreshTypeVar(
                tuple_expr_idx,
                region,
            );

            // then in the final slot the actual expr is inserted
            const expr_idx = self.can_ir.store.addExpr(CIR.Expr{
                .tuple = .{
                    .elems = elems_span,
                    .tuple_var = tuple_type_var,
                    .region = region,
                },
            });

            // Insert concrete type variable for tuple
            // TODO: Implement proper tuple type structure when tuple types are available
            _ = self.can_ir.setTypeVarAtExpr(
                expr_idx,
                Content{ .flex_var = null },
            );

            return expr_idx;
        },
        .record => |_| {
            const feature = self.can_ir.env.strings.insert(self.can_ir.env.gpa, "canonicalize record expression");
            const expr_idx = self.can_ir.pushMalformed(CIR.Expr.Idx, CIR.Diagnostic{ .not_implemented = .{
                .feature = feature,
                .region = Region.zero(),
            } });
            return expr_idx;
        },
        .lambda => |e| {
            const region = self.parse_ir.tokenizedRegionToRegion(e.region);

            // Enter function boundary
            self.enterFunction(region);
            defer self.exitFunction();

            // Enter new scope for function parameters and body
            self.scopeEnter(self.can_ir.env.gpa, true); // true = is_function_boundary
            defer self.scopeExit(self.can_ir.env.gpa) catch {};

            // args
            const gpa = self.can_ir.env.gpa;
            const args_start = self.can_ir.store.scratch_patterns.top();
            for (self.parse_ir.store.patternSlice(e.args)) |arg_pattern_idx| {
                if (self.canonicalize_pattern(arg_pattern_idx)) |pattern_idx| {
                    self.can_ir.store.scratch_patterns.append(gpa, pattern_idx);
                } else {
                    const arg = self.parse_ir.store.getPattern(arg_pattern_idx);
                    const arg_region = self.parse_ir.tokenizedRegionToRegion(arg.to_tokenized_region());
                    const malformed_idx = self.can_ir.pushMalformed(CIR.Pattern.Idx, CIR.Diagnostic{ .pattern_arg_invalid = .{
                        .region = arg_region,
                    } });
                    self.can_ir.store.scratch_patterns.append(gpa, malformed_idx);
                }
            }
            const args_span = self.can_ir.store.patternSpanFrom(args_start);

            // body
            const body_idx = blk: {
                if (self.canonicalize_expr(e.body)) |idx| {
                    break :blk idx;
                } else {
                    const ast_body = self.parse_ir.store.getExpr(e.body);
                    const body_region = self.parse_ir.tokenizedRegionToRegion(ast_body.to_tokenized_region());
                    break :blk self.can_ir.pushMalformed(CIR.Expr.Idx, CIR.Diagnostic{
                        .lambda_body_not_canonicalized = .{ .region = body_region },
                    });
                }
            };

            // Create lambda expression
            const lambda_expr = CIR.Expr{
                .lambda = .{
                    .args = args_span,
                    .body = body_idx,
                    .region = region,
                },
            };
            const expr_idx = self.can_ir.store.addExpr(lambda_expr);
            _ = self.can_ir.setTypeVarAtExpr(expr_idx, Content{ .flex_var = null });
            return expr_idx;
        },
        .record_updater => |_| {
            const feature = self.can_ir.env.strings.insert(self.can_ir.env.gpa, "canonicalize record_updater expression");
            const expr_idx = self.can_ir.pushMalformed(CIR.Expr.Idx, CIR.Diagnostic{ .not_implemented = .{
                .feature = feature,
                .region = Region.zero(),
            } });
            return expr_idx;
        },
        .field_access => |field_access| {
            // Try module-qualified lookup first (e.g., Json.utf8)
            if (self.tryModuleQualifiedLookup(field_access)) |expr_idx| {
                return expr_idx;
            }

            // Regular field access canonicalization
            return self.canonicalizeRegularFieldAccess(field_access);
        },
        .local_dispatch => |_| {
            const feature = self.can_ir.env.strings.insert(self.can_ir.env.gpa, "canonicalize local_dispatch expression");
            const expr_idx = self.can_ir.pushMalformed(CIR.Expr.Idx, CIR.Diagnostic{ .not_implemented = .{
                .feature = feature,
                .region = Region.zero(),
            } });
            return expr_idx;
        },
        .bin_op => |e| {
            const region = self.parse_ir.tokenizedRegionToRegion(e.region);

            // Canonicalize left and right operands
            const lhs = blk: {
                if (self.canonicalize_expr(e.left)) |left_expr_idx| {
                    break :blk left_expr_idx;
                } else {
                    // TODO should probably use LHS region here
                    const left_expr_idx = self.can_ir.pushMalformed(CIR.Expr.Idx, CIR.Diagnostic{ .expr_not_canonicalized = .{
                        .region = region,
                    } });
                    break :blk left_expr_idx;
                }
            };

            const rhs = blk: {
                if (self.canonicalize_expr(e.right)) |right_expr_idx| {
                    break :blk right_expr_idx;
                } else {
                    // TODO should probably use RHS region here
                    const right_expr_idx = self.can_ir.pushMalformed(CIR.Expr.Idx, CIR.Diagnostic{ .expr_not_canonicalized = .{
                        .region = region,
                    } });
                    break :blk right_expr_idx;
                }
            };

            // Get the operator token
            const op_token = self.parse_ir.tokens.tokens.get(e.operator);

            const op: CIR.Expr.Binop.Op = switch (op_token.tag) {
                .OpPlus => .add,
                .OpBinaryMinus => .sub,
                .OpStar => .mul,
                else => {
                    // Unknown operator
                    const feature = self.can_ir.env.strings.insert(self.can_ir.env.gpa, "binop");
                    const expr_idx = self.can_ir.pushMalformed(CIR.Expr.Idx, CIR.Diagnostic{ .not_implemented = .{
                        .feature = feature,
                        .region = region,
                    } });
                    return expr_idx;
                },
            };

            const expr_idx = self.can_ir.store.addExpr(CIR.Expr{
                .binop = CIR.Expr.Binop.init(op, lhs, rhs, region),
            });

            _ = self.can_ir.setTypeVarAtExpr(expr_idx, Content{ .flex_var = null });

            return expr_idx;
        },
        .suffix_single_question => |_| {
            const feature = self.can_ir.env.strings.insert(self.can_ir.env.gpa, "canonicalize suffix_single_question expression");
            const expr_idx = self.can_ir.pushMalformed(CIR.Expr.Idx, CIR.Diagnostic{ .not_implemented = .{
                .feature = feature,
                .region = Region.zero(),
            } });
            return expr_idx;
        },
        .unary_op => |_| {
            const feature = self.can_ir.env.strings.insert(self.can_ir.env.gpa, "canonicalize unary_op expression");
            const expr_idx = self.can_ir.pushMalformed(CIR.Expr.Idx, CIR.Diagnostic{ .not_implemented = .{
                .feature = feature,
                .region = Region.zero(),
            } });
            return expr_idx;
        },
        .if_then_else => |_| {
            const feature = self.can_ir.env.strings.insert(self.can_ir.env.gpa, "canonicalize if_then_else expression");
            const expr_idx = self.can_ir.pushMalformed(CIR.Expr.Idx, CIR.Diagnostic{ .not_implemented = .{
                .feature = feature,
                .region = Region.zero(),
            } });
            return expr_idx;
        },
        .match => |_| {
            const feature = self.can_ir.env.strings.insert(self.can_ir.env.gpa, "canonicalize match expression");
            const expr_idx = self.can_ir.pushMalformed(CIR.Expr.Idx, CIR.Diagnostic{ .not_implemented = .{
                .feature = feature,
                .region = Region.zero(),
            } });
            return expr_idx;
        },
        .dbg => |_| {
            const feature = self.can_ir.env.strings.insert(self.can_ir.env.gpa, "canonicalize dbg expression");
            const expr_idx = self.can_ir.pushMalformed(CIR.Expr.Idx, CIR.Diagnostic{ .not_implemented = .{
                .feature = feature,
                .region = Region.zero(),
            } });
            return expr_idx;
        },
        .record_builder => |_| {
            const feature = self.can_ir.env.strings.insert(self.can_ir.env.gpa, "canonicalize record_builder expression");
            const expr_idx = self.can_ir.pushMalformed(CIR.Expr.Idx, CIR.Diagnostic{ .not_implemented = .{
                .feature = feature,
                .region = Region.zero(),
            } });
            return expr_idx;
        },
        .ellipsis => |e| {
            const region = self.parse_ir.tokenizedRegionToRegion(e.region);
            const feature = self.can_ir.env.strings.insert(self.can_ir.env.gpa, "...");
            const diagnostic = self.can_ir.store.addDiagnostic(CIR.Diagnostic{ .not_implemented = .{
                .feature = feature,
                .region = region,
            } });
            const ellipsis_expr = self.can_ir.store.addExpr(CIR.Expr{ .runtime_error = .{
                .diagnostic = diagnostic,
                .region = region,
            } });
            return ellipsis_expr;
        },
        .block => |e| {
            const region = self.parse_ir.tokenizedRegionToRegion(e.region);

            // Blocks don't introduce function boundaries, but may contain var statements
            self.scopeEnter(self.can_ir.env.gpa, false); // false = not a function boundary
            defer self.scopeExit(self.can_ir.env.gpa) catch {};

            // Keep track of the start position for statements
            const stmt_start = self.can_ir.store.scratch_statements.top();

            // Canonicalize all statements in the block
            const statements = self.parse_ir.store.statementSlice(e.statements);
            var last_expr: ?CIR.Expr.Idx = null;

            for (statements, 0..) |stmt_idx, i| {
                // Check if this is the last statement and if it's an expression
                const is_last = (i == statements.len - 1);
                const stmt = self.parse_ir.store.getStatement(stmt_idx);

                if (is_last and stmt == .expr) {
                    // For the last expression statement, canonicalize it directly as the final expression
                    // without adding it as a statement
                    last_expr = self.canonicalize_expr(stmt.expr.expr);
                } else {
                    // Regular statement processing
                    const result = self.canonicalize_statement(stmt_idx);
                    if (result) |expr_idx| {
                        last_expr = expr_idx;
                    }
                }
            }

            // Determine the final expression
            const final_expr = if (last_expr) |expr_idx| blk: {
                _ = self.can_ir.setTypeVarAtExpr(expr_idx, Content{ .flex_var = null });
                break :blk expr_idx;
            } else blk: {
                // Empty block - create empty record
                const expr_idx = self.can_ir.store.addExpr(CIR.Expr{
                    .empty_record = .{ .region = region },
                });
                _ = self.can_ir.setTypeVarAtExpr(expr_idx, Content{ .structure = .empty_record });
                break :blk expr_idx;
            };

            // Create statement span
            const stmt_span = self.can_ir.store.statementSpanFrom(stmt_start);

            // Create and return block expression
            const block_expr = CIR.Expr{
                .block = .{
                    .stmts = stmt_span,
                    .final_expr = final_expr,
                    .region = region,
                },
            };
            const block_idx = self.can_ir.store.addExpr(block_expr);

            // TODO: Propagate type from final expression during type checking
            // For now, create a fresh type var for the block
            _ = self.can_ir.setTypeVarAtExpr(block_idx, Content{ .flex_var = null });

            return block_idx;
        },
        .malformed => |malformed| {
            // We won't touch this since it's already a parse error.
            _ = malformed;
            return null;
        },
    }
}

/// Extract string segments from parsed string parts
fn extractStringSegments(self: *Self, parts: []const AST.Expr.Idx) CIR.Expr.Span {
    const gpa = self.can_ir.env.gpa;
    const start = self.can_ir.store.scratchExprTop();

    for (parts) |part| {
        const part_node = self.parse_ir.store.getExpr(part);
        switch (part_node) {
            .string_part => |sp| {
                // get the raw text of the string part
                const part_text = self.parse_ir.resolve(sp.token);

                // intern the string in the ModuleEnv
                const string_idx = self.can_ir.env.strings.insert(gpa, part_text);

                // create a node for the string literal
                const str_expr_idx = self.can_ir.store.addExpr(CIR.Expr{ .str_segment = .{
                    .literal = string_idx,
                    .region = self.parse_ir.tokenizedRegionToRegion(part_node.to_tokenized_region()),
                } });

                // add the node idx to our scratch expr stack
                self.can_ir.store.addScratchExpr(str_expr_idx);
            },
            else => {

                // Any non-string-part is an interpolation
                if (self.canonicalize_expr(part)) |expr_idx| {
                    // append our interpolated expression
                    self.can_ir.store.addScratchExpr(expr_idx);
                } else {
                    // unable to canonicalize the interpolation, push a malformed node
                    const region = self.parse_ir.tokenizedRegionToRegion(part_node.to_tokenized_region());
                    const malformed_idx = self.can_ir.pushMalformed(CIR.Expr.Idx, CIR.Diagnostic{ .invalid_string_interpolation = .{
                        .region = region,
                    } });
                    self.can_ir.store.addScratchExpr(malformed_idx);
                }
            },
        }
    }

    return self.can_ir.store.exprSpanFrom(start);
}

fn canonicalize_pattern(
    self: *Self,
    ast_pattern_idx: AST.Pattern.Idx,
) ?CIR.Pattern.Idx {
    const gpa = self.can_ir.env.gpa;
    switch (self.parse_ir.store.getPattern(ast_pattern_idx)) {
        .ident => |e| {
            const region = self.parse_ir.tokenizedRegionToRegion(e.region);
            if (self.parse_ir.tokens.resolveIdentifier(e.ident_tok)) |ident_idx| {
                // Push a Pattern node for our identifier
                const assign_idx = self.can_ir.store.addPattern(CIR.Pattern{ .assign = .{
                    .ident = ident_idx,
                    .region = region,
                } });
                _ = self.can_ir.setTypeVarAtPat(assign_idx, .{ .flex_var = null });

                // Introduce the identifier into scope mapping to this pattern node
                switch (self.scopeIntroduceInternal(self.can_ir.env.gpa, &self.can_ir.env.idents, .ident, ident_idx, assign_idx, false, true)) {
                    .success => {},
                    .shadowing_warning => |shadowed_pattern_idx| {
                        const shadowed_pattern = self.can_ir.store.getPattern(shadowed_pattern_idx);
                        const original_region = shadowed_pattern.toRegion();
                        self.can_ir.pushDiagnostic(CIR.Diagnostic{ .shadowing_warning = .{
                            .ident = ident_idx,
                            .region = region,
                            .original_region = original_region,
                        } });
                    },
                    .top_level_var_error => {
                        return self.can_ir.pushMalformed(CIR.Pattern.Idx, CIR.Diagnostic{ .invalid_top_level_statement = .{
                            .stmt = self.can_ir.env.strings.insert(self.can_ir.env.gpa, "var"),
                        } });
                    },
                    .var_across_function_boundary => {
                        return self.can_ir.pushMalformed(CIR.Pattern.Idx, CIR.Diagnostic{ .ident_already_in_scope = .{
                            .ident = ident_idx,
                            .region = region,
                        } });
                    },
                }

                return assign_idx;
            } else {
                const feature = self.can_ir.env.strings.insert(self.can_ir.env.gpa, "report an error when unable to resolve identifier");
                const malformed_idx = self.can_ir.pushMalformed(CIR.Pattern.Idx, CIR.Diagnostic{ .not_implemented = .{
                    .feature = feature,
                    .region = Region.zero(),
                } });
                return malformed_idx;
            }
        },
        .underscore => |p| {
            const underscore_pattern = CIR.Pattern{
                .underscore = .{
                    .region = self.parse_ir.tokenizedRegionToRegion(p.region),
                },
            };

            const pattern_idx = self.can_ir.store.addPattern(underscore_pattern);

            _ = self.can_ir.setTypeVarAtPat(pattern_idx, Content{ .flex_var = null });

            return pattern_idx;
        },
<<<<<<< HEAD
        .int => |e| {
            const region = self.tokenizedRegionToRegion(e.region);
=======
        .number => |e| {
            const region = self.parse_ir.tokenizedRegionToRegion(e.region);
>>>>>>> d72e3f80

            // Resolve to a string slice from the source
            const token_text = self.parse_ir.resolve(e.number_tok);

            // Parse as integer
            const value = std.fmt.parseInt(i128, token_text, 10) catch {
                // Invalid integer literal
                const malformed_idx = self.can_ir.pushMalformed(CIR.Pattern.Idx, CIR.Diagnostic{ .invalid_num_literal = .{
                    .region = region,
                } });
                return malformed_idx;
            };

            // Calculate requirements based on the value
            const u128_val: u128 = if (value < 0) @as(u128, @intCast(-(value + 1))) + 1 else @as(u128, @intCast(value));
            const requirements = types.Num.Int.Requirements{
                .sign_needed = value < 0,
                .bits_needed = types.Num.Int.BitsNeeded.fromValue(u128_val),
            };

            // Create type vars, first "reserve" node slots
            const final_pattern_idx = self.can_ir.store.predictNodeIndex(2);
            const num_type_var = self.can_ir.pushFreshTypeVar(final_pattern_idx, region);

            // Then in the final slot the actual pattern is inserted
            const int_pattern = CIR.Pattern{
                .int_literal = .{
                    .num_var = num_type_var,
                    .requirements = requirements,
                    .value = CIR.IntLiteralValue{ .value = value },
                    .region = region,
                },
            };
            const pattern_idx = self.can_ir.store.addPattern(int_pattern);

            std.debug.assert(@intFromEnum(pattern_idx) == @intFromEnum(final_pattern_idx));

            // Set the concrete type variable
            _ = self.can_ir.setTypeVarAtPat(pattern_idx, Content{
                .structure = .{ .num = .{ .num_poly = num_type_var } },
            });

            return pattern_idx;
        },
        .frac => |e| {
            const region = self.tokenizedRegionToRegion(e.region);

            // Resolve to a string slice from the source
            const token_text = self.parse_ir.resolve(e.number_tok);

            // create type vars, first "reserve" node slots
            const final_pattern_idx = self.can_ir.store.predictNodeIndex(2);

            // then insert the type vars, setting the parent to be the final slot
            const num_type_var = self.can_ir.pushFreshTypeVar(final_pattern_idx, region);

            const parsed = parseFracLiteral(token_text) catch |err| switch (err) {
                error.InvalidNumLiteral => {
                    const malformed_idx = self.can_ir.pushMalformed(CIR.Pattern.Idx, CIR.Diagnostic{ .invalid_num_literal = .{
                        .region = region,
                    } });
                    return malformed_idx;
                },
            };

            const cir_pattern = switch (parsed) {
                .small => |small_info| CIR.Pattern{
                    .small_dec_literal = .{
                        .num_var = num_type_var,
                        .requirements = small_info.requirements,
                        .numerator = small_info.numerator,
                        .denominator_power_of_ten = small_info.denominator_power_of_ten,
                        .region = region,
                    },
                },
                .dec => |dec_info| CIR.Pattern{
                    .dec_literal = .{
                        .num_var = num_type_var,
                        .requirements = dec_info.requirements,
                        .value = dec_info.value,
                        .region = region,
                    },
                },
                .f64 => |f64_info| CIR.Pattern{
                    .f64_literal = .{
                        .num_var = num_type_var,
                        .requirements = f64_info.requirements,
                        .value = f64_info.value,
                        .region = region,
                    },
                },
            };

            const pattern_idx = self.can_ir.store.addPattern(cir_pattern);

            std.debug.assert(@intFromEnum(pattern_idx) == @intFromEnum(final_pattern_idx));

            // Set the concrete type variable
            _ = self.can_ir.setTypeVarAtPat(pattern_idx, Content{
                .structure = .{ .num = .{ .num_poly = num_type_var } },
            });

            return pattern_idx;
        },
        .string => |e| {
            const region = self.parse_ir.tokenizedRegionToRegion(e.region);

            // resolve to a string slice from the source
            const token_text = self.parse_ir.resolve(e.string_tok);

            // TODO: Handle escape sequences
            // For now, just intern the raw string
            const literal = self.can_ir.env.strings.insert(gpa, token_text);

            const str_pattern = CIR.Pattern{
                .str_literal = .{
                    .literal = literal,
                    .region = region,
                },
            };
            const pattern_idx = self.can_ir.store.addPattern(str_pattern);

            // Set the concrete type variable
            _ = self.can_ir.setTypeVarAtPat(pattern_idx, Content{ .structure = .str });

            return pattern_idx;
        },
        .tag => |e| {
            if (self.parse_ir.tokens.resolveIdentifier(e.tag_tok)) |tag_name| {
                const start = self.can_ir.store.scratch_patterns.top();

                for (self.parse_ir.store.patternSlice(e.args)) |sub_ast_pattern_idx| {
                    if (self.canonicalize_pattern(sub_ast_pattern_idx)) |idx| {
                        self.can_ir.store.scratch_patterns.append(gpa, idx);
                    } else {
                        const arg = self.parse_ir.store.getPattern(sub_ast_pattern_idx);
                        const arg_region = self.parse_ir.tokenizedRegionToRegion(arg.to_tokenized_region());
                        const malformed_idx = self.can_ir.pushMalformed(CIR.Pattern.Idx, CIR.Diagnostic{ .pattern_arg_invalid = .{
                            .region = arg_region,
                        } });
                        self.can_ir.store.scratch_patterns.append(gpa, malformed_idx);
                    }
                }

                const region = self.parse_ir.tokenizedRegionToRegion(e.region);

                const args = self.can_ir.store.patternSpanFrom(start);

                // create type vars, first "reserve" node slots
                const final_pattern_idx = self.can_ir.store.predictNodeIndex(2);

                // then insert the type vars, setting the parent to be the final slot
                const ext_type_var = self.can_ir.pushFreshTypeVar(final_pattern_idx, region);

                // then in the final slot the actual pattern is inserted
                const tag_pattern = CIR.Pattern{
                    .applied_tag = .{
                        .ext_var = ext_type_var,
                        .tag_name = tag_name,
                        .arguments = args,
                        .region = region,
                    },
                };
                const pattern_idx = self.can_ir.store.addPattern(tag_pattern);

                std.debug.assert(@intFromEnum(pattern_idx) == @intFromEnum(final_pattern_idx));

                // Set the concrete type variable
                const tag_union_type = self.can_ir.env.types.mkTagUnion(
                    &[_]Tag{Tag{ .name = tag_name, .args = types.Var.SafeList.Range.empty }},
                    ext_type_var,
                );
                _ = self.can_ir.setTypeVarAtPat(pattern_idx, tag_union_type);

                return pattern_idx;
            }
            return null;
        },
        .record => |_| {
            const feature = self.can_ir.env.strings.insert(self.can_ir.env.gpa, "canonicalize record pattern");
            const pattern_idx = self.can_ir.pushMalformed(CIR.Pattern.Idx, CIR.Diagnostic{ .not_implemented = .{
                .feature = feature,
                .region = Region.zero(),
            } });
            return pattern_idx;
        },
        .tuple => |e| {
            const region = self.parse_ir.tokenizedRegionToRegion(e.region);

            // Mark the start of scratch patterns for the tuple
            const scratch_top = self.can_ir.store.scratchPatternTop();

            // Iterate over the tuple patterns, canonicalizing each one
            // Then append the result to the scratch list
            const patterns_slice = self.parse_ir.store.patternSlice(e.patterns);
            for (patterns_slice) |pattern| {
                if (self.canonicalize_pattern(pattern)) |canonicalized| {
                    self.can_ir.store.addScratchPattern(canonicalized);
                }
            }

            // Create span of the new scratch patterns
            const patterns_span = self.can_ir.store.patternSpanFrom(scratch_top);

            // create type vars, first "reserve" node slots
            const tuple_pattern_idx = self.can_ir.store.predictNodeIndex(2);

            // then insert the type vars, setting the parent to be the final slot
            const tuple_type_var = self.can_ir.pushFreshTypeVar(
                tuple_pattern_idx,
                region,
            );

            // then in the final slot the actual pattern is inserted
            const pattern_idx = self.can_ir.store.addPattern(CIR.Pattern{
                .tuple = .{
                    .patterns = patterns_span,
                    .tuple_var = tuple_type_var,
                    .region = region,
                },
            });

            // Insert concrete type variable for tuple pattern
            // TODO: Implement proper tuple type structure when tuple types are available
            _ = self.can_ir.setTypeVarAtPat(
                pattern_idx,
                Content{ .flex_var = null },
            );

            return pattern_idx;
        },
        .list => |_| {
            const feature = self.can_ir.env.strings.insert(self.can_ir.env.gpa, "canonicalize list pattern");
            const pattern_idx = self.can_ir.pushMalformed(CIR.Pattern.Idx, CIR.Diagnostic{ .not_implemented = .{
                .feature = feature,
                .region = Region.zero(),
            } });
            return pattern_idx;
        },
        .list_rest => |_| {
            const feature = self.can_ir.env.strings.insert(self.can_ir.env.gpa, "canonicalize list rest pattern");
            const pattern_idx = self.can_ir.pushMalformed(CIR.Pattern.Idx, CIR.Diagnostic{ .not_implemented = .{
                .feature = feature,
                .region = Region.zero(),
            } });
            return pattern_idx;
        },
        .alternatives => |_| {
            const feature = self.can_ir.env.strings.insert(self.can_ir.env.gpa, "canonicalize alternatives pattern");
            const pattern_idx = self.can_ir.pushMalformed(CIR.Pattern.Idx, CIR.Diagnostic{ .not_implemented = .{
                .feature = feature,
                .region = Region.zero(),
            } });
            return pattern_idx;
        },
        .malformed => |malformed| {
            // We won't touch this since it's already a parse error.
            _ = malformed;
            return null;
        },
    }
}

/// Enter a function boundary by pushing its region onto the stack
fn enterFunction(self: *Self, region: Region) void {
    self.function_regions.append(self.can_ir.env.gpa, region) catch |err| exitOnOom(err);
}

/// Exit a function boundary by popping from the stack
fn exitFunction(self: *Self) void {
    _ = self.function_regions.pop();
}

/// Get the current function region (the function we're currently in)
fn getCurrentFunctionRegion(self: *const Self) ?Region {
    if (self.function_regions.items.len > 0) {
        return self.function_regions.items[self.function_regions.items.len - 1];
    }
    return null;
}

/// Record which function a var pattern was declared in
fn recordVarFunction(self: *Self, pattern_idx: CIR.Pattern.Idx) void {
    // Mark this pattern as a var
    self.var_patterns.put(self.can_ir.env.gpa, pattern_idx, {}) catch |err| exitOnOom(err);

    if (self.getCurrentFunctionRegion()) |function_region| {
        self.var_function_regions.put(self.can_ir.env.gpa, pattern_idx, function_region) catch |err| exitOnOom(err);
    }
}

/// Check if a pattern is a var
fn isVarPattern(self: *const Self, pattern_idx: CIR.Pattern.Idx) bool {
    return self.var_patterns.contains(pattern_idx);
}

/// Check if a var reassignment crosses function boundaries
fn isVarReassignmentAcrossFunctionBoundary(self: *const Self, pattern_idx: CIR.Pattern.Idx) bool {
    if (self.var_function_regions.get(pattern_idx)) |var_function_region| {
        if (self.getCurrentFunctionRegion()) |current_function_region| {
            return !var_function_region.eq(current_function_region);
        }
    }
    return false;
}

// Check if the given f64 fits in f32 range (ignoring precision loss)
fn fitsInF32(f64_val: f64) bool {
    // Check if it's within the range that f32 can represent
    // This includes normal, subnormal, and zero values
    const abs_val = @abs(f64_val);

    // Zero always fits
    if (abs_val == 0.0) return true;

    // Check if it's within f32's range
    // Note: std.math.floatMax(f32) is the largest finite f32
    // and std.math.floatTrueMin(f32) is the smallest positive f32 (including subnormals)
    return abs_val >= std.math.floatTrueMin(f32) and abs_val <= std.math.floatMax(f32);
}

// Result type for parsing fractional literals into small, Dec, or f64
const FracLiteralResult = union(enum) {
    small: struct {
        numerator: i16,
        denominator_power_of_ten: u8,
        requirements: types.Num.Frac.Requirements,
    },
    dec: struct {
        value: RocDec,
        requirements: types.Num.Frac.Requirements,
    },
    f64: struct {
        value: f64,
        requirements: types.Num.Frac.Requirements,
    },
};

// Try to parse a fractional literal as a small dec (numerator/10^power)
fn parseSmallDec(token_text: []const u8) ?struct { numerator: i16, denominator_power_of_ten: u8 } {
    // For negative zero, we'll return null to force f64 path
    if (token_text.len > 0 and token_text[0] == '-') {
        const rest = token_text[1..];
        // Check if it's -0, -0.0, -0.00, etc.
        var all_zeros = true;
        for (rest) |c| {
            if (c != '0' and c != '.') {
                all_zeros = false;
                break;
            }
        }
        if (all_zeros) return null;
    }

    // Parse as a whole number by removing the decimal point
    const dot_pos = std.mem.indexOf(u8, token_text, ".") orelse {
        // No decimal point, parse as integer
        const val = std.fmt.parseInt(i32, token_text, 10) catch return null;
        if (val < -32768 or val > 32767) return null;
        return .{ .numerator = @as(i16, @intCast(val)), .denominator_power_of_ten = 0 };
    };

    // Count digits after decimal point
    const after_decimal_len = token_text.len - dot_pos - 1;
    if (after_decimal_len > 255) return null; // Too many decimal places

    // Build the string without the decimal point
    var buf: [32]u8 = undefined;
    var len: usize = 0;

    // Copy part before decimal
    @memcpy(buf[0..dot_pos], token_text[0..dot_pos]);
    len = dot_pos;

    // Copy part after decimal
    if (after_decimal_len > 0) {
        @memcpy(buf[len..][0..after_decimal_len], token_text[dot_pos + 1 ..]);
        len += after_decimal_len;
    }

    // Parse the combined number
    const val = std.fmt.parseInt(i32, buf[0..len], 10) catch return null;
    if (val < -32768 or val > 32767) return null;

    return .{ .numerator = @as(i16, @intCast(val)), .denominator_power_of_ten = @as(u8, @intCast(after_decimal_len)) };
}

// Parse a fractional literal from text and return small, Dec, or F64 value
fn parseFracLiteral(token_text: []const u8) !FracLiteralResult {
    // Check if the literal contains scientific notation (e or E)
    // If it does, skip small and Dec parsing
    const has_scientific_notation = blk: {
        for (token_text) |char| {
            if (char == 'e' or char == 'E') {
                break :blk true;
            }
        }
        break :blk false;
    };

    // First try to parse as small dec if no scientific notation
    if (!has_scientific_notation) {
        if (parseSmallDec(token_text)) |small| {
            // Convert to f64 to check requirements
            const numerator_f64 = @as(f64, @floatFromInt(small.numerator));
            var divisor: f64 = 1.0;
            var i: u8 = 0;
            while (i < small.denominator_power_of_ten) : (i += 1) {
                divisor *= 10.0;
            }
            const f64_val = numerator_f64 / divisor;

            return FracLiteralResult{
                .small = .{
                    .numerator = small.numerator,
                    .denominator_power_of_ten = small.denominator_power_of_ten,
                    .requirements = types.Num.Frac.Requirements{
                        .fits_in_f32 = fitsInF32(f64_val),
                        .fits_in_dec = true, // Small decs always fit in Dec
                    },
                },
            };
        }

        // Try to parse as RocDec if small dec failed
        if (RocDec.fromNonemptySlice(token_text)) |dec| {
            return FracLiteralResult{
                .dec = .{
                    .value = dec,
                    .requirements = types.Num.Frac.Requirements{
                        .fits_in_f32 = fitsInF32(dec.toF64()),
                        .fits_in_dec = true,
                    },
                },
            };
        }
    }

    // Either has scientific notation or parsing as Dec failed, so try F64
    const f64_val = std.fmt.parseFloat(f64, token_text) catch {
        // It doesn't parse as Dec or as F64, so it's too big to fit in any of Roc's numeric types.
        return error.InvalidNumLiteral;
    };

    return FracLiteralResult{
        .f64 = .{
            .value = f64_val,
            .requirements = types.Num.Frac.Requirements{
                .fits_in_f32 = fitsInF32(f64_val),
                .fits_in_dec = false,
            },
        },
    };
}

test {
    _ = @import("canonicalize/test/int_test.zig");
    _ = @import("canonicalize/test/frac_test.zig");
}

/// Introduce a new identifier to the current scope, return an
/// index if
fn scopeIntroduceIdent(
    self: Self,
    ident_idx: Ident.Idx,
    pattern_idx: CIR.Pattern.Idx,
    region: Region,
    comptime T: type,
) T {
    const result = self.scopeIntroduceInternal(self.can_ir.env.gpa, &self.can_ir.env.idents, .ident, ident_idx, pattern_idx, false, true);

    switch (result) {
        .success => {
            return pattern_idx;
        },
        .shadowing_warning => |shadowed_pattern_idx| {
            const shadowed_pattern = self.can_ir.store.getPattern(shadowed_pattern_idx);
            const original_region = shadowed_pattern.toRegion();
            self.can_ir.pushDiagnostic(CIR.Diagnostic{ .shadowing_warning = .{
                .ident = ident_idx,
                .region = region,
                .original_region = original_region,
            } });
            return pattern_idx;
        },
        .top_level_var_error => {
            return self.can_ir.pushMalformed(T, CIR.Diagnostic{ .invalid_top_level_statement = .{
                .stmt = self.can_ir.env.strings.insert(self.can_ir.env.gpa, "var"),
            } });
        },
        .var_across_function_boundary => |_| {
            // This shouldn't happen for regular identifiers
            return self.can_ir.pushMalformed(T, CIR.Diagnostic{ .not_implemented = .{
                .feature = self.can_ir.env.strings.insert(self.can_ir.env.gpa, "var across function boundary for non-var identifier"),
                .region = region,
            } });
        },
    }
}

/// Introduce a var identifier to the current scope with function boundary tracking
fn scopeIntroduceVar(
    self: *Self,
    ident_idx: Ident.Idx,
    pattern_idx: CIR.Pattern.Idx,
    region: Region,
    is_declaration: bool,
    comptime T: type,
) T {
    const result = self.scopeIntroduceInternal(self.can_ir.env.gpa, &self.can_ir.env.idents, .ident, ident_idx, pattern_idx, true, is_declaration);

    switch (result) {
        .success => {
            // If this is a var declaration, record which function it belongs to
            if (is_declaration) {
                self.recordVarFunction(pattern_idx);
            }
            return pattern_idx;
        },
        .shadowing_warning => |shadowed_pattern_idx| {
            const shadowed_pattern = self.can_ir.store.getPattern(shadowed_pattern_idx);
            const original_region = shadowed_pattern.toRegion();
            self.can_ir.pushDiagnostic(CIR.Diagnostic{ .shadowing_warning = .{
                .ident = ident_idx,
                .region = region,
                .original_region = original_region,
            } });
            if (is_declaration) {
                self.recordVarFunction(pattern_idx);
            }
            return pattern_idx;
        },
        .top_level_var_error => {
            return self.can_ir.pushMalformed(T, CIR.Diagnostic{ .invalid_top_level_statement = .{
                .stmt = self.can_ir.env.strings.insert(self.can_ir.env.gpa, "var"),
            } });
        },
        .var_across_function_boundary => |_| {
            // Generate crash expression for var reassignment across function boundary
            return self.can_ir.pushMalformed(T, CIR.Diagnostic{ .var_across_function_boundary = .{
                .region = region,
            } });
        },
    }
}

/// Canonicalize a tag variant within a tag union type annotation
/// Unlike general type canonicalization, this doesn't validate tag names against scope
/// since tags in tag unions are anonymous and defined by the union itself
fn canonicalize_tag_variant(self: *Self, anno_idx: AST.TypeAnno.Idx) CIR.TypeAnno.Idx {
    const ast_anno = self.parse_ir.store.getTypeAnno(anno_idx);
    switch (ast_anno) {
        .ty => |ty| {
            // For simple tags like `None`, just create the type annotation without scope validation
            const region = self.parse_ir.tokenizedRegionToRegion(ty.region);
            return self.can_ir.store.addTypeAnno(.{ .ty = .{
                .symbol = ty.ident,
                .region = region,
            } });
        },
        .apply => |apply| {
            // For tags with arguments like `Some(Str)`, validate the arguments but not the tag name
            const region = self.parse_ir.tokenizedRegionToRegion(apply.region);
            const args_slice = self.parse_ir.store.typeAnnoSlice(apply.args);

            if (args_slice.len == 0) {
                return self.can_ir.pushMalformed(CIR.TypeAnno.Idx, CIR.Diagnostic{ .malformed_type_annotation = .{ .region = region } });
            }

            // First argument is the tag name - don't validate it against scope
            const base_type = self.parse_ir.store.getTypeAnno(args_slice[0]);
            const type_name = switch (base_type) {
                .ty => |ty| ty.ident,
                else => return self.can_ir.pushMalformed(CIR.TypeAnno.Idx, CIR.Diagnostic{ .malformed_type_annotation = .{ .region = region } }),
            };

            // Canonicalize type arguments (skip first which is the tag name)
            // These should be validated against scope since they're real types like `Str`, `Int`, etc.
            const scratch_top = self.can_ir.store.scratchTypeAnnoTop();
            defer self.can_ir.store.clearScratchTypeAnnosFrom(scratch_top);

            for (args_slice[1..]) |arg_idx| {
                const canonicalized = self.canonicalize_type_anno(arg_idx);
                self.can_ir.store.addScratchTypeAnno(canonicalized);
            }

            const args = self.can_ir.store.typeAnnoSpanFrom(scratch_top);
            return self.can_ir.store.addTypeAnno(.{ .apply = .{
                .symbol = type_name,
                .args = args,
                .region = region,
            } });
        },
        else => {
            // For other cases, fall back to regular canonicalization
            return self.canonicalize_type_anno(anno_idx);
        },
    }
}

/// Canonicalize a statement within a block
fn canonicalize_type_anno(self: *Self, anno_idx: AST.TypeAnno.Idx) CIR.TypeAnno.Idx {
    const ast_anno = self.parse_ir.store.getTypeAnno(anno_idx);
    switch (ast_anno) {
        .apply => |apply| {
            const region = self.parse_ir.tokenizedRegionToRegion(apply.region);
            const args_slice = self.parse_ir.store.typeAnnoSlice(apply.args);

            // Validate we have arguments
            if (args_slice.len == 0) {
                return self.can_ir.pushMalformed(CIR.TypeAnno.Idx, CIR.Diagnostic{ .malformed_type_annotation = .{ .region = region } });
            }

            // First argument is the type constructor
            const base_type = self.parse_ir.store.getTypeAnno(args_slice[0]);
            const type_name = switch (base_type) {
                .ty => |ty| ty.ident,
                else => return self.can_ir.pushMalformed(CIR.TypeAnno.Idx, CIR.Diagnostic{ .malformed_type_annotation = .{ .region = region } }),
            };

            // Canonicalize type arguments (skip first which is the type name)
            const scratch_top = self.can_ir.store.scratchTypeAnnoTop();
            defer self.can_ir.store.clearScratchTypeAnnosFrom(scratch_top);

            for (args_slice[1..]) |arg_idx| {
                const canonicalized = self.canonicalize_type_anno(arg_idx);
                self.can_ir.store.addScratchTypeAnno(canonicalized);
            }

            const args = self.can_ir.store.typeAnnoSpanFrom(scratch_top);
            return self.can_ir.store.addTypeAnno(.{ .apply = .{
                .symbol = type_name,
                .args = args,
                .region = region,
            } });
        },
        .ty_var => |ty_var| {
            const region = self.parse_ir.tokenizedRegionToRegion(ty_var.region);
            const name_ident = self.parse_ir.tokens.resolveIdentifier(ty_var.tok) orelse {
                return self.can_ir.pushMalformed(CIR.TypeAnno.Idx, CIR.Diagnostic{ .malformed_type_annotation = .{
                    .region = region,
                } });
            };

            // Check if this type variable is in scope
            const type_var_in_scope = self.scopeLookupTypeVar(name_ident);
            if (type_var_in_scope == null) {
                // Type variable not found in scope - issue diagnostic
                self.can_ir.pushDiagnostic(CIR.Diagnostic{ .undeclared_type_var = .{
                    .name = name_ident,
                    .region = region,
                } });
            }

            return self.can_ir.store.addTypeAnno(.{ .ty_var = .{
                .name = name_ident,
                .region = region,
            } });
        },
        .ty => |ty| {
            const region = self.parse_ir.tokenizedRegionToRegion(ty.region);

            // Check if this type is declared in scope
            if (self.scopeLookupTypeDecl(ty.ident)) |_| {
                // Type found in scope - good!
                // TODO: We could store a reference to the type declaration for better error messages
            } else {
                // Type not found in scope - issue diagnostic
                self.can_ir.pushDiagnostic(CIR.Diagnostic{ .undeclared_type = .{
                    .name = ty.ident,
                    .region = region,
                } });
            }

            return self.can_ir.store.addTypeAnno(.{ .ty = .{
                .symbol = ty.ident,
                .region = region,
            } });
        },
        .mod_ty => |mod_ty| {
            const region = self.parse_ir.tokenizedRegionToRegion(mod_ty.region);
            return self.can_ir.store.addTypeAnno(.{ .mod_ty = .{
                .mod_symbol = mod_ty.mod_ident,
                .ty_symbol = mod_ty.ty_ident,
                .region = region,
            } });
        },
        .underscore => |underscore| {
            const region = self.parse_ir.tokenizedRegionToRegion(underscore.region);
            return self.can_ir.store.addTypeAnno(.{ .underscore = .{
                .region = region,
            } });
        },
        .tuple => |tuple| {
            const region = self.parse_ir.tokenizedRegionToRegion(tuple.region);
            // Canonicalize all tuple elements
            const scratch_top = self.can_ir.store.scratchTypeAnnoTop();
            defer self.can_ir.store.clearScratchTypeAnnosFrom(scratch_top);

            for (self.parse_ir.store.typeAnnoSlice(tuple.annos)) |elem_idx| {
                const canonicalized = self.canonicalize_type_anno(elem_idx);
                self.can_ir.store.addScratchTypeAnno(canonicalized);
            }

            const annos = self.can_ir.store.typeAnnoSpanFrom(scratch_top);
            return self.can_ir.store.addTypeAnno(.{ .tuple = .{
                .annos = annos,
                .region = region,
            } });
        },
        .record => |record| {
            const region = self.parse_ir.tokenizedRegionToRegion(record.region);

            // Canonicalize all record fields
            const scratch_top = self.can_ir.store.scratchAnnoRecordFieldTop();
            defer self.can_ir.store.clearScratchAnnoRecordFieldsFrom(scratch_top);

            for (self.parse_ir.store.annoRecordFieldSlice(record.fields)) |field_idx| {
                const ast_field = self.parse_ir.store.getAnnoRecordField(field_idx);

                // Resolve field name
                const field_name = self.parse_ir.tokens.resolveIdentifier(ast_field.name) orelse {
                    // Malformed field name - continue with placeholder
                    const malformed_field_ident = Ident.for_text("malformed_field");
                    const malformed_ident = self.can_ir.env.idents.insert(self.can_ir.env.gpa, malformed_field_ident, Region.zero());
                    const canonicalized_ty = self.canonicalize_type_anno(ast_field.ty);
                    const field_region = self.parse_ir.tokenizedRegionToRegion(ast_field.region);

                    const cir_field = CIR.AnnoRecordField{
                        .name = malformed_ident,
                        .ty = canonicalized_ty,
                        .region = field_region,
                    };
                    const field_cir_idx = self.can_ir.store.addAnnoRecordField(cir_field);
                    self.can_ir.store.addScratchAnnoRecordField(field_cir_idx);
                    continue;
                };

                // Canonicalize field type
                const canonicalized_ty = self.canonicalize_type_anno(ast_field.ty);
                const field_region = self.parse_ir.tokenizedRegionToRegion(ast_field.region);

                const cir_field = CIR.AnnoRecordField{
                    .name = field_name,
                    .ty = canonicalized_ty,
                    .region = field_region,
                };
                const field_cir_idx = self.can_ir.store.addAnnoRecordField(cir_field);
                self.can_ir.store.addScratchAnnoRecordField(field_cir_idx);
            }

            const fields = self.can_ir.store.annoRecordFieldSpanFrom(scratch_top);
            return self.can_ir.store.addTypeAnno(.{ .record = .{
                .fields = fields,
                .region = region,
            } });
        },
        .tag_union => |tag_union| {
            const region = self.parse_ir.tokenizedRegionToRegion(tag_union.region);

            // Canonicalize all tags in the union using tag-specific canonicalization
            const scratch_top = self.can_ir.store.scratchTypeAnnoTop();
            defer self.can_ir.store.clearScratchTypeAnnosFrom(scratch_top);

            for (self.parse_ir.store.typeAnnoSlice(tag_union.tags)) |tag_idx| {
                const canonicalized = self.canonicalize_tag_variant(tag_idx);
                self.can_ir.store.addScratchTypeAnno(canonicalized);
            }

            const tags = self.can_ir.store.typeAnnoSpanFrom(scratch_top);

            // Handle optional open annotation (for extensible tag unions)
            const open_anno = if (tag_union.open_anno) |open_idx|
                self.canonicalize_type_anno(open_idx)
            else
                null;

            return self.can_ir.store.addTypeAnno(.{ .tag_union = .{
                .tags = tags,
                .open_anno = open_anno,
                .region = region,
            } });
        },
        .@"fn" => |fn_anno| {
            const region = self.parse_ir.tokenizedRegionToRegion(fn_anno.region);

            // Canonicalize argument types
            const scratch_top = self.can_ir.store.scratchTypeAnnoTop();
            defer self.can_ir.store.clearScratchTypeAnnosFrom(scratch_top);

            for (self.parse_ir.store.typeAnnoSlice(fn_anno.args)) |arg_idx| {
                const canonicalized = self.canonicalize_type_anno(arg_idx);
                self.can_ir.store.addScratchTypeAnno(canonicalized);
            }

            const args = self.can_ir.store.typeAnnoSpanFrom(scratch_top);

            // Canonicalize return type
            const ret = self.canonicalize_type_anno(fn_anno.ret);

            return self.can_ir.store.addTypeAnno(.{ .@"fn" = .{
                .args = args,
                .ret = ret,
                .effectful = fn_anno.effectful,
                .region = region,
            } });
        },
        .parens => |parens| {
            const region = self.parse_ir.tokenizedRegionToRegion(parens.region);
            const inner_anno = self.canonicalize_type_anno(parens.anno);
            return self.can_ir.store.addTypeAnno(.{ .parens = .{
                .anno = inner_anno,
                .region = region,
            } });
        },
        .malformed => |malformed| {
            const region = self.parse_ir.tokenizedRegionToRegion(malformed.region);
            return self.can_ir.pushMalformed(CIR.TypeAnno.Idx, CIR.Diagnostic{ .malformed_type_annotation = .{
                .region = region,
            } });
        },
    }
}

fn canonicalize_type_header(self: *Self, header_idx: AST.TypeHeader.Idx) CIR.TypeHeader.Idx {
    const ast_header = self.parse_ir.store.getTypeHeader(header_idx);
    const region = self.parse_ir.tokenizedRegionToRegion(ast_header.region);

    // Get the type name identifier
    const name_ident = self.parse_ir.tokens.resolveIdentifier(ast_header.name) orelse {
        // If we can't resolve the identifier, create a malformed header with invalid identifier
        return self.can_ir.store.addTypeHeader(.{
            .name = base.Ident.Idx{ .attributes = .{ .effectful = false, .ignored = false, .reassignable = false }, .idx = 0 }, // Invalid identifier
            .args = .{ .span = .{ .start = 0, .len = 0 } },
            .region = region,
        });
    };

    // Canonicalize type arguments - these are parameter declarations, not references
    const scratch_top = self.can_ir.store.scratchTypeAnnoTop();
    defer self.can_ir.store.clearScratchTypeAnnosFrom(scratch_top);

    for (self.parse_ir.store.typeAnnoSlice(ast_header.args)) |arg_idx| {
        const ast_arg = self.parse_ir.store.getTypeAnno(arg_idx);
        // Type parameters should be treated as declarations, not lookups
        switch (ast_arg) {
            .ty_var => |ty_var| {
                const param_region = self.parse_ir.tokenizedRegionToRegion(ty_var.region);
                const param_ident = self.parse_ir.tokens.resolveIdentifier(ty_var.tok) orelse {
                    const malformed = self.can_ir.pushMalformed(CIR.TypeAnno.Idx, CIR.Diagnostic{ .malformed_type_annotation = .{
                        .region = param_region,
                    } });
                    self.can_ir.store.addScratchTypeAnno(malformed);
                    continue;
                };

                // Create type variable annotation for this parameter
                const param_anno = self.can_ir.store.addTypeAnno(.{ .ty_var = .{
                    .name = param_ident,
                    .region = param_region,
                } });
                self.can_ir.store.addScratchTypeAnno(param_anno);
            },
            else => {
                // Other types in parameter position - canonicalize normally but warn
                const canonicalized = self.canonicalize_type_anno(arg_idx);
                self.can_ir.store.addScratchTypeAnno(canonicalized);
            },
        }
    }

    const args = self.can_ir.store.typeAnnoSpanFrom(scratch_top);

    return self.can_ir.store.addTypeHeader(.{
        .name = name_ident,
        .args = args,
        .region = region,
    });
}

fn canonicalize_statement(self: *Self, stmt_idx: AST.Statement.Idx) ?CIR.Expr.Idx {
    const stmt = self.parse_ir.store.getStatement(stmt_idx);

    switch (stmt) {
        .decl => |d| {
            // Check if this is a var reassignment
            const pattern = self.parse_ir.store.getPattern(d.pattern);
            if (pattern == .ident) {
                const ident_tok = pattern.ident.ident_tok;
                if (self.parse_ir.tokens.resolveIdentifier(ident_tok)) |ident_idx| {
                    const region = self.parse_ir.tokenizedRegionToRegion(self.parse_ir.store.getPattern(d.pattern).to_tokenized_region());

                    // Check if this identifier exists and is a var
                    switch (self.scopeLookup(&self.can_ir.env.idents, .ident, ident_idx)) {
                        .found => |existing_pattern_idx| {
                            // Check if this is a var reassignment across function boundaries
                            if (self.isVarReassignmentAcrossFunctionBoundary(existing_pattern_idx)) {
                                // Generate error for var reassignment across function boundary
                                const error_expr = self.can_ir.pushMalformed(CIR.Expr.Idx, CIR.Diagnostic{ .var_across_function_boundary = .{
                                    .region = region,
                                } });

                                // Create a reassign statement with the error expression
                                const reassign_stmt = CIR.Statement{ .reassign = .{
                                    .pattern_idx = existing_pattern_idx,
                                    .expr = error_expr,
                                    .region = region,
                                } };
                                const reassign_idx = self.can_ir.store.addStatement(reassign_stmt);
                                self.can_ir.store.addScratchStatement(reassign_idx);

                                return error_expr;
                            }

                            // Check if this was declared as a var
                            if (self.isVarPattern(existing_pattern_idx)) {
                                // This is a var reassignment - canonicalize the expression and create reassign statement
                                const expr_idx = self.canonicalize_expr(d.body) orelse return null;

                                // Create reassign statement
                                const reassign_stmt = CIR.Statement{ .reassign = .{
                                    .pattern_idx = existing_pattern_idx,
                                    .expr = expr_idx,
                                    .region = region,
                                } };
                                const reassign_idx = self.can_ir.store.addStatement(reassign_stmt);
                                self.can_ir.store.addScratchStatement(reassign_idx);

                                return expr_idx;
                            }
                        },
                        .not_found => {
                            // Not found in scope, fall through to regular declaration
                        },
                    }
                }
            }

            // Regular declaration - canonicalize as usual
            const pattern_idx = self.canonicalize_pattern(d.pattern) orelse return null;
            const expr_idx = self.canonicalize_expr(d.body) orelse return null;

            // Create a declaration statement
            const decl_stmt = CIR.Statement{ .decl = .{
                .pattern = pattern_idx,
                .expr = expr_idx,
                .region = self.parse_ir.tokenizedRegionToRegion(d.region),
            } };
            const decl_idx = self.can_ir.store.addStatement(decl_stmt);
            self.can_ir.store.addScratchStatement(decl_idx);

            return expr_idx;
        },
        .@"var" => |v| {
            // Var declaration - handle specially with function boundary tracking
            const var_name = self.parse_ir.tokens.resolveIdentifier(v.name) orelse return null;
            const region = self.parse_ir.tokenizedRegionToRegion(v.region);

            // Canonicalize the initial value
            const init_expr_idx = self.canonicalize_expr(v.body) orelse return null;

            // Create pattern for the var
            const pattern_idx = self.can_ir.store.addPattern(CIR.Pattern{ .assign = .{ .ident = var_name, .region = region } });

            // Introduce the var with function boundary tracking
            _ = self.scopeIntroduceVar(var_name, pattern_idx, region, true, CIR.Pattern.Idx);

            // Create var statement
            const var_stmt = CIR.Statement{ .@"var" = .{
                .pattern_idx = pattern_idx,
                .expr = init_expr_idx,
                .region = region,
            } };
            const var_idx = self.can_ir.store.addStatement(var_stmt);
            self.can_ir.store.addScratchStatement(var_idx);

            return init_expr_idx;
        },
        .expr => |e| {
            // Expression statement
            const expr_idx = self.canonicalize_expr(e.expr) orelse return null;

            // Create expression statement
            const expr_stmt = CIR.Statement{ .expr = .{
                .expr = expr_idx,
                .region = self.parse_ir.tokenizedRegionToRegion(e.region),
            } };
            const expr_stmt_idx = self.can_ir.store.addStatement(expr_stmt);
            self.can_ir.store.addScratchStatement(expr_stmt_idx);

            return expr_idx;
        },
        .crash => |c| {
            // Crash statement
            const region = self.parse_ir.tokenizedRegionToRegion(c.region);

            // Create a crash diagnostic and runtime error expression
            const feature = self.can_ir.env.strings.insert(self.can_ir.env.gpa, "crash statement");
            const diagnostic = self.can_ir.store.addDiagnostic(CIR.Diagnostic{ .not_implemented = .{
                .feature = feature,
                .region = region,
            } });
            const crash_expr = self.can_ir.store.addExpr(CIR.Expr{ .runtime_error = .{
                .diagnostic = diagnostic,
                .region = region,
            } });
            return crash_expr;
        },
        .type_decl => |s| {
            // TODO type declarations in statement context
            const feature = self.can_ir.env.strings.insert(self.can_ir.env.gpa, "type_decl in statement context");
            return self.can_ir.pushMalformed(CIR.Expr.Idx, CIR.Diagnostic{ .not_implemented = .{
                .feature = feature,
                .region = self.parse_ir.tokenizedRegionToRegion(s.region),
            } });
        },
        .type_anno => |ta| {
            // Type annotation statement
            const region = self.parse_ir.tokenizedRegionToRegion(ta.region);

            // Resolve the identifier name
            const name_ident = self.parse_ir.tokens.resolveIdentifier(ta.name) orelse {
                const feature = self.can_ir.env.strings.insert(self.can_ir.env.gpa, "type annotation identifier resolution");
                return self.can_ir.pushMalformed(CIR.Expr.Idx, CIR.Diagnostic{ .not_implemented = .{
                    .feature = feature,
                    .region = region,
                } });
            };

            // Canonicalize the type annotation
            const type_anno_idx = self.canonicalize_type_anno(ta.anno);

            // Extract type variables from the annotation and introduce them into scope
            // This makes them available for the subsequent value declaration
            self.extractTypeVarsFromAnno(type_anno_idx);

            // Store the type annotation for connection with the next declaration
            const name_text = self.can_ir.env.idents.getText(name_ident);
            self.pending_type_annos.put(self.can_ir.env.gpa, name_text, type_anno_idx) catch |err| exitOnOom(err);

            // Type annotations don't produce runtime values, so return a unit expression
            // Create an empty tuple as a unit value
            const empty_span = CIR.Expr.Span{ .span = base.DataSpan{ .start = 0, .len = 0 } };
            const unit_expr = self.can_ir.store.addExpr(CIR.Expr{ .tuple = .{
                .tuple_var = self.can_ir.pushFreshTypeVar(@enumFromInt(0), region),
                .elems = empty_span,
                .region = region,
            } });
            _ = self.can_ir.setTypeVarAtExpr(unit_expr, Content{ .flex_var = null });
            return unit_expr;
        },
        .import => |import_stmt| {
            _ = self.canonicalizeImportStatement(import_stmt);

            // Import statements don't produce runtime values, so return a unit expression
            const region = self.parse_ir.tokenizedRegionToRegion(import_stmt.region);
            const empty_span = CIR.Expr.Span{ .span = base.DataSpan{ .start = 0, .len = 0 } };
            const unit_expr = self.can_ir.store.addExpr(CIR.Expr{ .tuple = .{
                .tuple_var = self.can_ir.pushFreshTypeVar(@enumFromInt(0), region),
                .elems = empty_span,
                .region = region,
            } });
            _ = self.can_ir.setTypeVarAtExpr(unit_expr, Content{ .flex_var = null });
            return unit_expr;
        },
        else => {
            // Other statement types not yet implemented
            const feature = self.can_ir.env.strings.insert(self.can_ir.env.gpa, "statement type in block");
            return self.can_ir.pushMalformed(CIR.Expr.Idx, CIR.Diagnostic{ .not_implemented = .{
                .feature = feature,
                .region = Region.zero(),
            } });
        },
    }
}

/// Enter a new scope level
fn scopeEnter(self: *Self, gpa: std.mem.Allocator, is_function_boundary: bool) void {
    const scope = Scope.init(is_function_boundary);
    self.scopes.append(gpa, scope) catch |err| collections.utils.exitOnOom(err);
}

/// Exit the current scope level
fn scopeExit(self: *Self, gpa: std.mem.Allocator) Scope.Error!void {
    if (self.scopes.items.len <= 1) {
        return Scope.Error.ExitedTopScopeLevel;
    }

    // Check for unused variables in the scope we're about to exit
    const scope = &self.scopes.items[self.scopes.items.len - 1];
    self.checkScopeForUnusedVariables(scope);

    var popped_scope: Scope = self.scopes.pop().?;
    popped_scope.deinit(gpa);
}

/// Get the current scope
fn currentScope(self: *Self) *Scope {
    std.debug.assert(self.scopes.items.len > 0);
    return &self.scopes.items[self.scopes.items.len - 1];
}

/// This will be used later for builtins like Num.nan, Num.infinity, etc.
pub fn addNonFiniteFloat(self: *Self, value: f64, region: base.Region) CIR.Expr.Idx {
    // Dec doesn't have infinity, -infinity, or NaN
    const requirements = types.Num.Frac.Requirements{
        .fits_in_f32 = true,
        .fits_in_dec = false,
    };

    // Create type vars, first "reserve" node slots
    const final_expr_idx = self.can_ir.store.predictNodeIndex(2);

    // Create a polymorphic frac type variable
    const poly_var = self.can_ir.env.types.fresh();
    const frac_var = self.can_ir.env.types.freshFromContent(Content{ .structure = .{ .num = .{ .frac_poly = poly_var } } });
    const num_var = self.can_ir.env.types.freshFromContent(Content{ .structure = .{ .num = .{ .num_poly = frac_var } } });

    // Store the type variable at the expression location
    _ = self.can_ir.pushTypeVar(
        Content{ .structure = .{ .num = .{ .num_poly = frac_var } } },
        final_expr_idx,
        region,
    );

    // then in the final slot the actual expr is inserted
    const expr_idx = self.can_ir.store.addExpr(CIR.Expr{
        .frac_f64 = .{
            .frac_var = num_var,
            .requirements = requirements,
            .value = value,
            .region = region,
        },
    });

    std.debug.assert(@intFromEnum(expr_idx) == @intFromEnum(final_expr_idx));

    // Insert concrete type variable
    _ = self.can_ir.setTypeVarAtExpr(
        expr_idx,
        Content{ .structure = .{ .num = .{ .num_poly = frac_var } } },
    );

    return expr_idx;
}

/// Check if an identifier is in scope
fn scopeContains(
    self: *Self,
    ident_store: *const base.Ident.Store,
    comptime item_kind: Scope.ItemKind,
    name: base.Ident.Idx,
) ?CIR.Pattern.Idx {
    var scope_idx = self.scopes.items.len;
    while (scope_idx > 0) {
        scope_idx -= 1;
        const scope = &self.scopes.items[scope_idx];
        const map = scope.itemsConst(item_kind);

        var iter = map.iterator();
        while (iter.next()) |entry| {
            if (ident_store.identsHaveSameText(name, entry.key_ptr.*)) {
                return entry.value_ptr.*;
            }
        }
    }
    return null;
}

/// Look up an identifier in the scope
fn scopeLookup(
    self: *Self,
    ident_store: *const base.Ident.Store,
    comptime item_kind: Scope.ItemKind,
    name: base.Ident.Idx,
) Scope.LookupResult {
    if (self.scopeContains(ident_store, item_kind, name)) |pattern| {
        return Scope.LookupResult{ .found = pattern };
    }
    return Scope.LookupResult{ .not_found = {} };
}

/// Lookup a type variable in the scope hierarchy
fn scopeLookupTypeVar(self: *const Self, name_ident: Ident.Idx) ?CIR.TypeAnno.Idx {
    // Search from innermost to outermost scope
    var i = self.scopes.items.len;
    while (i > 0) {
        i -= 1;
        const scope = &self.scopes.items[i];

        switch (scope.lookupTypeVar(&self.can_ir.env.idents, name_ident)) {
            .found => |type_var_idx| return type_var_idx,
            .not_found => continue,
        }
    }
    return null;
}

/// Introduce a type variable into the current scope
fn scopeIntroduceTypeVar(self: *Self, name: Ident.Idx, type_var_anno: CIR.TypeAnno.Idx) void {
    const gpa = self.can_ir.env.gpa;
    const current_scope = &self.scopes.items[self.scopes.items.len - 1];

    // Don't use parent lookup function for now - just introduce directly
    // Type variable shadowing is allowed in Roc
    const result = current_scope.introduceTypeVar(gpa, &self.can_ir.env.idents, name, type_var_anno, null);

    switch (result) {
        .success => {},
        .shadowing_warning => |shadowed_type_var_idx| {
            // Type variable shadowing is allowed but should produce warning
            const shadowed_type_var = self.can_ir.store.getTypeAnno(shadowed_type_var_idx);
            const original_region = shadowed_type_var.toRegion();
            self.can_ir.pushDiagnostic(CIR.Diagnostic{ .shadowing_warning = .{
                .ident = name,
                .region = self.can_ir.store.getTypeAnno(type_var_anno).toRegion(),
                .original_region = original_region,
            } });
        },
        .already_in_scope => |_| {
            // Type variable already exists in this scope - this is fine for repeated references
        },
    }
}

/// Extract type variables from a type annotation and introduce them into scope
fn extractTypeVarsFromAnno(self: *Self, type_anno_idx: CIR.TypeAnno.Idx) void {
    const type_anno = self.can_ir.store.getTypeAnno(type_anno_idx);

    switch (type_anno) {
        .ty_var => |ty_var| {
            // This is a type variable - introduce it into scope
            self.scopeIntroduceTypeVar(ty_var.name, type_anno_idx);
        },
        .apply => |apply| {
            // Recursively extract from arguments
            for (self.can_ir.store.sliceTypeAnnos(apply.args)) |arg_idx| {
                self.extractTypeVarsFromAnno(arg_idx);
            }
        },
        .@"fn" => {
            // Function type annotations are not yet implemented in CIR
            // When implemented, extract from parameter and return types
        },
        .tuple => |tuple| {
            // Extract from tuple elements
            for (self.can_ir.store.sliceTypeAnnos(tuple.annos)) |elem_idx| {
                self.extractTypeVarsFromAnno(elem_idx);
            }
        },
        .parens => |parens| {
            // Extract from inner annotation
            self.extractTypeVarsFromAnno(parens.anno);
        },
        .ty, .underscore, .mod_ty, .record, .tag_union, .malformed => {
            // These don't contain type variables to extract
        },
    }
}

fn introduceTypeParametersFromHeader(self: *Self, header_idx: CIR.TypeHeader.Idx) void {
    const header = self.can_ir.store.getTypeHeader(header_idx);

    // Introduce each type parameter into the current scope
    for (self.can_ir.store.sliceTypeAnnos(header.args)) |param_idx| {
        const param = self.can_ir.store.getTypeAnno(param_idx);
        if (param == .ty_var) {
            self.scopeIntroduceTypeVar(param.ty_var.name, param_idx);
        }
    }
}

fn extractTypeVarsFromASTAnno(self: *Self, anno_idx: AST.TypeAnno.Idx, vars: *std.ArrayList(Ident.Idx)) void {
    const ast_anno = self.parse_ir.store.getTypeAnno(anno_idx);

    switch (ast_anno) {
        .ty_var => |ty_var| {
            if (self.parse_ir.tokens.resolveIdentifier(ty_var.tok)) |ident| {
                // Check if we already have this type variable
                for (vars.items) |existing| {
                    if (existing.idx == ident.idx) return; // Already added
                }
                vars.append(ident) catch |err| exitOnOom(err);
            }
        },
        .apply => |apply| {
            for (self.parse_ir.store.typeAnnoSlice(apply.args)) |arg_idx| {
                self.extractTypeVarsFromASTAnno(arg_idx, vars);
            }
        },
        .@"fn" => |fn_anno| {
            for (self.parse_ir.store.typeAnnoSlice(fn_anno.args)) |arg_idx| {
                self.extractTypeVarsFromASTAnno(arg_idx, vars);
            }
            self.extractTypeVarsFromASTAnno(fn_anno.ret, vars);
        },
        .tuple => |tuple| {
            for (self.parse_ir.store.typeAnnoSlice(tuple.annos)) |elem_idx| {
                self.extractTypeVarsFromASTAnno(elem_idx, vars);
            }
        },
        .parens => |parens| {
            self.extractTypeVarsFromASTAnno(parens.anno, vars);
        },
        .ty, .underscore, .mod_ty, .record, .tag_union, .malformed => {
            // These don't contain type variables to extract
        },
    }
}

/// Introduce a new identifier to the current scope level
fn scopeIntroduceInternal(
    self: *Self,
    gpa: std.mem.Allocator,
    ident_store: *const base.Ident.Store,
    comptime item_kind: Scope.ItemKind,
    ident_idx: base.Ident.Idx,
    pattern_idx: CIR.Pattern.Idx,
    is_var: bool,
    is_declaration: bool,
) Scope.IntroduceResult {
    // Check if var is being used at top-level
    if (is_var and self.scopes.items.len == 1) {
        return Scope.IntroduceResult{ .top_level_var_error = {} };
    }

    // Check for existing identifier in any scope level for shadowing detection
    if (self.scopeContains(ident_store, item_kind, ident_idx)) |existing_pattern| {
        // If it's a var reassignment (not declaration), check function boundaries
        if (is_var and !is_declaration) {
            // Find the scope where the var was declared and check for function boundaries
            var declaration_scope_idx: ?usize = null;
            var scope_idx = self.scopes.items.len;

            // First, find where the identifier was declared
            while (scope_idx > 0) {
                scope_idx -= 1;
                const scope = &self.scopes.items[scope_idx];
                const map = scope.itemsConst(item_kind);

                var iter = map.iterator();
                while (iter.next()) |entry| {
                    if (ident_store.identsHaveSameText(ident_idx, entry.key_ptr.*)) {
                        declaration_scope_idx = scope_idx;
                        break;
                    }
                }

                if (declaration_scope_idx != null) break;
            }

            // Now check if there are function boundaries between declaration and current scope
            if (declaration_scope_idx) |decl_idx| {
                var current_idx = decl_idx + 1;
                var found_function_boundary = false;

                while (current_idx < self.scopes.items.len) {
                    const scope = &self.scopes.items[current_idx];
                    if (scope.is_function_boundary) {
                        found_function_boundary = true;
                        break;
                    }
                    current_idx += 1;
                }

                if (found_function_boundary) {
                    // Different function, return error
                    return Scope.IntroduceResult{ .var_across_function_boundary = existing_pattern };
                } else {
                    // Same function, allow reassignment without warning
                    self.scopes.items[self.scopes.items.len - 1].put(gpa, item_kind, ident_idx, pattern_idx);
                    return Scope.IntroduceResult{ .success = {} };
                }
            }
        }

        // Regular shadowing case - produce warning but still introduce
        self.scopes.items[self.scopes.items.len - 1].put(gpa, item_kind, ident_idx, pattern_idx);
        return Scope.IntroduceResult{ .shadowing_warning = existing_pattern };
    }

    // Check the current level for duplicates
    const current_scope = &self.scopes.items[self.scopes.items.len - 1];
    const map = current_scope.itemsConst(item_kind);

    var iter = map.iterator();
    while (iter.next()) |entry| {
        if (ident_store.identsHaveSameText(ident_idx, entry.key_ptr.*)) {
            // Duplicate in same scope - still introduce but return shadowing warning
            self.scopes.items[self.scopes.items.len - 1].put(gpa, item_kind, ident_idx, pattern_idx);
            return Scope.IntroduceResult{ .shadowing_warning = entry.value_ptr.* };
        }
    }

    // No conflicts, introduce successfully
    self.scopes.items[self.scopes.items.len - 1].put(gpa, item_kind, ident_idx, pattern_idx);
    return Scope.IntroduceResult{ .success = {} };
}

/// Get all identifiers in scope
fn scopeAllIdents(self: *const Self, gpa: std.mem.Allocator, comptime item_kind: Scope.ItemKind) []base.Ident.Idx {
    var result = std.ArrayList(base.Ident.Idx).init(gpa);

    for (self.scopes.items) |scope| {
        const map = scope.itemsConst(item_kind);
        var iter = map.iterator();
        while (iter.next()) |entry| {
            result.append(entry.key_ptr.*) catch |err| collections.utils.exitOnOom(err);
        }
    }

    return result.toOwnedSlice() catch |err| collections.utils.exitOnOom(err);
}

/// Check if an identifier is marked as ignored (underscore prefix)
fn identIsIgnored(ident_idx: base.Ident.Idx) bool {
    return ident_idx.attributes.ignored;
}

/// Handle unused variable checking and diagnostics
fn checkUsedUnderscoreVariable(
    self: *Self,
    ident_idx: base.Ident.Idx,
    region: Region,
) void {
    const is_ignored = identIsIgnored(ident_idx);

    if (is_ignored) {
        // Variable prefixed with _ but is actually used - warning
        self.can_ir.pushDiagnostic(CIR.Diagnostic{ .used_underscore_variable = .{
            .ident = ident_idx,
            .region = region,
        } });
    }
}

fn checkScopeForUnusedVariables(self: *Self, scope: *const Scope) void {
    // Iterate through all identifiers in this scope
    var iterator = scope.idents.iterator();
    while (iterator.next()) |entry| {
        const ident_idx = entry.key_ptr.*;
        const pattern_idx = entry.value_ptr.*;

        // Skip if this variable was used
        if (self.used_patterns.contains(pattern_idx)) {
            continue;
        }

        // Skip if this is an ignored variable (starts with _)
        if (identIsIgnored(ident_idx)) {
            continue;
        }

        // Get the region for this pattern to provide good error location
        const pattern = self.can_ir.store.getPattern(pattern_idx);
        const region = pattern.toRegion();

        // Report unused variable
        self.can_ir.pushDiagnostic(CIR.Diagnostic{ .unused_variable = .{
            .ident = ident_idx,
            .region = region,
        } });
    }
}

/// Introduce a type declaration into the current scope
fn scopeIntroduceTypeDecl(
    self: *Self,
    name_ident: Ident.Idx,
    type_decl_stmt: CIR.Statement.Idx,
    region: Region,
) void {
    const gpa = self.can_ir.env.gpa;
    const current_scope = &self.scopes.items[self.scopes.items.len - 1];

    // Check for shadowing in parent scopes
    var shadowed_in_parent: ?CIR.Statement.Idx = null;
    if (self.scopes.items.len > 1) {
        var i = self.scopes.items.len - 1;
        while (i > 0) {
            i -= 1;
            const scope = &self.scopes.items[i];
            switch (scope.lookupTypeDecl(&self.can_ir.env.idents, name_ident)) {
                .found => |type_decl_idx| {
                    shadowed_in_parent = type_decl_idx;
                    break;
                },
                .not_found => continue,
            }
        }
    }

    const result = current_scope.introduceTypeDecl(gpa, &self.can_ir.env.idents, name_ident, type_decl_stmt, null);

    switch (result) {
        .success => {
            // Check if we're shadowing a type in a parent scope
            if (shadowed_in_parent) |shadowed_stmt| {
                const shadowed_statement = self.can_ir.store.getStatement(shadowed_stmt);
                const original_region = shadowed_statement.toRegion();
                self.can_ir.pushDiagnostic(CIR.Diagnostic{
                    .shadowing_warning = .{
                        .ident = name_ident,
                        .region = region,
                        .original_region = original_region,
                    },
                });
            }
        },
        .shadowing_warning => |shadowed_stmt| {
            // This shouldn't happen since we're not passing a parent lookup function
            // but handle it just in case the Scope implementation changes
            const shadowed_statement = self.can_ir.store.getStatement(shadowed_stmt);
            const original_region = shadowed_statement.toRegion();
            self.can_ir.pushDiagnostic(CIR.Diagnostic{
                .shadowing_warning = .{
                    .ident = name_ident,
                    .region = region,
                    .original_region = original_region,
                },
            });
        },
        .redeclared_error => |original_stmt| {
            // Extract region information from the original statement
            const original_statement = self.can_ir.store.getStatement(original_stmt);
            const original_region = original_statement.toRegion();
            self.can_ir.pushDiagnostic(CIR.Diagnostic{
                .type_redeclared = .{
                    .original_region = original_region,
                    .redeclared_region = region,
                    .name = name_ident,
                },
            });
        },
        .type_alias_redeclared => |original_stmt| {
            const original_statement = self.can_ir.store.getStatement(original_stmt);
            const original_region = original_statement.toRegion();
            self.can_ir.pushDiagnostic(CIR.Diagnostic{
                .type_alias_redeclared = .{
                    .name = name_ident,
                    .original_region = original_region,
                    .redeclared_region = region,
                },
            });
        },
        .custom_type_redeclared => |original_stmt| {
            const original_statement = self.can_ir.store.getStatement(original_stmt);
            const original_region = original_statement.toRegion();
            self.can_ir.pushDiagnostic(CIR.Diagnostic{
                .custom_type_redeclared = .{
                    .name = name_ident,
                    .original_region = original_region,
                    .redeclared_region = region,
                },
            });
        },
        .cross_scope_shadowing => |shadowed_stmt| {
            const shadowed_statement = self.can_ir.store.getStatement(shadowed_stmt);
            const original_region = shadowed_statement.toRegion();
            self.can_ir.pushDiagnostic(CIR.Diagnostic{
                .type_shadowed_warning = .{
                    .name = name_ident,
                    .region = region,
                    .original_region = original_region,
                    .cross_scope = true,
                },
            });
        },
        .parameter_conflict => |conflict| {
            const original_statement = self.can_ir.store.getStatement(conflict.original_stmt);
            const original_region = original_statement.toRegion();
            self.can_ir.pushDiagnostic(CIR.Diagnostic{
                .type_parameter_conflict = .{
                    .name = name_ident,
                    .parameter_name = conflict.conflicting_parameter,
                    .region = region,
                    .original_region = original_region,
                },
            });
        },
    }
}

/// Lookup a type declaration in the scope hierarchy
fn scopeLookupTypeDecl(self: *const Self, name_ident: Ident.Idx) ?CIR.Statement.Idx {
    // Search from innermost to outermost scope
    var i = self.scopes.items.len;
    while (i > 0) {
        i -= 1;
        const scope = &self.scopes.items[i];

        switch (scope.lookupTypeDecl(&self.can_ir.env.idents, name_ident)) {
            .found => |type_decl_idx| return type_decl_idx,
            .not_found => continue,
        }
    }

    return null;
}

/// Look up a module alias in the scope hierarchy
fn scopeLookupModule(self: *const Self, alias_name: Ident.Idx) ?Ident.Idx {
    // Search from innermost to outermost scope
    var i = self.scopes.items.len;
    while (i > 0) {
        i -= 1;
        const scope = &self.scopes.items[i];

        switch (scope.lookupModuleAlias(&self.can_ir.env.idents, alias_name)) {
            .found => |module_name| return module_name,
            .not_found => continue,
        }
    }

    return null;
}

/// Introduce a module alias into scope
fn scopeIntroduceModuleAlias(self: *Self, alias_name: Ident.Idx, module_name: Ident.Idx) void {
    const gpa = self.can_ir.env.gpa;
    const current_scope = &self.scopes.items[self.scopes.items.len - 1];

    // Simplified introduction without parent lookup for now
    const result = current_scope.introduceModuleAlias(gpa, &self.can_ir.env.idents, alias_name, module_name, null);

    switch (result) {
        .success => {},
        .shadowing_warning => |shadowed_module| {
            // Create diagnostic for module alias shadowing
            self.can_ir.pushDiagnostic(CIR.Diagnostic{
                .shadowing_warning = .{
                    .ident = alias_name,
                    .region = Region.zero(), // TODO: get proper region
                    .original_region = Region.zero(), // TODO: get proper region
                },
            });
            _ = shadowed_module; // Suppress unused variable warning
        },
        .already_in_scope => |existing_module| {
            // Module alias already exists in current scope
            // For now, just issue a diagnostic
            self.can_ir.pushDiagnostic(CIR.Diagnostic{
                .shadowing_warning = .{
                    .ident = alias_name,
                    .region = Region.zero(), // TODO: get proper region
                    .original_region = Region.zero(), // TODO: get proper region
                },
            });
            _ = existing_module; // Suppress unused variable warning
        },
    }
}

/// Helper function to look up module aliases in parent scopes only
fn scopeLookupModuleInParentScopes(self: *const Self, alias_name: Ident.Idx) ?Ident.Idx {
    // Search from second-innermost to outermost scope (excluding current scope)
    if (self.scopes.items.len <= 1) return null;

    var i = self.scopes.items.len - 1;
    while (i > 0) {
        i -= 1;
        const scope = &self.scopes.items[i];

        switch (scope.lookupModuleAlias(&self.can_ir.env.idents, alias_name)) {
            .found => |module_name| return module_name,
            .not_found => continue,
        }
    }

    return null;
}

/// Look up an exposed item across all scopes
fn scopeLookupExposedItem(self: *const Self, item_name: Ident.Idx) ?Scope.ExposedItemInfo {
    // Search from innermost to outermost scope
    var i = self.scopes.items.len;
    while (i > 0) {
        i -= 1;
        const scope = &self.scopes.items[i];

        switch (scope.lookupExposedItem(&self.can_ir.env.idents, item_name)) {
            .found => |item_info| return item_info,
            .not_found => continue,
        }
    }

    return null;
}

/// Introduce an exposed item into the current scope
fn scopeIntroduceExposedItem(self: *Self, item_name: Ident.Idx, item_info: Scope.ExposedItemInfo) void {
    const gpa = self.can_ir.env.gpa;
    const current_scope = &self.scopes.items[self.scopes.items.len - 1];

    // Simplified introduction without parent lookup for now
    const result = current_scope.introduceExposedItem(gpa, &self.can_ir.env.idents, item_name, item_info, null);

    switch (result) {
        .success => {},
        .shadowing_warning => |shadowed_info| {
            // Create diagnostic for exposed item shadowing
            const item_text = self.can_ir.env.idents.getText(item_name);
            const shadowed_module_text = self.can_ir.env.idents.getText(shadowed_info.module_name);
            const current_module_text = self.can_ir.env.idents.getText(item_info.module_name);

            // For now, just add a simple diagnostic message
            const message = std.fmt.allocPrint(gpa, "Exposed item '{s}' from module '{s}' shadows item from module '{s}'", .{ item_text, current_module_text, shadowed_module_text }) catch |err| collections.utils.exitOnOom(err);
            const message_str = self.can_ir.env.strings.insert(gpa, message);
            gpa.free(message);

            self.can_ir.pushDiagnostic(CIR.Diagnostic{
                .not_implemented = .{
                    .feature = message_str,
                    .region = Region.zero(), // TODO: Get proper region from import statement
                },
            });
        },
        .already_in_scope => |existing_info| {
            // Create diagnostic for duplicate exposed item
            const item_text = self.can_ir.env.idents.getText(item_name);
            const existing_module_text = self.can_ir.env.idents.getText(existing_info.module_name);
            const new_module_text = self.can_ir.env.idents.getText(item_info.module_name);

            const message = std.fmt.allocPrint(gpa, "Exposed item '{s}' already imported from module '{s}', cannot import again from module '{s}'", .{ item_text, existing_module_text, new_module_text }) catch |err| collections.utils.exitOnOom(err);
            const message_str = self.can_ir.env.strings.insert(gpa, message);
            gpa.free(message);

            self.can_ir.pushDiagnostic(CIR.Diagnostic{
                .not_implemented = .{
                    .feature = message_str,
                    .region = Region.zero(), // TODO: Get proper region from import statement
                },
            });
        },
    }
}

/// Look up an exposed item in parent scopes (for shadowing detection)
fn scopeLookupExposedItemInParentScopes(self: *const Self, item_name: Ident.Idx) ?Scope.ExposedItemInfo {
    // Search from second-innermost to outermost scope (excluding current scope)
    if (self.scopes.items.len <= 1) return null;

    var i = self.scopes.items.len - 1;
    while (i > 0) {
        i -= 1;
        const scope = &self.scopes.items[i];

        switch (scope.lookupExposedItem(&self.can_ir.env.idents, item_name)) {
            .found => |item_info| return item_info,
            .not_found => continue,
        }
    }

    return null;
}

/// Extract the module name from a full qualified name (e.g., "Json" from "json.Json")
fn extractModuleName(self: *Self, module_name_ident: Ident.Idx) Ident.Idx {
    const module_text = self.can_ir.env.idents.getText(module_name_ident);

    // Find the last dot and extract the part after it
    if (std.mem.lastIndexOf(u8, module_text, ".")) |last_dot_idx| {
        const extracted_name = module_text[last_dot_idx + 1 ..];
        return self.can_ir.env.idents.insert(self.can_ir.env.gpa, base.Ident.for_text(extracted_name), Region.zero());
    } else {
        // No dot found, return the original name
        return module_name_ident;
    }
}

/// Convert a parsed TypeAnno into a canonical TypeVar with appropriate Content
fn canonicalizeTypeAnnoToTypeVar(self: *Self, type_anno_idx: CIR.TypeAnno.Idx, parent_node_idx: Node.Idx, region: Region) TypeVar {
    const type_anno = self.can_ir.store.getTypeAnno(type_anno_idx);

    switch (type_anno) {
        .ty_var => |tv| {
            // Check if this type variable is already in scope
            const scope = self.currentScope();
            const ident_store = &self.can_ir.env.idents;

            switch (scope.lookupTypeVar(ident_store, tv.name)) {
                .found => |_| {
                    // Type variable already exists, create fresh var with same name
                    return self.can_ir.pushTypeVar(.{ .flex_var = tv.name }, parent_node_idx, region);
                },
                .not_found => {
                    // Create fresh flex var and add to scope
                    const fresh_var = self.can_ir.pushTypeVar(.{ .flex_var = tv.name }, parent_node_idx, region);

                    // Create a basic type annotation for the scope
                    const ty_var_anno = self.can_ir.store.addTypeAnno(.{ .ty_var = .{ .name = tv.name, .region = region } });

                    // Add to scope (simplified - ignoring result for now)
                    _ = scope.introduceTypeVar(self.can_ir.env.gpa, ident_store, tv.name, ty_var_anno, null);

                    return fresh_var;
                },
            }
        },
        .underscore => {
            // Create anonymous flex var
            return self.can_ir.pushFreshTypeVar(parent_node_idx, region);
        },
        .ty => |t| {
            // Look up built-in or user-defined type
            return self.canonicalizeBasicType(t.symbol, parent_node_idx, region);
        },
        .apply => |apply| {
            // Handle type application like List(String), Dict(a, b)
            return self.canonicalizeTypeApplication(apply, parent_node_idx, region);
        },
        .@"fn" => |func| {
            // Create function type
            return self.canonicalizeFunctionType(func, parent_node_idx, region);
        },
        .tuple => |tuple| {
            // Create tuple type
            return self.canonicalizeTupleType(tuple, parent_node_idx, region);
        },
        .record => |record| {
            // Create record type
            return self.canonicalizeRecordType(record, parent_node_idx, region);
        },
        .tag_union => |tag_union| {
            // Create tag union type
            return self.canonicalizeTagUnionType(tag_union, parent_node_idx, region);
        },
        .parens => |parens| {
            // Recursively canonicalize the inner type
            return self.canonicalizeTypeAnnoToTypeVar(parens.anno, parent_node_idx, region);
        },
        .mod_ty => |mod_ty| {
            // Handle module-qualified types
            return self.canonicalizeModuleType(mod_ty, parent_node_idx, region);
        },
        .malformed => {
            // Return error type for malformed annotations
            return self.can_ir.pushTypeVar(.err, parent_node_idx, region);
        },
    }
}

/// Handle basic type lookup (Bool, Str, Num, etc.)
fn canonicalizeBasicType(self: *Self, symbol: Ident.Idx, parent_node_idx: Node.Idx, region: Region) TypeVar {
    const name = self.can_ir.env.idents.getText(symbol);

    // Built-in types mapping
    if (std.mem.eql(u8, name, "Bool")) {
        return self.can_ir.pushTypeVar(.{ .flex_var = symbol }, parent_node_idx, region);
    } else if (std.mem.eql(u8, name, "Str")) {
        return self.can_ir.pushTypeVar(.{ .structure = .str }, parent_node_idx, region);
    } else if (std.mem.eql(u8, name, "Num")) {
        // Create a fresh TypeVar for the polymorphic number type
        const num_var = self.can_ir.pushFreshTypeVar(parent_node_idx, region);
        return self.can_ir.pushTypeVar(.{ .structure = .{ .num = .{ .num_poly = num_var } } }, parent_node_idx, region);
    } else if (std.mem.eql(u8, name, "U8")) {
        return self.can_ir.pushTypeVar(.{ .structure = .{ .num = .{ .int_precision = .u8 } } }, parent_node_idx, region);
    } else if (std.mem.eql(u8, name, "U16")) {
        return self.can_ir.pushTypeVar(.{ .structure = .{ .num = .{ .int_precision = .u16 } } }, parent_node_idx, region);
    } else if (std.mem.eql(u8, name, "U32")) {
        return self.can_ir.pushTypeVar(.{ .structure = .{ .num = .{ .int_precision = .u32 } } }, parent_node_idx, region);
    } else if (std.mem.eql(u8, name, "U64")) {
        return self.can_ir.pushTypeVar(.{ .structure = .{ .num = .{ .int_precision = .u64 } } }, parent_node_idx, region);
    } else if (std.mem.eql(u8, name, "U128")) {
        return self.can_ir.pushTypeVar(.{ .structure = .{ .num = .{ .int_precision = .u128 } } }, parent_node_idx, region);
    } else if (std.mem.eql(u8, name, "I8")) {
        return self.can_ir.pushTypeVar(.{ .structure = .{ .num = .{ .int_precision = .i8 } } }, parent_node_idx, region);
    } else if (std.mem.eql(u8, name, "I16")) {
        return self.can_ir.pushTypeVar(.{ .structure = .{ .num = .{ .int_precision = .i16 } } }, parent_node_idx, region);
    } else if (std.mem.eql(u8, name, "I32")) {
        return self.can_ir.pushTypeVar(.{ .structure = .{ .num = .{ .int_precision = .i32 } } }, parent_node_idx, region);
    } else if (std.mem.eql(u8, name, "I64")) {
        return self.can_ir.pushTypeVar(.{ .structure = .{ .num = .{ .int_precision = .i64 } } }, parent_node_idx, region);
    } else if (std.mem.eql(u8, name, "I128")) {
        return self.can_ir.pushTypeVar(.{ .structure = .{ .num = .{ .int_precision = .i128 } } }, parent_node_idx, region);
    } else if (std.mem.eql(u8, name, "F32")) {
        return self.can_ir.pushTypeVar(.{ .structure = .{ .num = .{ .frac_precision = .f32 } } }, parent_node_idx, region);
    } else if (std.mem.eql(u8, name, "F64")) {
        return self.can_ir.pushTypeVar(.{ .structure = .{ .num = .{ .frac_precision = .f64 } } }, parent_node_idx, region);
    } else {
        // Look up user-defined type in scope
        const scope = self.currentScope();
        const ident_store = &self.can_ir.env.idents;

        switch (scope.lookupTypeDecl(ident_store, symbol)) {
            .found => |_| {
                return self.can_ir.pushTypeVar(.{ .flex_var = symbol }, parent_node_idx, region);
            },
            .not_found => {
                // Unknown type - create error type
                return self.can_ir.pushTypeVar(.err, parent_node_idx, region);
            },
        }
    }
}

/// Handle type applications like List(a), Dict(k, v)
fn canonicalizeTypeApplication(self: *Self, apply: anytype, parent_node_idx: Node.Idx, region: Region) TypeVar {
    // Simplified implementation - create a flex var for the applied type
    return self.can_ir.pushTypeVar(.{ .flex_var = apply.symbol }, parent_node_idx, region);
}

/// Handle function types like a -> b
fn canonicalizeFunctionType(self: *Self, func: anytype, parent_node_idx: Node.Idx, region: Region) TypeVar {
    // Canonicalize argument types and return type
    const args_slice = self.can_ir.store.sliceTypeAnnos(func.args);

    // For each argument, canonicalize its type
    for (args_slice) |arg_anno_idx| {
        _ = self.canonicalizeTypeAnnoToTypeVar(arg_anno_idx, parent_node_idx, region);
    }

    // Canonicalize return type
    _ = self.canonicalizeTypeAnnoToTypeVar(func.ret, parent_node_idx, region);

    // For now, create a flex var representing the function type
    // TODO: Implement proper function type structure when the type system infrastructure is ready
    // This ensures that function types are at least recognized and processed, even if not fully structured
    return self.can_ir.pushFreshTypeVar(parent_node_idx, region);
}

/// Handle tuple types like (a, b, c)
fn canonicalizeTupleType(self: *Self, tuple: anytype, parent_node_idx: Node.Idx, region: Region) TypeVar {
    _ = tuple;
    // Simplified implementation - create flex var for tuples
    return self.can_ir.pushFreshTypeVar(parent_node_idx, region);
}

/// Handle record types like { name: Str, age: Num }
fn canonicalizeRecordType(self: *Self, record: anytype, parent_node_idx: Node.Idx, region: Region) TypeVar {
    _ = record;
    // Simplified implementation - create empty record type
    return self.can_ir.pushTypeVar(.{ .structure = .empty_record }, parent_node_idx, region);
}

/// Handle tag union types like [Some(a), None]
fn canonicalizeTagUnionType(self: *Self, tag_union: anytype, parent_node_idx: Node.Idx, region: Region) TypeVar {
    _ = tag_union;
    // Simplified implementation - create flex var for tag unions
    return self.can_ir.pushFreshTypeVar(parent_node_idx, region);
}

/// Handle module-qualified types like Json.Decoder
fn canonicalizeModuleType(self: *Self, mod_ty: anytype, parent_node_idx: Node.Idx, region: Region) TypeVar {
    // Simplified implementation - create flex var for module types
    return self.can_ir.pushTypeVar(.{ .flex_var = mod_ty.ty_symbol }, parent_node_idx, region);
}

/// Create an annotation from a type annotation
fn createAnnotationFromTypeAnno(self: *Self, type_anno_idx: CIR.TypeAnno.Idx, _: TypeVar, region: Region) ?CIR.Annotation.Idx {
    // Convert the type annotation to a type variable
    const signature = self.canonicalizeTypeAnnoToTypeVar(type_anno_idx, @enumFromInt(0), region);

    // Create the annotation structure
    const annotation = CIR.Annotation{
        .type_anno = type_anno_idx,
        .signature = signature,
        .region = region,
    };

    // Add to NodeStore and return the index
    const annotation_idx = self.can_ir.store.addAnnotation(annotation);

    return annotation_idx;
}

/// Try to handle field access as a module-qualified lookup.
///
/// Examples:
/// - `Json.utf8` where `Json` is a module alias and `utf8` is an exposed function
/// - `Http.get` where `Http` is imported and `get` is available in that module
///
/// Returns `null` if this is not a module-qualified lookup (e.g., regular field access like `user.name`)
fn tryModuleQualifiedLookup(self: *Self, field_access: AST.BinOp) ?CIR.Expr.Idx {
    const left_expr = self.parse_ir.store.getExpr(field_access.left);
    if (left_expr != .ident) return null;

    const left_ident = left_expr.ident;
    const module_alias = self.parse_ir.tokens.resolveIdentifier(left_ident.token) orelse return null;

    // Check if this is a module alias
    const module_name = self.scopeLookupModule(module_alias) orelse return null;

    // This is a module-qualified lookup
    const right_expr = self.parse_ir.store.getExpr(field_access.right);
    if (right_expr != .ident) return null;

    const right_ident = right_expr.ident;
    const field_name = self.parse_ir.tokens.resolveIdentifier(right_ident.token) orelse return null;

    // Create qualified name by slicing from original source text
    // The field_access region covers the entire "Module.field" span
    const region = self.parse_ir.tokenizedRegionToRegion(field_access.region);
    const source_text = self.parse_ir.source[region.start.offset..region.end.offset];

    const qualified_name = self.can_ir.env.idents.insert(self.can_ir.env.gpa, base.Ident.for_text(source_text), region);

    // Create external declaration
    const external_decl = CIR.ExternalDecl{
        .qualified_name = qualified_name,
        .module_name = module_name,
        .local_name = field_name,
        .type_var = self.can_ir.pushFreshTypeVar(@enumFromInt(0), region),
        .kind = .value,
        .region = region,
    };

    const external_idx = self.can_ir.pushExternalDecl(external_decl);

    // Create lookup expression for external declaration
    const expr_idx = self.can_ir.store.addExpr(CIR.Expr{ .lookup = .{ .external = external_idx } });
    _ = self.can_ir.setTypeVarAtExpr(expr_idx, Content{ .flex_var = null });
    return expr_idx;
}

/// Canonicalize regular field access (not module-qualified).
///
/// Examples:
/// - `user.name` - accessing a field on a record
/// - `list.map(transform)` - calling a method with arguments
/// - `result.isOk` - accessing a field that might be a function
fn canonicalizeRegularFieldAccess(self: *Self, field_access: AST.BinOp) ?CIR.Expr.Idx {
    // Canonicalize the receiver (left side of the dot)
    const receiver_idx = self.canonicalizeFieldAccessReceiver(field_access) orelse return null;

    // Parse the right side - this could be just a field name or a method call
    const field_name, const args = self.parseFieldAccessRight(field_access);

    const dot_access_expr = CIR.Expr{
        .dot_access = .{
            .receiver = receiver_idx,
            .field_name = field_name,
            .args = args,
            .region = self.parse_ir.tokenizedRegionToRegion(field_access.region),
        },
    };

    const expr_idx = self.can_ir.store.addExpr(dot_access_expr);
    _ = self.can_ir.setTypeVarAtExpr(expr_idx, Content{ .flex_var = null });
    return expr_idx;
}

/// Canonicalize the receiver (left side) of field access.
///
/// Examples:
/// - In `user.name`, canonicalizes `user`
/// - In `getUser().email`, canonicalizes `getUser()`
/// - In `[1,2,3].map(fn)`, canonicalizes `[1,2,3]`
fn canonicalizeFieldAccessReceiver(self: *Self, field_access: AST.BinOp) ?CIR.Expr.Idx {
    if (self.canonicalize_expr(field_access.left)) |idx| {
        return idx;
    } else {
        // Failed to canonicalize receiver, return malformed
        const region = self.parse_ir.tokenizedRegionToRegion(field_access.region);
        return self.can_ir.pushMalformed(CIR.Expr.Idx, CIR.Diagnostic{ .expr_not_canonicalized = .{
            .region = region,
        } });
    }
}

/// Parse the right side of field access, handling both plain fields and method calls.
///
/// Examples:
/// - `user.name` - returns `("name", null)` for plain field access
/// - `list.map(fn)` - returns `("map", args)` where args contains the canonicalized function
/// - `obj.method(a, b)` - returns `("method", args)` where args contains canonicalized a and b
fn parseFieldAccessRight(self: *Self, field_access: AST.BinOp) struct { Ident.Idx, ?CIR.Expr.Span } {
    const right_expr = self.parse_ir.store.getExpr(field_access.right);

    return switch (right_expr) {
        .apply => |apply| self.parseMethodCall(apply),
        .ident => |ident| .{ self.resolveIdentOrFallback(ident.token), null },
        else => .{ self.createUnknownIdent(), null },
    };
}

/// Parse a method call on the right side of field access.
///
/// Examples:
/// - `.map(transform)` - extracts "map" as method name and canonicalizes `transform` argument
/// - `.filter(predicate)` - extracts "filter" and canonicalizes `predicate`
/// - `.fold(0, combine)` - extracts "fold" and canonicalizes both `0` and `combine` arguments
fn parseMethodCall(self: *Self, apply: @TypeOf(@as(AST.Expr, undefined).apply)) struct { Ident.Idx, ?CIR.Expr.Span } {
    const method_expr = self.parse_ir.store.getExpr(apply.@"fn");
    const field_name = switch (method_expr) {
        .ident => |ident| self.resolveIdentOrFallback(ident.token),
        else => self.createUnknownIdent(),
    };

    // Canonicalize the arguments using scratch system
    const scratch_top = self.can_ir.store.scratchExprTop();
    for (self.parse_ir.store.exprSlice(apply.args)) |arg_idx| {
        if (self.canonicalize_expr(arg_idx)) |canonicalized| {
            self.can_ir.store.addScratchExpr(canonicalized);
        } else {
            self.can_ir.store.clearScratchExprsFrom(scratch_top);
            return .{ field_name, null };
        }
    }
    const args = self.can_ir.store.exprSpanFrom(scratch_top);

    return .{ field_name, args };
}

/// Resolve an identifier token or return a fallback "unknown" identifier.
///
/// This helps maintain the "inform don't block" philosophy - even if we can't
/// resolve an identifier (due to malformed input), we continue compilation.
///
/// Examples:
/// - Valid token for "name" -> returns the interned identifier for "name"
/// - Malformed/missing token -> returns identifier for "unknown"
fn resolveIdentOrFallback(self: *Self, token: Token.Idx) Ident.Idx {
    if (self.parse_ir.tokens.resolveIdentifier(token)) |ident_idx| {
        return ident_idx;
    } else {
        return self.createUnknownIdent();
    }
}

/// Create an "unknown" identifier for fallback cases.
///
/// Used when we encounter malformed or unexpected syntax but want to continue
/// compilation instead of stopping. This supports the compiler's "inform don't block" approach.
fn createUnknownIdent(self: *Self) Ident.Idx {
    return self.can_ir.env.idents.insert(self.can_ir.env.gpa, base.Ident.for_text("unknown"), Region.zero());
}

/// Context helper for Scope tests
const ScopeTestContext = struct {
    self: Self,
    cir: *CIR,
    env: *base.ModuleEnv,
    gpa: std.mem.Allocator,

    fn init(gpa: std.mem.Allocator) !ScopeTestContext {
        // heap allocate env for testing
        const env = try gpa.create(base.ModuleEnv);
        env.* = base.ModuleEnv.init(gpa);

        // heap allocate CIR for testing
        const cir = try gpa.create(CIR);
        cir.* = CIR.init(env);

        return ScopeTestContext{
            .self = Self.init(cir, undefined),
            .cir = cir,
            .env = env,
            .gpa = gpa,
        };
    }

    fn deinit(ctx: *ScopeTestContext) void {
        ctx.self.deinit();
        ctx.cir.deinit();
        ctx.gpa.destroy(ctx.cir);
        ctx.env.deinit();
        ctx.gpa.destroy(ctx.env);
    }
};

// We write out this giant literal because it's actually annoying to try to
// take std.math.minInt(i128), drop the minus sign, and convert it to u128
// all at comptime. Instead we just have a test that verifies its correctness.
const min_i128_negated: u128 = 170141183460469231731687303715884105728;

test "min_i128_negated is actually the minimum i128, negated" {
    var min_i128_buf: [64]u8 = undefined;
    const min_i128_str = std.fmt.bufPrint(&min_i128_buf, "{}", .{std.math.minInt(i128)}) catch unreachable;

    var negated_buf: [64]u8 = undefined;
    const negated_str = std.fmt.bufPrint(&negated_buf, "-{}", .{min_i128_negated}) catch unreachable;

    try std.testing.expectEqualStrings(min_i128_str, negated_str);
}

test "basic scope initialization" {
    const gpa = std.testing.allocator;

    var ctx = try ScopeTestContext.init(gpa);
    defer ctx.deinit();

    // Test that we start with one scope (top-level)
    try std.testing.expect(ctx.self.scopes.items.len == 1);
}

test "empty scope has no items" {
    const gpa = std.testing.allocator;

    var ctx = try ScopeTestContext.init(gpa);
    defer ctx.deinit();

    const foo_ident = ctx.env.idents.insert(gpa, base.Ident.for_text("foo"), base.Region.zero());
    const result = ctx.self.scopeLookup(&ctx.env.idents, .ident, foo_ident);

    try std.testing.expectEqual(Scope.LookupResult{ .not_found = {} }, result);
}

test "can add and lookup idents at top level" {
    const gpa = std.testing.allocator;

    var ctx = try ScopeTestContext.init(gpa);
    defer ctx.deinit();

    const foo_ident = ctx.env.idents.insert(gpa, base.Ident.for_text("foo"), base.Region.zero());
    const bar_ident = ctx.env.idents.insert(gpa, base.Ident.for_text("bar"), base.Region.zero());
    const foo_pattern: CIR.Pattern.Idx = @enumFromInt(1);
    const bar_pattern: CIR.Pattern.Idx = @enumFromInt(2);

    // Add identifiers
    const foo_result = ctx.self.scopeIntroduceInternal(gpa, &ctx.env.idents, .ident, foo_ident, foo_pattern, false, true);
    const bar_result = ctx.self.scopeIntroduceInternal(gpa, &ctx.env.idents, .ident, bar_ident, bar_pattern, false, true);

    try std.testing.expectEqual(Scope.IntroduceResult{ .success = {} }, foo_result);
    try std.testing.expectEqual(Scope.IntroduceResult{ .success = {} }, bar_result);

    // Lookup should find them
    const foo_lookup = ctx.self.scopeLookup(&ctx.env.idents, .ident, foo_ident);
    const bar_lookup = ctx.self.scopeLookup(&ctx.env.idents, .ident, bar_ident);

    try std.testing.expectEqual(Scope.LookupResult{ .found = foo_pattern }, foo_lookup);
    try std.testing.expectEqual(Scope.LookupResult{ .found = bar_pattern }, bar_lookup);
}

test "nested scopes shadow outer scopes" {
    const gpa = std.testing.allocator;

    var ctx = try ScopeTestContext.init(gpa);
    defer ctx.deinit();

    const x_ident = ctx.env.idents.insert(gpa, base.Ident.for_text("x"), base.Region.zero());
    const outer_pattern: CIR.Pattern.Idx = @enumFromInt(1);
    const inner_pattern: CIR.Pattern.Idx = @enumFromInt(2);

    // Add x to outer scope
    const outer_result = ctx.self.scopeIntroduceInternal(gpa, &ctx.env.idents, .ident, x_ident, outer_pattern, false, true);
    try std.testing.expectEqual(Scope.IntroduceResult{ .success = {} }, outer_result);

    // Enter new scope
    ctx.self.scopeEnter(gpa, false);

    // x from outer scope should still be visible
    const outer_lookup = ctx.self.scopeLookup(&ctx.env.idents, .ident, x_ident);
    try std.testing.expectEqual(Scope.LookupResult{ .found = outer_pattern }, outer_lookup);

    // Add x to inner scope (shadows outer)
    const inner_result = ctx.self.scopeIntroduceInternal(gpa, &ctx.env.idents, .ident, x_ident, inner_pattern, false, true);
    try std.testing.expectEqual(Scope.IntroduceResult{ .shadowing_warning = outer_pattern }, inner_result);

    // Now x should resolve to inner scope
    const inner_lookup = ctx.self.scopeLookup(&ctx.env.idents, .ident, x_ident);
    try std.testing.expectEqual(Scope.LookupResult{ .found = inner_pattern }, inner_lookup);

    // Exit inner scope
    try ctx.self.scopeExit(gpa);

    // x should resolve to outer scope again
    const after_exit_lookup = ctx.self.scopeLookup(&ctx.env.idents, .ident, x_ident);
    try std.testing.expectEqual(Scope.LookupResult{ .found = outer_pattern }, after_exit_lookup);
}

test "top level var error" {
    const gpa = std.testing.allocator;

    var ctx = try ScopeTestContext.init(gpa);
    defer ctx.deinit();

    const var_ident = ctx.env.idents.insert(gpa, base.Ident.for_text("count_"), base.Region.zero());
    const pattern: CIR.Pattern.Idx = @enumFromInt(1);

    // Should fail to introduce var at top level
    const result = ctx.self.scopeIntroduceInternal(gpa, &ctx.env.idents, .ident, var_ident, pattern, true, true);

    try std.testing.expectEqual(Scope.IntroduceResult{ .top_level_var_error = {} }, result);
}

test "type variables are tracked separately from value identifiers" {
    const gpa = std.testing.allocator;

    var ctx = try ScopeTestContext.init(gpa);
    defer ctx.deinit();

    // Create identifiers for 'a' - one for value, one for type
    const a_ident = ctx.env.idents.insert(gpa, base.Ident.for_text("a"), base.Region.zero());
    const pattern: CIR.Pattern.Idx = @enumFromInt(1);
    const type_anno: CIR.TypeAnno.Idx = @enumFromInt(1);

    // Introduce 'a' as a value identifier
    const value_result = ctx.self.scopeIntroduceInternal(gpa, &ctx.env.idents, .ident, a_ident, pattern, false, true);
    try std.testing.expectEqual(Scope.IntroduceResult{ .success = {} }, value_result);

    // Introduce 'a' as a type variable - should succeed because they're in separate namespaces
    const current_scope = &ctx.self.scopes.items[ctx.self.scopes.items.len - 1];
    const type_result = current_scope.introduceTypeVar(gpa, &ctx.env.idents, a_ident, type_anno, null);
    try std.testing.expectEqual(Scope.TypeVarIntroduceResult{ .success = {} }, type_result);

    // Lookup 'a' as value should find the pattern
    const value_lookup = ctx.self.scopeLookup(&ctx.env.idents, .ident, a_ident);
    try std.testing.expectEqual(Scope.LookupResult{ .found = pattern }, value_lookup);

    // Lookup 'a' as type variable should find the type annotation
    const type_lookup = current_scope.lookupTypeVar(&ctx.env.idents, a_ident);
    try std.testing.expectEqual(Scope.TypeVarLookupResult{ .found = type_anno }, type_lookup);
}

test "var reassignment within same function" {
    const gpa = std.testing.allocator;

    var ctx = try ScopeTestContext.init(gpa);
    defer ctx.deinit();

    // Enter function scope
    ctx.self.scopeEnter(gpa, true);

    const count_ident = ctx.env.idents.insert(gpa, base.Ident.for_text("count_"), base.Region.zero());
    const pattern1: CIR.Pattern.Idx = @enumFromInt(1);
    const pattern2: CIR.Pattern.Idx = @enumFromInt(2);

    // Declare var
    const declare_result = ctx.self.scopeIntroduceInternal(gpa, &ctx.env.idents, .ident, count_ident, pattern1, true, true);
    try std.testing.expectEqual(Scope.IntroduceResult{ .success = {} }, declare_result);

    // Reassign var (not a declaration)
    const reassign_result = ctx.self.scopeIntroduceInternal(gpa, &ctx.env.idents, .ident, count_ident, pattern2, true, false);
    try std.testing.expectEqual(Scope.IntroduceResult{ .success = {} }, reassign_result);

    // Should resolve to the reassigned value
    const lookup_result = ctx.self.scopeLookup(&ctx.env.idents, .ident, count_ident);
    try std.testing.expectEqual(Scope.LookupResult{ .found = pattern2 }, lookup_result);
}

test "var reassignment across function boundary fails" {
    const gpa = std.testing.allocator;

    var ctx = try ScopeTestContext.init(gpa);
    defer ctx.deinit();

    // Enter first function scope
    ctx.self.scopeEnter(gpa, true);

    const count_ident = ctx.env.idents.insert(gpa, base.Ident.for_text("count_"), base.Region.zero());
    const pattern1: CIR.Pattern.Idx = @enumFromInt(1);
    const pattern2: CIR.Pattern.Idx = @enumFromInt(2);

    // Declare var in first function
    const declare_result = ctx.self.scopeIntroduceInternal(gpa, &ctx.env.idents, .ident, count_ident, pattern1, true, true);
    try std.testing.expectEqual(Scope.IntroduceResult{ .success = {} }, declare_result);

    // Enter second function scope (function boundary)
    ctx.self.scopeEnter(gpa, true);

    // Try to reassign var from different function - should fail
    const reassign_result = ctx.self.scopeIntroduceInternal(gpa, &ctx.env.idents, .ident, count_ident, pattern2, true, false);
    try std.testing.expectEqual(Scope.IntroduceResult{ .var_across_function_boundary = pattern1 }, reassign_result);
}

test "identifiers with and without underscores are different" {
    const gpa = std.testing.allocator;

    var ctx = try ScopeTestContext.init(gpa);
    defer ctx.deinit();

    const sum_ident = ctx.env.idents.insert(gpa, base.Ident.for_text("sum"), base.Region.zero());
    const sum_underscore_ident = ctx.env.idents.insert(gpa, base.Ident.for_text("sum_"), base.Region.zero());
    const pattern1: CIR.Pattern.Idx = @enumFromInt(1);
    const pattern2: CIR.Pattern.Idx = @enumFromInt(2);

    // Enter function scope so we can use var
    ctx.self.scopeEnter(gpa, true);

    // Introduce regular identifier
    const regular_result = ctx.self.scopeIntroduceInternal(gpa, &ctx.env.idents, .ident, sum_ident, pattern1, false, true);
    try std.testing.expectEqual(Scope.IntroduceResult{ .success = {} }, regular_result);

    // Introduce var with underscore - should not conflict
    const var_result = ctx.self.scopeIntroduceInternal(gpa, &ctx.env.idents, .ident, sum_underscore_ident, pattern2, true, true);
    try std.testing.expectEqual(Scope.IntroduceResult{ .success = {} }, var_result);

    // Both should be found independently
    const regular_lookup = ctx.self.scopeLookup(&ctx.env.idents, .ident, sum_ident);
    const var_lookup = ctx.self.scopeLookup(&ctx.env.idents, .ident, sum_underscore_ident);

    try std.testing.expectEqual(Scope.LookupResult{ .found = pattern1 }, regular_lookup);
    try std.testing.expectEqual(Scope.LookupResult{ .found = pattern2 }, var_lookup);
}

test "aliases work separately from idents" {
    const gpa = std.testing.allocator;

    var ctx = try ScopeTestContext.init(gpa);
    defer ctx.deinit();

    const foo_ident = ctx.env.idents.insert(gpa, base.Ident.for_text("Foo"), base.Region.zero());
    const ident_pattern: CIR.Pattern.Idx = @enumFromInt(1);
    const alias_pattern: CIR.Pattern.Idx = @enumFromInt(2);

    // Add as both ident and alias (they're in separate namespaces)
    const ident_result = ctx.self.scopeIntroduceInternal(gpa, &ctx.env.idents, .ident, foo_ident, ident_pattern, false, true);
    const alias_result = ctx.self.scopeIntroduceInternal(gpa, &ctx.env.idents, .alias, foo_ident, alias_pattern, false, true);

    try std.testing.expectEqual(Scope.IntroduceResult{ .success = {} }, ident_result);
    try std.testing.expectEqual(Scope.IntroduceResult{ .success = {} }, alias_result);

    // Both should be found in their respective namespaces
    const ident_lookup = ctx.self.scopeLookup(&ctx.env.idents, .ident, foo_ident);
    const alias_lookup = ctx.self.scopeLookup(&ctx.env.idents, .alias, foo_ident);

    try std.testing.expectEqual(Scope.LookupResult{ .found = ident_pattern }, ident_lookup);
    try std.testing.expectEqual(Scope.LookupResult{ .found = alias_pattern }, alias_lookup);
}

test "hexadecimal integer literals" {
    const test_cases = [_]struct {
        literal: []const u8,
        expected_value: i128,
        expected_sign_needed: bool,
        expected_bits_needed: types.Num.Int.BitsNeeded,
    }{
        // Basic hex literals
        .{ .literal = "0x0", .expected_value = 0, .expected_sign_needed = false, .expected_bits_needed = .@"7" },
        .{ .literal = "0x1", .expected_value = 1, .expected_sign_needed = false, .expected_bits_needed = .@"7" },
        .{ .literal = "0xFF", .expected_value = 255, .expected_sign_needed = false, .expected_bits_needed = .@"8" },
        .{ .literal = "0x100", .expected_value = 256, .expected_sign_needed = false, .expected_bits_needed = .@"9_to_15" },
        .{ .literal = "0xFFFF", .expected_value = 65535, .expected_sign_needed = false, .expected_bits_needed = .@"16" },
        .{ .literal = "0x10000", .expected_value = 65536, .expected_sign_needed = false, .expected_bits_needed = .@"17_to_31" },
        .{ .literal = "0xFFFFFFFF", .expected_value = 4294967295, .expected_sign_needed = false, .expected_bits_needed = .@"32" },
        .{ .literal = "0x100000000", .expected_value = 4294967296, .expected_sign_needed = false, .expected_bits_needed = .@"33_to_63" },
        .{ .literal = "0xFFFFFFFFFFFFFFFF", .expected_value = @as(i128, @bitCast(@as(u128, 18446744073709551615))), .expected_sign_needed = false, .expected_bits_needed = .@"64" },

        // Hex with underscores
        .{ .literal = "0x1_000", .expected_value = 4096, .expected_sign_needed = false, .expected_bits_needed = .@"9_to_15" },
        .{ .literal = "0xFF_FF", .expected_value = 65535, .expected_sign_needed = false, .expected_bits_needed = .@"16" },
        .{ .literal = "0x1234_5678_9ABC_DEF0", .expected_value = @as(i128, @bitCast(@as(u128, 0x123456789ABCDEF0))), .expected_sign_needed = false, .expected_bits_needed = .@"33_to_63" },

        // Negative hex literals
        .{ .literal = "-0x1", .expected_value = -1, .expected_sign_needed = true, .expected_bits_needed = .@"7" },
        .{ .literal = "-0x80", .expected_value = -128, .expected_sign_needed = true, .expected_bits_needed = .@"8" },
        .{ .literal = "-0x81", .expected_value = -129, .expected_sign_needed = true, .expected_bits_needed = .@"8" },
        .{ .literal = "-0x8000", .expected_value = -32768, .expected_sign_needed = true, .expected_bits_needed = .@"16" },
        .{ .literal = "-0x8001", .expected_value = -32769, .expected_sign_needed = true, .expected_bits_needed = .@"16" },
        .{ .literal = "-0x80000000", .expected_value = -2147483648, .expected_sign_needed = true, .expected_bits_needed = .@"32" },
        .{ .literal = "-0x80000001", .expected_value = -2147483649, .expected_sign_needed = true, .expected_bits_needed = .@"32" },
        .{ .literal = "-0x8000000000000000", .expected_value = -9223372036854775808, .expected_sign_needed = true, .expected_bits_needed = .@"64" },
        .{ .literal = "-0x8000000000000001", .expected_value = @as(i128, -9223372036854775809), .expected_sign_needed = true, .expected_bits_needed = .@"64" },
    };

    var gpa_state = std.heap.GeneralPurposeAllocator(.{ .safety = true }){};
    defer std.debug.assert(gpa_state.deinit() == .ok);
    const gpa = gpa_state.allocator();

    for (test_cases) |tc| {
        var env = base.ModuleEnv.init(gpa);
        defer env.deinit();

        var ast = parse.parseExpr(&env, tc.literal);
        defer ast.deinit(gpa);

        var cir = CIR.init(&env);
        defer cir.deinit();

        var can = init(&cir, &ast);
        defer can.deinit();

        const expr_idx: parse.AST.Expr.Idx = @enumFromInt(ast.root_node_idx);
        const canonical_expr_idx = can.canonicalize_expr(expr_idx) orelse {
            std.debug.print("Failed to canonicalize: {s}\n", .{tc.literal});
            try std.testing.expect(false);
            continue;
        };

        const expr = cir.store.getExpr(canonical_expr_idx);
        try std.testing.expect(expr == .int);

        // Check the value
        try std.testing.expectEqual(tc.expected_value, expr.int.value.value);

        // Check the requirements
        try std.testing.expectEqual(tc.expected_sign_needed, expr.int.requirements.sign_needed);
        try std.testing.expectEqual(tc.expected_bits_needed, expr.int.requirements.bits_needed);
    }
}

test "binary integer literals" {
    const test_cases = [_]struct {
        literal: []const u8,
        expected_value: i128,
        expected_sign_needed: bool,
        expected_bits_needed: types.Num.Int.BitsNeeded,
    }{
        // Basic binary literals
        .{ .literal = "0b0", .expected_value = 0, .expected_sign_needed = false, .expected_bits_needed = .@"7" },
        .{ .literal = "0b1", .expected_value = 1, .expected_sign_needed = false, .expected_bits_needed = .@"7" },
        .{ .literal = "0b10", .expected_value = 2, .expected_sign_needed = false, .expected_bits_needed = .@"7" },
        .{ .literal = "0b11111111", .expected_value = 255, .expected_sign_needed = false, .expected_bits_needed = .@"8" },
        .{ .literal = "0b100000000", .expected_value = 256, .expected_sign_needed = false, .expected_bits_needed = .@"9_to_15" },
        .{ .literal = "0b1111111111111111", .expected_value = 65535, .expected_sign_needed = false, .expected_bits_needed = .@"16" },
        .{ .literal = "0b10000000000000000", .expected_value = 65536, .expected_sign_needed = false, .expected_bits_needed = .@"17_to_31" },

        // Binary with underscores
        .{ .literal = "0b11_11", .expected_value = 15, .expected_sign_needed = false, .expected_bits_needed = .@"7" },
        .{ .literal = "0b1111_1111", .expected_value = 255, .expected_sign_needed = false, .expected_bits_needed = .@"8" },
        .{ .literal = "0b1010_1010_1010_1010", .expected_value = 43690, .expected_sign_needed = false, .expected_bits_needed = .@"16" },

        // Negative binary literals
        .{ .literal = "-0b1", .expected_value = -1, .expected_sign_needed = true, .expected_bits_needed = .@"7" },
        .{ .literal = "-0b1000000", .expected_value = -64, .expected_sign_needed = true, .expected_bits_needed = .@"7" },
        .{ .literal = "-0b10000000", .expected_value = -128, .expected_sign_needed = true, .expected_bits_needed = .@"8" },
        .{ .literal = "-0b10000001", .expected_value = -129, .expected_sign_needed = true, .expected_bits_needed = .@"8" },
        .{ .literal = "-0b1000000000000000", .expected_value = -32768, .expected_sign_needed = true, .expected_bits_needed = .@"16" },
        .{ .literal = "-0b1000000000000001", .expected_value = -32769, .expected_sign_needed = true, .expected_bits_needed = .@"16" },
    };

    var gpa_state = std.heap.GeneralPurposeAllocator(.{ .safety = true }){};
    defer std.debug.assert(gpa_state.deinit() == .ok);
    const gpa = gpa_state.allocator();

    for (test_cases) |tc| {
        var env = base.ModuleEnv.init(gpa);
        defer env.deinit();

        var ast = parse.parseExpr(&env, tc.literal);
        defer ast.deinit(gpa);

        var cir = CIR.init(&env);
        defer cir.deinit();

        var can = init(&cir, &ast);
        defer can.deinit();

        const expr_idx: parse.AST.Expr.Idx = @enumFromInt(ast.root_node_idx);
        const canonical_expr_idx = can.canonicalize_expr(expr_idx) orelse {
            std.debug.print("Failed to canonicalize: {s}\n", .{tc.literal});
            try std.testing.expect(false);
            continue;
        };

        const expr = cir.store.getExpr(canonical_expr_idx);
        try std.testing.expect(expr == .int);

        // Check the value
        try std.testing.expectEqual(tc.expected_value, expr.int.value.value);

        // Check the requirements
        try std.testing.expectEqual(tc.expected_sign_needed, expr.int.requirements.sign_needed);
        try std.testing.expectEqual(tc.expected_bits_needed, expr.int.requirements.bits_needed);
    }
}

test "octal integer literals" {
    const test_cases = [_]struct {
        literal: []const u8,
        expected_value: i128,
        expected_sign_needed: bool,
        expected_bits_needed: types.Num.Int.BitsNeeded,
    }{
        // Basic octal literals
        .{ .literal = "0o0", .expected_value = 0, .expected_sign_needed = false, .expected_bits_needed = .@"7" },
        .{ .literal = "0o1", .expected_value = 1, .expected_sign_needed = false, .expected_bits_needed = .@"7" },
        .{ .literal = "0o7", .expected_value = 7, .expected_sign_needed = false, .expected_bits_needed = .@"7" },
        .{ .literal = "0o10", .expected_value = 8, .expected_sign_needed = false, .expected_bits_needed = .@"7" },
        .{ .literal = "0o377", .expected_value = 255, .expected_sign_needed = false, .expected_bits_needed = .@"8" },
        .{ .literal = "0o400", .expected_value = 256, .expected_sign_needed = false, .expected_bits_needed = .@"9_to_15" },
        .{ .literal = "0o177777", .expected_value = 65535, .expected_sign_needed = false, .expected_bits_needed = .@"16" },
        .{ .literal = "0o200000", .expected_value = 65536, .expected_sign_needed = false, .expected_bits_needed = .@"17_to_31" },

        // Octal with underscores
        .{ .literal = "0o377_377", .expected_value = 130815, .expected_sign_needed = false, .expected_bits_needed = .@"17_to_31" },
        .{ .literal = "0o1_234_567", .expected_value = 342391, .expected_sign_needed = false, .expected_bits_needed = .@"17_to_31" },

        // Negative octal literals
        .{ .literal = "-0o1", .expected_value = -1, .expected_sign_needed = true, .expected_bits_needed = .@"7" },
        .{ .literal = "-0o100", .expected_value = -64, .expected_sign_needed = true, .expected_bits_needed = .@"7" },
        .{ .literal = "-0o200", .expected_value = -128, .expected_sign_needed = true, .expected_bits_needed = .@"8" },
        .{ .literal = "-0o201", .expected_value = -129, .expected_sign_needed = true, .expected_bits_needed = .@"8" },
        .{ .literal = "-0o100000", .expected_value = -32768, .expected_sign_needed = true, .expected_bits_needed = .@"16" },
        .{ .literal = "-0o100001", .expected_value = -32769, .expected_sign_needed = true, .expected_bits_needed = .@"16" },
    };

    var gpa_state = std.heap.GeneralPurposeAllocator(.{ .safety = true }){};
    defer std.debug.assert(gpa_state.deinit() == .ok);
    const gpa = gpa_state.allocator();

    for (test_cases) |tc| {
        var env = base.ModuleEnv.init(gpa);
        defer env.deinit();

        var ast = parse.parseExpr(&env, tc.literal);
        defer ast.deinit(gpa);

        var cir = CIR.init(&env);
        defer cir.deinit();

        var can = init(&cir, &ast);
        defer can.deinit();

        const expr_idx: parse.AST.Expr.Idx = @enumFromInt(ast.root_node_idx);
        const canonical_expr_idx = can.canonicalize_expr(expr_idx) orelse {
            std.debug.print("Failed to canonicalize: {s}\n", .{tc.literal});
            try std.testing.expect(false);
            continue;
        };

        const expr = cir.store.getExpr(canonical_expr_idx);
        try std.testing.expect(expr == .int);

        // Check the value
        try std.testing.expectEqual(tc.expected_value, expr.int.value.value);

        // Check the requirements
        try std.testing.expectEqual(tc.expected_sign_needed, expr.int.requirements.sign_needed);
        try std.testing.expectEqual(tc.expected_bits_needed, expr.int.requirements.bits_needed);
    }
}

test "integer literals with uppercase base prefixes" {
    const test_cases = [_]struct {
        literal: []const u8,
        expected_value: i128,
        expected_sign_needed: bool,
        expected_bits_needed: types.Num.Int.BitsNeeded,
    }{
        // Uppercase hex prefix
        .{ .literal = "0X0", .expected_value = 0, .expected_sign_needed = false, .expected_bits_needed = .@"7" },
        .{ .literal = "0X1", .expected_value = 1, .expected_sign_needed = false, .expected_bits_needed = .@"7" },
        .{ .literal = "0XFF", .expected_value = 255, .expected_sign_needed = false, .expected_bits_needed = .@"8" },
        .{ .literal = "0XABCD", .expected_value = 43981, .expected_sign_needed = false, .expected_bits_needed = .@"16" },

        // Uppercase binary prefix
        .{ .literal = "0B0", .expected_value = 0, .expected_sign_needed = false, .expected_bits_needed = .@"7" },
        .{ .literal = "0B1", .expected_value = 1, .expected_sign_needed = false, .expected_bits_needed = .@"7" },
        .{ .literal = "0B1111", .expected_value = 15, .expected_sign_needed = false, .expected_bits_needed = .@"7" },
        .{ .literal = "0B11111111", .expected_value = 255, .expected_sign_needed = false, .expected_bits_needed = .@"8" },

        // Uppercase octal prefix
        .{ .literal = "0O0", .expected_value = 0, .expected_sign_needed = false, .expected_bits_needed = .@"7" },
        .{ .literal = "0O7", .expected_value = 7, .expected_sign_needed = false, .expected_bits_needed = .@"7" },
        .{ .literal = "0O377", .expected_value = 255, .expected_sign_needed = false, .expected_bits_needed = .@"8" },
        .{ .literal = "0O777", .expected_value = 511, .expected_sign_needed = false, .expected_bits_needed = .@"9_to_15" },

        // Mixed case in value (should still work)
        .{ .literal = "0xAbCd", .expected_value = 43981, .expected_sign_needed = false, .expected_bits_needed = .@"16" },
        .{ .literal = "0XaBcD", .expected_value = 43981, .expected_sign_needed = false, .expected_bits_needed = .@"16" },
    };

    var gpa_state = std.heap.GeneralPurposeAllocator(.{ .safety = true }){};
    defer std.debug.assert(gpa_state.deinit() == .ok);
    const gpa = gpa_state.allocator();

    for (test_cases) |tc| {
        var env = base.ModuleEnv.init(gpa);
        defer env.deinit();

        var ast = parse.parseExpr(&env, tc.literal);
        defer ast.deinit(gpa);

        var cir = CIR.init(&env);
        defer cir.deinit();

        var can = init(&cir, &ast);
        defer can.deinit();

        const expr_idx: parse.AST.Expr.Idx = @enumFromInt(ast.root_node_idx);
        const canonical_expr_idx = can.canonicalize_expr(expr_idx) orelse {
            std.debug.print("Failed to canonicalize: {s}\n", .{tc.literal});
            try std.testing.expect(false);
            continue;
        };

        const expr = cir.store.getExpr(canonical_expr_idx);
        try std.testing.expect(expr == .int);

        // Check the value
        try std.testing.expectEqual(tc.expected_value, expr.int.value.value);

        // Check the requirements
        try std.testing.expectEqual(tc.expected_sign_needed, expr.int.requirements.sign_needed);
        try std.testing.expectEqual(tc.expected_bits_needed, expr.int.requirements.bits_needed);
    }
}<|MERGE_RESOLUTION|>--- conflicted
+++ resolved
@@ -974,7 +974,7 @@
             // Calculate requirements based on the value
             const requirements = types.Num.Int.Requirements.fromIntLiteral(u128_val, is_negated);
 
-            // Create type variables with proper structure
+            // then insert the type vars, setting the parent to be the final slot
             const poly_var = self.can_ir.pushFreshTypeVar(final_expr_idx, region);
             const int_var = self.can_ir.pushTypeVar(
                 Content{ .structure = .{ .num = .{ .int_poly = poly_var } } },
@@ -986,9 +986,9 @@
             // then in the final slot the actual expr is inserted
             const expr_idx = self.can_ir.store.addExpr(CIR.Expr{
                 .int = .{
-                    .int_var = num_var,
+                    .num_var = num_var,
                     .requirements = requirements,
-                    .value = .{ .value = i128_val },
+                    .value = .{ .bytes = @bitCast(i128_val), .kind = .i128 },
                     .region = region,
                 },
             });
@@ -1003,13 +1003,8 @@
 
             return expr_idx;
         },
-<<<<<<< HEAD
         .frac => |e| {
-            const region = self.tokenizedRegionToRegion(e.region);
-=======
-        .float => |e| {
             const region = self.parse_ir.tokenizedRegionToRegion(e.region);
->>>>>>> d72e3f80
 
             // resolve to a string slice from the source
             const token_text = self.parse_ir.resolve(e.token);
@@ -1017,15 +1012,13 @@
             // create type vars, first "reserve" node slots
             const final_expr_idx = self.can_ir.store.predictNodeIndex(3);
 
-            // Create type variables with proper structure
+            // Create type variables
             const poly_var = self.can_ir.pushFreshTypeVar(final_expr_idx, region);
             const frac_var = self.can_ir.pushTypeVar(
                 Content{ .structure = .{ .num = .{ .frac_poly = poly_var } } },
                 final_expr_idx,
                 region,
             );
-            const num_var = self.can_ir.env.types.freshFromContent(Content{ .structure = .{ .num = .{ .num_poly = frac_var } } });
-
             const parsed = parseFracLiteral(token_text) catch |err| switch (err) {
                 error.InvalidNumLiteral => {
                     const expr_idx = self.can_ir.pushMalformed(CIR.Expr.Idx, CIR.Diagnostic{ .invalid_num_literal = .{
@@ -1034,6 +1027,8 @@
                     return expr_idx;
                 },
             };
+
+            const num_var = self.can_ir.env.types.freshFromContent(Content{ .structure = .{ .num = .{ .num_poly = frac_var } } });
 
             const cir_expr = switch (parsed) {
                 .small => |small_info| CIR.Expr{
@@ -1145,12 +1140,12 @@
                 const final_expr_idx = self.can_ir.store.predictNodeIndex(2);
 
                 // then insert the type vars, setting the parent to be the final slot
-                const ext_type_var = self.can_ir.pushFreshTypeVar(final_expr_idx, region);
+                const poly_var = self.can_ir.pushFreshTypeVar(final_expr_idx, region);
 
                 // then in the final slot the actual expr is inserted
                 const expr_idx = self.can_ir.store.addExpr(CIR.Expr{
                     .tag = .{
-                        .ext_var = ext_type_var,
+                        .ext_var = poly_var,
                         .name = tag_name,
                         .args = .{ .span = .{ .start = 0, .len = 0 } }, // empty arguments
                         .region = region,
@@ -1162,7 +1157,7 @@
                 // Insert concrete type variable
                 const tag_union = self.can_ir.env.types.mkTagUnion(
                     &[_]Tag{Tag{ .name = tag_name, .args = types.Var.SafeList.Range.empty }},
-                    ext_type_var,
+                    poly_var,
                 );
                 _ = self.can_ir.setTypeVarAtExpr(expr_idx, tag_union);
 
@@ -1606,13 +1601,8 @@
 
             return pattern_idx;
         },
-<<<<<<< HEAD
         .int => |e| {
-            const region = self.tokenizedRegionToRegion(e.region);
-=======
-        .number => |e| {
             const region = self.parse_ir.tokenizedRegionToRegion(e.region);
->>>>>>> d72e3f80
 
             // Resolve to a string slice from the source
             const token_text = self.parse_ir.resolve(e.number_tok);
@@ -1642,7 +1632,7 @@
                 .int_literal = .{
                     .num_var = num_type_var,
                     .requirements = requirements,
-                    .value = CIR.IntLiteralValue{ .value = value },
+                    .value = .{ .bytes = @bitCast(value), .kind = .i128 },
                     .region = region,
                 },
             };
@@ -1658,7 +1648,7 @@
             return pattern_idx;
         },
         .frac => |e| {
-            const region = self.tokenizedRegionToRegion(e.region);
+            const region = self.parse_ir.tokenizedRegionToRegion(e.region);
 
             // Resolve to a string slice from the source
             const token_text = self.parse_ir.resolve(e.number_tok);
@@ -1677,6 +1667,9 @@
                     return malformed_idx;
                 },
             };
+
+            // For patterns, convert all float representations to f64
+            // Remove unused variable - pattern matching handles the different cases
 
             const cir_pattern = switch (parsed) {
                 .small => |small_info| CIR.Pattern{
