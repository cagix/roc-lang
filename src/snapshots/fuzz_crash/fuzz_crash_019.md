--- conflicted
+++ resolved
@@ -1044,15 +1044,9 @@
 				(p-assign @50.2-50.3 (ident "a") (id 166))
 				(p-applied-tag @50.5-50.7 (id 168)))
 			(e-runtime-error (tag "not_implemented"))))
-<<<<<<< HEAD
-	(d-let (id 345)
-		(p-assign @75-1-75-3 (ident "ma") (id 180))
-		(e-lambda @75-5-111-2 (id 344)
-=======
-	(d-let (id 347)
+	(d-let (id 344)
 		(p-assign @75.1-75.3 (ident "ma") (id 179))
-		(e-lambda @75.5-111.2 (id 346)
->>>>>>> 259b290c
+		(e-lambda @75.5-111.2 (id 343)
 			(args
 				(p-underscore @75.6-75.7 (id 180)))
 			(e-block @75.9-111.2
@@ -1080,37 +1074,20 @@
 					(e-string @87.5-87.14 (id 214)
 						(e-literal @87.6-87.9 (string "H, "))
 						(e-runtime-error (tag "ident_not_in_scope"))
-<<<<<<< HEAD
-						(e-literal @87-13-87-13 (string ""))))
-				(s-let @88-1-91-3
-					(p-assign @88-1-88-2 (ident "t") (id 217))
-					(e-list @88-5-91-3 (elem-var 222) (id 225)
-=======
 						(e-literal @87.13-87.13 (string ""))))
 				(s-let @88.1-91.3
 					(p-assign @88.1-88.2 (ident "t") (id 216))
-					(e-list @88.5-91.3 (elem-var 224) (id 225)
->>>>>>> 259b290c
+					(e-list @88.5-91.3 (elem-var 221) (id 224)
 						(elems
 							(e-call @89.3-89.14
 								(e-runtime-error (tag "ident_not_in_scope"))
-<<<<<<< HEAD
-								(e-lookup-local @89-7-89-9
-									(pattern (id 190))))
-							(e-int @89-16-89-19 (value "456"))
-							(e-int @90-1-90-2 (value "9")))))
-				(s-let @96-2-96-59
-					(p-assign @96-2-96-4 (ident "rd") (id 229))
-					(e-record @96-7-96-59 (ext-var 248) (id 249)
-=======
 								(e-lookup-local @89.7-89.9
 									(pattern (id 189))))
 							(e-int @89.16-89.19 (value "456"))
 							(e-int @90.1-90.2 (value "9")))))
 				(s-let @96.2-96.59
-					(p-assign @96.2-96.4 (ident "rd") (id 229))
-					(e-record @96.7-96.59 (ext-var 248) (id 249)
->>>>>>> 259b290c
+					(p-assign @96.2-96.4 (ident "rd") (id 228))
+					(e-record @96.7-96.59 (ext-var 247) (id 248)
 						(fields
 							(field (name "foo")
 								(e-int @96.14-96.17 (value "123")))
@@ -1125,15 +1102,9 @@
 									(e-runtime-error (tag "ident_not_in_scope"))))
 							(field (name "ned")
 								(e-runtime-error (tag "ident_not_in_scope"))))))
-<<<<<<< HEAD
-				(s-let @97-2-97-48
-					(p-assign @97-2-97-3 (ident "t") (id 256))
-					(e-tuple @97-6-97-48 (id 273)
-=======
 				(s-let @97.2-97.48
-					(p-assign @97.2-97.3 (ident "t") (id 256))
-					(e-tuple @97.6-97.48 (id 274)
->>>>>>> 259b290c
+					(p-assign @97.2-97.3 (ident "t") (id 255))
+					(e-tuple @97.6-97.48 (id 272)
 						(elems
 							(e-int @97.7-97.10 (value "123"))
 							(e-string @97.12-97.19
@@ -1143,15 +1114,9 @@
 							(e-tuple @97.29-97.36
 								(elems
 									(e-runtime-error (tag "ident_not_in_scope"))
-<<<<<<< HEAD
-									(e-lookup-local @97-34-97-35
-										(pattern (id 256)))))
-							(e-list @97-38-97-47 (elem-var 269)
-=======
 									(e-lookup-local @97.34-97.35
-										(pattern (id 256)))))
-							(e-list @97.38-97.47 (elem-var 272)
->>>>>>> 259b290c
+										(pattern (id 255)))))
+							(e-list @97.38-97.47 (elem-var 268)
 								(elems
 									(e-int @97.39-97.40 (value "1"))
 									(e-int @97.42-97.43 (value "2"))
@@ -1170,11 +1135,7 @@
 								(elems
 									(e-runtime-error (tag "ident_not_in_scope"))
 									(e-runtime-error (tag "ident_not_in_scope"))))
-<<<<<<< HEAD
-							(e-list @103-3-103-12 (elem-var 290)
-=======
-							(e-list @103.3-103.12 (elem-var 294)
->>>>>>> 259b290c
+							(e-list @103.3-103.12 (elem-var 289)
 								(elems
 									(e-int @103.4-103.5 (value "1"))
 									(e-int @103.7-103.8 (value "2"))
@@ -1216,21 +1177,12 @@
 						(e-call @108.4-108.9
 							(e-runtime-error (tag "ident_not_in_scope"))
 							(e-runtime-error (tag "ident_not_in_scope")))
-<<<<<<< HEAD
-						(e-literal @109-4-109-5 (string " ")))))))
-	(d-let (id 349)
-		(p-assign @114-1-114-2 (ident "e") (id 347))
-		(e-empty_record @114-5-114-7 (id 348)))
-	(s-type-decl @13-1-14-6 (id 83)
-		(ty-header @13-1-13-10 (name "Map")
-=======
 						(e-literal @109.4-109.5 (string " ")))))))
-	(d-let (id 351)
-		(p-assign @114.1-114.2 (ident "e") (id 349))
-		(e-empty_record @114.5-114.7 (id 350)))
+	(d-let (id 348)
+		(p-assign @114.1-114.2 (ident "e") (id 346))
+		(e-empty_record @114.5-114.7 (id 347)))
 	(s-type-decl @13.1-14.6 (id 84)
 		(ty-header @13.1-13.10 (name "Map")
->>>>>>> 259b290c
 			(ty-args
 				(ty-var @13.5-13.6 (name "a"))
 				(ty-var @13.8-13.9 (name "b"))))
@@ -1291,19 +1243,11 @@
 ~~~clojure
 (inferred-types
 	(defs
-<<<<<<< HEAD
-		(d_assign (name "ane") (def_var 138) (type "* ? *"))
-		(d_assign (name "add") (def_var 165) (type "* ? *"))
-		(d_assign (name "me") (def_var 175) (type "*, [Tb, * *] ? Error"))
-		(d_assign (name "ma") (def_var 345) (type "* ? *"))
-		(d_assign (name "e") (def_var 349) (type "{}")))
-=======
 		(d_assign (name "ane") (def_var 138) (type "* ? Num(*)"))
 		(d_assign (name "add") (def_var 164) (type "* ? Error"))
 		(d_assign (name "me") (def_var 174) (type "*, [Tb]* ? Error"))
-		(d_assign (name "ma") (def_var 347) (type "* ? *"))
-		(d_assign (name "e") (def_var 351) (type "{}")))
->>>>>>> 259b290c
+		(d_assign (name "ma") (def_var 344) (type "* ? *"))
+		(d_assign (name "e") (def_var 348) (type "{}")))
 	(expressions
 		(expr @35.7-37.4 (type "* ? Num(*)"))
 		(expr @38.7-47.2 (type "* ? Error"))
