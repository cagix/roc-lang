# META
~~~ini
description=Tag with payload
type=expr
~~~
# SOURCE
~~~roc
Some(42)
~~~
# PROBLEMS
NIL
# TOKENS
~~~zig
UpperIdent(1:1-1:5),NoSpaceOpenRound(1:5-1:6),Int(1:6-1:8),CloseRound(1:8-1:9),EndOfFile(1:9-1:9),
~~~
# PARSE
~~~clojure
(e-apply @1-1-1-9
	(e-tag @1-1-1-5 (raw "Some"))
	(e-int @1-6-1-8 (raw "42")))
~~~
# FORMATTED
~~~roc
NO CHANGE
~~~
# CANONICALIZE
~~~clojure
<<<<<<< HEAD
(e-call @1-1-1-9 (id 77)
=======
(e-call @1-1-1-9 (id 75)
>>>>>>> f127b084
	(e-tag @1-1-1-5 (ext-var 0) (name "Some") (args "TODO"))
	(e-int @1-6-1-8 (value "42")))
~~~
# TYPES
~~~clojure
<<<<<<< HEAD
(expr (id 77) (type "*"))
=======
(expr (id 75) (type "*"))
>>>>>>> f127b084
~~~<|MERGE_RESOLUTION|>--- conflicted
+++ resolved
@@ -25,19 +25,11 @@
 ~~~
 # CANONICALIZE
 ~~~clojure
-<<<<<<< HEAD
-(e-call @1-1-1-9 (id 77)
-=======
-(e-call @1-1-1-9 (id 75)
->>>>>>> f127b084
+(e-call @1-1-1-9 (id 76)
 	(e-tag @1-1-1-5 (ext-var 0) (name "Some") (args "TODO"))
 	(e-int @1-6-1-8 (value "42")))
 ~~~
 # TYPES
 ~~~clojure
-<<<<<<< HEAD
-(expr (id 77) (type "*"))
-=======
-(expr (id 75) (type "*"))
->>>>>>> f127b084
+(expr (id 76) (type "*"))
 ~~~