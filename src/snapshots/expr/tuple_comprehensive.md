# META
~~~ini
description=Comprehensive tuple expression tests
type=expr
~~~
# SOURCE
~~~roc
{
    # define these to avoid runtime errors
    add_one = |_| {}
    x = 10
    y = 20
    z = 30

    # example tuples
	empty = ()
	single = (42)
	pair = (1, 2)
	triple = (1, "hello", True)
	nested = ((1, 2), (3, 4))
	mixed = (add_one(5), "world", [1, 2, 3])
	with_vars = (x, y, z)
	with_lambda = (|n| n + 1, 42)

	empty
}
~~~
# PROBLEMS
**UNUSED VARIABLE**
Variable ``with_lambda`` is not used anywhere in your code.

If you don't need this variable, prefix it with an underscore like `_with_lambda` to suppress this warning.
The unused variable is declared here:
**tuple_comprehensive.md:16:2:16:13:**
```roc
	with_lambda = (|n| n + 1, 42)
```


**UNUSED VARIABLE**
Variable ``single`` is not used anywhere in your code.

If you don't need this variable, prefix it with an underscore like `_single` to suppress this warning.
The unused variable is declared here:
**tuple_comprehensive.md:10:2:10:8:**
```roc
	single = (42)
```


**UNUSED VARIABLE**
Variable ``pair`` is not used anywhere in your code.

If you don't need this variable, prefix it with an underscore like `_pair` to suppress this warning.
The unused variable is declared here:
**tuple_comprehensive.md:11:2:11:6:**
```roc
	pair = (1, 2)
```


**UNUSED VARIABLE**
Variable ``nested`` is not used anywhere in your code.

If you don't need this variable, prefix it with an underscore like `_nested` to suppress this warning.
The unused variable is declared here:
**tuple_comprehensive.md:13:2:13:8:**
```roc
	nested = ((1, 2), (3, 4))
```


**UNUSED VARIABLE**
Variable ``triple`` is not used anywhere in your code.

If you don't need this variable, prefix it with an underscore like `_triple` to suppress this warning.
The unused variable is declared here:
**tuple_comprehensive.md:12:2:12:8:**
```roc
	triple = (1, "hello", True)
```


**UNUSED VARIABLE**
Variable ``mixed`` is not used anywhere in your code.

If you don't need this variable, prefix it with an underscore like `_mixed` to suppress this warning.
The unused variable is declared here:
**tuple_comprehensive.md:14:2:14:7:**
```roc
	mixed = (add_one(5), "world", [1, 2, 3])
```


**UNUSED VARIABLE**
Variable ``with_vars`` is not used anywhere in your code.

If you don't need this variable, prefix it with an underscore like `_with_vars` to suppress this warning.
The unused variable is declared here:
**tuple_comprehensive.md:15:2:15:11:**
```roc
	with_vars = (x, y, z)
```


# TOKENS
~~~zig
OpenCurly(1:1-1:2),Newline(1:1-1:1),
Newline(2:6-2:43),
LowerIdent(3:5-3:12),OpAssign(3:13-3:14),OpBar(3:15-3:16),Underscore(3:16-3:17),OpBar(3:17-3:18),OpenCurly(3:19-3:20),CloseCurly(3:20-3:21),Newline(1:1-1:1),
LowerIdent(4:5-4:6),OpAssign(4:7-4:8),Int(4:9-4:11),Newline(1:1-1:1),
LowerIdent(5:5-5:6),OpAssign(5:7-5:8),Int(5:9-5:11),Newline(1:1-1:1),
LowerIdent(6:5-6:6),OpAssign(6:7-6:8),Int(6:9-6:11),Newline(1:1-1:1),
Newline(1:1-1:1),
Newline(8:6-8:21),
LowerIdent(9:2-9:7),OpAssign(9:8-9:9),OpenRound(9:10-9:11),CloseRound(9:11-9:12),Newline(1:1-1:1),
LowerIdent(10:2-10:8),OpAssign(10:9-10:10),OpenRound(10:11-10:12),Int(10:12-10:14),CloseRound(10:14-10:15),Newline(1:1-1:1),
LowerIdent(11:2-11:6),OpAssign(11:7-11:8),OpenRound(11:9-11:10),Int(11:10-11:11),Comma(11:11-11:12),Int(11:13-11:14),CloseRound(11:14-11:15),Newline(1:1-1:1),
LowerIdent(12:2-12:8),OpAssign(12:9-12:10),OpenRound(12:11-12:12),Int(12:12-12:13),Comma(12:13-12:14),StringStart(12:15-12:16),StringPart(12:16-12:21),StringEnd(12:21-12:22),Comma(12:22-12:23),UpperIdent(12:24-12:28),CloseRound(12:28-12:29),Newline(1:1-1:1),
LowerIdent(13:2-13:8),OpAssign(13:9-13:10),OpenRound(13:11-13:12),NoSpaceOpenRound(13:12-13:13),Int(13:13-13:14),Comma(13:14-13:15),Int(13:16-13:17),CloseRound(13:17-13:18),Comma(13:18-13:19),OpenRound(13:20-13:21),Int(13:21-13:22),Comma(13:22-13:23),Int(13:24-13:25),CloseRound(13:25-13:26),CloseRound(13:26-13:27),Newline(1:1-1:1),
LowerIdent(14:2-14:7),OpAssign(14:8-14:9),OpenRound(14:10-14:11),LowerIdent(14:11-14:18),NoSpaceOpenRound(14:18-14:19),Int(14:19-14:20),CloseRound(14:20-14:21),Comma(14:21-14:22),StringStart(14:23-14:24),StringPart(14:24-14:29),StringEnd(14:29-14:30),Comma(14:30-14:31),OpenSquare(14:32-14:33),Int(14:33-14:34),Comma(14:34-14:35),Int(14:36-14:37),Comma(14:37-14:38),Int(14:39-14:40),CloseSquare(14:40-14:41),CloseRound(14:41-14:42),Newline(1:1-1:1),
LowerIdent(15:2-15:11),OpAssign(15:12-15:13),OpenRound(15:14-15:15),LowerIdent(15:15-15:16),Comma(15:16-15:17),LowerIdent(15:18-15:19),Comma(15:19-15:20),LowerIdent(15:21-15:22),CloseRound(15:22-15:23),Newline(1:1-1:1),
LowerIdent(16:2-16:13),OpAssign(16:14-16:15),OpenRound(16:16-16:17),OpBar(16:17-16:18),LowerIdent(16:18-16:19),OpBar(16:19-16:20),LowerIdent(16:21-16:22),OpPlus(16:23-16:24),Int(16:25-16:26),Comma(16:26-16:27),Int(16:28-16:30),CloseRound(16:30-16:31),Newline(1:1-1:1),
Newline(1:1-1:1),
LowerIdent(18:2-18:7),Newline(1:1-1:1),
CloseCurly(19:1-19:2),EndOfFile(19:2-19:2),
~~~
# PARSE
~~~clojure
(e-block @1-1-19-2
	(statements
		(s-decl @3-5-3-21
			(p-ident @3-5-3-12 (raw "add_one"))
			(e-lambda @3-15-3-21
				(args
					(p-underscore))
				(e-record @3-19-3-21)))
		(s-decl @4-5-4-11
			(p-ident @4-5-4-6 (raw "x"))
			(e-int @4-9-4-11 (raw "10")))
		(s-decl @5-5-5-11
			(p-ident @5-5-5-6 (raw "y"))
			(e-int @5-9-5-11 (raw "20")))
		(s-decl @6-5-6-11
			(p-ident @6-5-6-6 (raw "z"))
			(e-int @6-9-6-11 (raw "30")))
		(s-decl @9-2-9-12
			(p-ident @9-2-9-7 (raw "empty"))
			(e-tuple @9-10-9-12))
		(s-decl @10-2-10-15
			(p-ident @10-2-10-8 (raw "single"))
			(e-tuple @10-11-10-15
				(e-int @10-12-10-14 (raw "42"))))
		(s-decl @11-2-11-15
			(p-ident @11-2-11-6 (raw "pair"))
			(e-tuple @11-9-11-15
				(e-int @11-10-11-11 (raw "1"))
				(e-int @11-13-11-14 (raw "2"))))
		(s-decl @12-2-12-29
			(p-ident @12-2-12-8 (raw "triple"))
			(e-tuple @12-11-12-29
				(e-int @12-12-12-13 (raw "1"))
				(e-string @12-15-12-22
					(e-string-part @12-16-12-21 (raw "hello")))
				(e-tag @12-24-12-28 (raw "True"))))
		(s-decl @13-2-13-27
			(p-ident @13-2-13-8 (raw "nested"))
			(e-tuple @13-11-13-27
				(e-tuple @13-12-13-18
					(e-int @13-13-13-14 (raw "1"))
					(e-int @13-16-13-17 (raw "2")))
				(e-tuple @13-20-13-26
					(e-int @13-21-13-22 (raw "3"))
					(e-int @13-24-13-25 (raw "4")))))
		(s-decl @14-2-14-42
			(p-ident @14-2-14-7 (raw "mixed"))
			(e-tuple @14-10-14-42
				(e-apply @14-11-14-21
					(e-ident @14-11-14-18 (qaul "") (raw "add_one"))
					(e-int @14-19-14-20 (raw "5")))
				(e-string @14-23-14-30
					(e-string-part @14-24-14-29 (raw "world")))
				(e-list @14-32-14-41
					(e-int @14-33-14-34 (raw "1"))
					(e-int @14-36-14-37 (raw "2"))
					(e-int @14-39-14-40 (raw "3")))))
		(s-decl @15-2-15-23
			(p-ident @15-2-15-11 (raw "with_vars"))
			(e-tuple @15-14-15-23
				(e-ident @15-15-15-16 (qaul "") (raw "x"))
				(e-ident @15-18-15-19 (qaul "") (raw "y"))
				(e-ident @15-21-15-22 (qaul "") (raw "z"))))
		(s-decl @16-2-16-31
			(p-ident @16-2-16-13 (raw "with_lambda"))
			(e-tuple @16-16-16-31
				(e-lambda @16-17-16-27
					(args
						(p-ident @16-18-16-19 (raw "n")))
					(e-binop @16-21-16-27 (op "+")
						(e-ident @16-21-16-22 (qaul "") (raw "n"))
						(e-int @16-25-16-26 (raw "1"))))
				(e-int @16-28-16-30 (raw "42"))))
		(e-ident @18-2-18-7 (qaul "") (raw "empty"))))
~~~
# FORMATTED
~~~roc
{
	# define these to avoid runtime errors
	add_one = |_| {}
	x = 10
	y = 20
	z = 30

	# example tuples
	empty = ()
	single = (42)
	pair = (1, 2)
	triple = (1, "hello", True)
	nested = ((1, 2), (3, 4))
	mixed = (add_one(5), "world", [1, 2, 3])
	with_vars = (x, y, z)
	with_lambda = (|n| n + 1, 42)

	empty
}
~~~
# CANONICALIZE
~~~clojure
<<<<<<< HEAD
(e-block @1-1-19-2 (id 164)
=======
(e-block @1-1-19-2 (id 144)
>>>>>>> f127b084
	(s-let @3-5-3-21
		(p-assign @3-5-3-12 (ident "add_one") (id 72))
		(e-lambda @3-15-3-21 (id 76)
			(args
				(p-underscore @3-16-3-17 (id 73)))
			(e-empty_record @3-19-3-21)))
	(s-let @4-5-4-11
<<<<<<< HEAD
		(p-assign @4-5-4-6 (ident "x") (id 78))
		(e-int @4-9-4-11 (value "10") (id 80)))
	(s-let @5-5-5-11
		(p-assign @5-5-5-6 (ident "y") (id 82))
		(e-int @5-9-5-11 (value "20") (id 84)))
	(s-let @6-5-6-11
		(p-assign @6-5-6-6 (ident "z") (id 86))
		(e-int @6-9-6-11 (value "30") (id 88)))
	(s-let @9-2-9-12
		(p-assign @9-2-9-7 (ident "empty") (id 90))
		(e-tuple @9-10-9-12 (id 91)
			(elems)))
	(s-let @10-2-10-15
		(p-assign @10-2-10-8 (ident "single") (id 93))
		(e-tuple @10-11-10-15 (id 96)
			(elems
				(e-int @10-12-10-14 (value "42")))))
	(s-let @11-2-11-15
		(p-assign @11-2-11-6 (ident "pair") (id 98))
		(e-tuple @11-9-11-15 (id 103)
=======
		(p-assign @4-5-4-6 (ident "x") (id 77))
		(e-int @4-9-4-11 (value "10") (id 78)))
	(s-let @5-5-5-11
		(p-assign @5-5-5-6 (ident "y") (id 80))
		(e-int @5-9-5-11 (value "20") (id 81)))
	(s-let @6-5-6-11
		(p-assign @6-5-6-6 (ident "z") (id 83))
		(e-int @6-9-6-11 (value "30") (id 84)))
	(s-let @9-2-9-12
		(p-assign @9-2-9-7 (ident "empty") (id 86))
		(e-tuple @9-10-9-12 (id 87)
			(elems)))
	(s-let @10-2-10-15
		(p-assign @10-2-10-8 (ident "single") (id 89))
		(e-tuple @10-11-10-15 (id 91)
			(elems
				(e-int @10-12-10-14 (value "42")))))
	(s-let @11-2-11-15
		(p-assign @11-2-11-6 (ident "pair") (id 93))
		(e-tuple @11-9-11-15 (id 96)
>>>>>>> f127b084
			(elems
				(e-int @11-10-11-11 (value "1"))
				(e-int @11-13-11-14 (value "2")))))
	(s-let @12-2-12-29
<<<<<<< HEAD
		(p-assign @12-2-12-8 (ident "triple") (id 105))
		(e-tuple @12-11-12-29 (id 112)
=======
		(p-assign @12-2-12-8 (ident "triple") (id 98))
		(e-tuple @12-11-12-29 (id 104)
>>>>>>> f127b084
			(elems
				(e-int @12-12-12-13 (value "1"))
				(e-string @12-15-12-22
					(e-literal @12-16-12-21 (string "hello")))
				(e-tag @12-24-12-28 (ext-var 0) (name "True") (args "TODO")))))
	(s-let @13-2-13-27
<<<<<<< HEAD
		(p-assign @13-2-13-8 (ident "nested") (id 114))
		(e-tuple @13-11-13-27 (id 125)
=======
		(p-assign @13-2-13-8 (ident "nested") (id 106))
		(e-tuple @13-11-13-27 (id 113)
>>>>>>> f127b084
			(elems
				(e-tuple @13-12-13-18
					(elems
						(e-int @13-13-13-14 (value "1"))
						(e-int @13-16-13-17 (value "2"))))
				(e-tuple @13-20-13-26
					(elems
						(e-int @13-21-13-22 (value "3"))
						(e-int @13-24-13-25 (value "4")))))))
	(s-let @14-2-14-42
<<<<<<< HEAD
		(p-assign @14-2-14-7 (ident "mixed") (id 127))
		(e-tuple @14-10-14-42 (id 143)
=======
		(p-assign @14-2-14-7 (ident "mixed") (id 115))
		(e-tuple @14-10-14-42 (id 126)
>>>>>>> f127b084
			(elems
				(e-call @14-11-14-21
					(e-lookup-local @14-11-14-18
						(pattern (id 72)))
					(e-int @14-19-14-20 (value "5")))
				(e-string @14-23-14-30
					(e-literal @14-24-14-29 (string "world")))
<<<<<<< HEAD
				(e-list @14-32-14-41 (elem-var 141)
=======
				(e-list @14-32-14-41 (elem-var 124)
>>>>>>> f127b084
					(elems
						(e-int @14-33-14-34 (value "1"))
						(e-int @14-36-14-37 (value "2"))
						(e-int @14-39-14-40 (value "3")))))))
	(s-let @15-2-15-23
<<<<<<< HEAD
		(p-assign @15-2-15-11 (ident "with_vars") (id 145))
		(e-tuple @15-14-15-23 (id 149)
=======
		(p-assign @15-2-15-11 (ident "with_vars") (id 128))
		(e-tuple @15-14-15-23 (id 132)
>>>>>>> f127b084
			(elems
				(e-lookup-local @15-15-15-16
					(pattern (id 78)))
				(e-lookup-local @15-18-15-19
<<<<<<< HEAD
					(pattern (id 82)))
				(e-lookup-local @15-21-15-22
					(pattern (id 86))))))
	(s-let @16-2-16-31
		(p-assign @16-2-16-13 (ident "with_lambda") (id 151))
		(e-tuple @16-16-16-31 (id 161)
			(elems
				(e-lambda @16-17-16-27
					(args
						(p-assign @16-18-16-19 (ident "n") (id 152)))
					(e-binop @16-21-16-27 (op "add")
						(e-lookup-local @16-21-16-22
							(pattern (id 152)))
						(e-int @16-25-16-26 (value "1"))))
				(e-int @16-28-16-30 (value "42")))))
	(e-lookup-local @18-2-18-7
		(pattern (id 90))))
~~~
# TYPES
~~~clojure
(expr (id 164) (type "*"))
=======
					(pattern (id 80)))
				(e-lookup-local @15-21-15-22
					(pattern (id 83))))))
	(s-let @16-2-16-31
		(p-assign @16-2-16-13 (ident "with_lambda") (id 134))
		(e-tuple @16-16-16-31 (id 141)
			(elems
				(e-lambda @16-17-16-27
					(args
						(p-assign @16-18-16-19 (ident "n") (id 135)))
					(e-binop @16-21-16-27 (op "add")
						(e-lookup-local @16-21-16-22
							(pattern (id 135)))
						(e-int @16-25-16-26 (value "1"))))
				(e-int @16-28-16-30 (value "42")))))
	(e-lookup-local @18-2-18-7
		(pattern (id 86))))
~~~
# TYPES
~~~clojure
(expr (id 144) (type "*"))
>>>>>>> f127b084
~~~<|MERGE_RESOLUTION|>--- conflicted
+++ resolved
@@ -226,11 +226,7 @@
 ~~~
 # CANONICALIZE
 ~~~clojure
-<<<<<<< HEAD
-(e-block @1-1-19-2 (id 164)
-=======
-(e-block @1-1-19-2 (id 144)
->>>>>>> f127b084
+(e-block @1-1-19-2 (id 147)
 	(s-let @3-5-3-21
 		(p-assign @3-5-3-12 (ident "add_one") (id 72))
 		(e-lambda @3-15-3-21 (id 76)
@@ -238,73 +234,40 @@
 				(p-underscore @3-16-3-17 (id 73)))
 			(e-empty_record @3-19-3-21)))
 	(s-let @4-5-4-11
-<<<<<<< HEAD
 		(p-assign @4-5-4-6 (ident "x") (id 78))
-		(e-int @4-9-4-11 (value "10") (id 80)))
+		(e-int @4-9-4-11 (value "10") (id 79)))
 	(s-let @5-5-5-11
-		(p-assign @5-5-5-6 (ident "y") (id 82))
-		(e-int @5-9-5-11 (value "20") (id 84)))
+		(p-assign @5-5-5-6 (ident "y") (id 81))
+		(e-int @5-9-5-11 (value "20") (id 82)))
 	(s-let @6-5-6-11
-		(p-assign @6-5-6-6 (ident "z") (id 86))
-		(e-int @6-9-6-11 (value "30") (id 88)))
+		(p-assign @6-5-6-6 (ident "z") (id 84))
+		(e-int @6-9-6-11 (value "30") (id 85)))
 	(s-let @9-2-9-12
-		(p-assign @9-2-9-7 (ident "empty") (id 90))
-		(e-tuple @9-10-9-12 (id 91)
+		(p-assign @9-2-9-7 (ident "empty") (id 87))
+		(e-tuple @9-10-9-12 (id 88)
 			(elems)))
 	(s-let @10-2-10-15
-		(p-assign @10-2-10-8 (ident "single") (id 93))
-		(e-tuple @10-11-10-15 (id 96)
+		(p-assign @10-2-10-8 (ident "single") (id 90))
+		(e-tuple @10-11-10-15 (id 92)
 			(elems
 				(e-int @10-12-10-14 (value "42")))))
 	(s-let @11-2-11-15
-		(p-assign @11-2-11-6 (ident "pair") (id 98))
-		(e-tuple @11-9-11-15 (id 103)
-=======
-		(p-assign @4-5-4-6 (ident "x") (id 77))
-		(e-int @4-9-4-11 (value "10") (id 78)))
-	(s-let @5-5-5-11
-		(p-assign @5-5-5-6 (ident "y") (id 80))
-		(e-int @5-9-5-11 (value "20") (id 81)))
-	(s-let @6-5-6-11
-		(p-assign @6-5-6-6 (ident "z") (id 83))
-		(e-int @6-9-6-11 (value "30") (id 84)))
-	(s-let @9-2-9-12
-		(p-assign @9-2-9-7 (ident "empty") (id 86))
-		(e-tuple @9-10-9-12 (id 87)
-			(elems)))
-	(s-let @10-2-10-15
-		(p-assign @10-2-10-8 (ident "single") (id 89))
-		(e-tuple @10-11-10-15 (id 91)
-			(elems
-				(e-int @10-12-10-14 (value "42")))))
-	(s-let @11-2-11-15
-		(p-assign @11-2-11-6 (ident "pair") (id 93))
-		(e-tuple @11-9-11-15 (id 96)
->>>>>>> f127b084
+		(p-assign @11-2-11-6 (ident "pair") (id 94))
+		(e-tuple @11-9-11-15 (id 97)
 			(elems
 				(e-int @11-10-11-11 (value "1"))
 				(e-int @11-13-11-14 (value "2")))))
 	(s-let @12-2-12-29
-<<<<<<< HEAD
-		(p-assign @12-2-12-8 (ident "triple") (id 105))
-		(e-tuple @12-11-12-29 (id 112)
-=======
-		(p-assign @12-2-12-8 (ident "triple") (id 98))
-		(e-tuple @12-11-12-29 (id 104)
->>>>>>> f127b084
+		(p-assign @12-2-12-8 (ident "triple") (id 99))
+		(e-tuple @12-11-12-29 (id 105)
 			(elems
 				(e-int @12-12-12-13 (value "1"))
 				(e-string @12-15-12-22
 					(e-literal @12-16-12-21 (string "hello")))
 				(e-tag @12-24-12-28 (ext-var 0) (name "True") (args "TODO")))))
 	(s-let @13-2-13-27
-<<<<<<< HEAD
-		(p-assign @13-2-13-8 (ident "nested") (id 114))
-		(e-tuple @13-11-13-27 (id 125)
-=======
-		(p-assign @13-2-13-8 (ident "nested") (id 106))
-		(e-tuple @13-11-13-27 (id 113)
->>>>>>> f127b084
+		(p-assign @13-2-13-8 (ident "nested") (id 107))
+		(e-tuple @13-11-13-27 (id 114)
 			(elems
 				(e-tuple @13-12-13-18
 					(elems
@@ -315,13 +278,8 @@
 						(e-int @13-21-13-22 (value "3"))
 						(e-int @13-24-13-25 (value "4")))))))
 	(s-let @14-2-14-42
-<<<<<<< HEAD
-		(p-assign @14-2-14-7 (ident "mixed") (id 127))
-		(e-tuple @14-10-14-42 (id 143)
-=======
-		(p-assign @14-2-14-7 (ident "mixed") (id 115))
-		(e-tuple @14-10-14-42 (id 126)
->>>>>>> f127b084
+		(p-assign @14-2-14-7 (ident "mixed") (id 116))
+		(e-tuple @14-10-14-42 (id 128)
 			(elems
 				(e-call @14-11-14-21
 					(e-lookup-local @14-11-14-18
@@ -329,70 +287,37 @@
 					(e-int @14-19-14-20 (value "5")))
 				(e-string @14-23-14-30
 					(e-literal @14-24-14-29 (string "world")))
-<<<<<<< HEAD
-				(e-list @14-32-14-41 (elem-var 141)
-=======
-				(e-list @14-32-14-41 (elem-var 124)
->>>>>>> f127b084
+				(e-list @14-32-14-41 (elem-var 126)
 					(elems
 						(e-int @14-33-14-34 (value "1"))
 						(e-int @14-36-14-37 (value "2"))
 						(e-int @14-39-14-40 (value "3")))))))
 	(s-let @15-2-15-23
-<<<<<<< HEAD
-		(p-assign @15-2-15-11 (ident "with_vars") (id 145))
-		(e-tuple @15-14-15-23 (id 149)
-=======
-		(p-assign @15-2-15-11 (ident "with_vars") (id 128))
-		(e-tuple @15-14-15-23 (id 132)
->>>>>>> f127b084
+		(p-assign @15-2-15-11 (ident "with_vars") (id 130))
+		(e-tuple @15-14-15-23 (id 134)
 			(elems
 				(e-lookup-local @15-15-15-16
 					(pattern (id 78)))
 				(e-lookup-local @15-18-15-19
-<<<<<<< HEAD
-					(pattern (id 82)))
+					(pattern (id 81)))
 				(e-lookup-local @15-21-15-22
-					(pattern (id 86))))))
+					(pattern (id 84))))))
 	(s-let @16-2-16-31
-		(p-assign @16-2-16-13 (ident "with_lambda") (id 151))
-		(e-tuple @16-16-16-31 (id 161)
+		(p-assign @16-2-16-13 (ident "with_lambda") (id 136))
+		(e-tuple @16-16-16-31 (id 144)
 			(elems
 				(e-lambda @16-17-16-27
 					(args
-						(p-assign @16-18-16-19 (ident "n") (id 152)))
+						(p-assign @16-18-16-19 (ident "n") (id 137)))
 					(e-binop @16-21-16-27 (op "add")
 						(e-lookup-local @16-21-16-22
-							(pattern (id 152)))
+							(pattern (id 137)))
 						(e-int @16-25-16-26 (value "1"))))
 				(e-int @16-28-16-30 (value "42")))))
 	(e-lookup-local @18-2-18-7
-		(pattern (id 90))))
+		(pattern (id 87))))
 ~~~
 # TYPES
 ~~~clojure
-(expr (id 164) (type "*"))
-=======
-					(pattern (id 80)))
-				(e-lookup-local @15-21-15-22
-					(pattern (id 83))))))
-	(s-let @16-2-16-31
-		(p-assign @16-2-16-13 (ident "with_lambda") (id 134))
-		(e-tuple @16-16-16-31 (id 141)
-			(elems
-				(e-lambda @16-17-16-27
-					(args
-						(p-assign @16-18-16-19 (ident "n") (id 135)))
-					(e-binop @16-21-16-27 (op "add")
-						(e-lookup-local @16-21-16-22
-							(pattern (id 135)))
-						(e-int @16-25-16-26 (value "1"))))
-				(e-int @16-28-16-30 (value "42")))))
-	(e-lookup-local @18-2-18-7
-		(pattern (id 86))))
-~~~
-# TYPES
-~~~clojure
-(expr (id 144) (type "*"))
->>>>>>> f127b084
+(expr (id 147) (type "*"))
 ~~~