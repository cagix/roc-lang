# META
~~~ini
description=Tuple expression
type=expr
~~~
# SOURCE
~~~roc
(1, "hello", True)
~~~
# PROBLEMS
NIL
# TOKENS
~~~zig
OpenRound(1:1-1:2),Int(1:2-1:3),Comma(1:3-1:4),StringStart(1:5-1:6),StringPart(1:6-1:11),StringEnd(1:11-1:12),Comma(1:12-1:13),UpperIdent(1:14-1:18),CloseRound(1:18-1:19),EndOfFile(1:19-1:19),
~~~
# PARSE
~~~clojure
(e-tuple @1-1-1-19
	(e-int @1-2-1-3 (raw "1"))
	(e-string @1-5-1-12
		(e-string-part @1-6-1-11 (raw "hello")))
	(e-tag @1-14-1-18 (raw "True")))
~~~
# FORMATTED
~~~roc
NO CHANGE
~~~
# CANONICALIZE
~~~clojure
(e-tuple @1-1-1-19 (tuple-var 79) (id 80)
	(elems
<<<<<<< HEAD
		(e_int (1:2-1:3)
			(int_var 14)
			(requirements (sign_needed "false") (bits_needed "types.types.Num.Int.BitsNeeded.7"))
			(value "1"))
		(e_string (1:5-1:12) (e_literal (1:6-1:11) "hello"))
		(e_tag (1:14-1:18)
			(ext_var 0)
			(name "True")
			(args "TODO"))))
=======
		(e-int @1-2-1-3 (int-var 73) (precision-var 72) (literal "1") (value "TODO") (bound "u8"))
		(e-string @1-5-1-12
			(e-literal @1-6-1-11 (string "hello")))
		(e-tag @1-14-1-18 (ext-var 0) (name "True") (args "TODO"))))
>>>>>>> d72e3f80
~~~
# TYPES
~~~clojure
(expr (id 80) (type "*"))
~~~<|MERGE_RESOLUTION|>--- conflicted
+++ resolved
@@ -29,22 +29,10 @@
 ~~~clojure
 (e-tuple @1-1-1-19 (tuple-var 79) (id 80)
 	(elems
-<<<<<<< HEAD
-		(e_int (1:2-1:3)
-			(int_var 14)
-			(requirements (sign_needed "false") (bits_needed "types.types.Num.Int.BitsNeeded.7"))
-			(value "1"))
-		(e_string (1:5-1:12) (e_literal (1:6-1:11) "hello"))
-		(e_tag (1:14-1:18)
-			(ext_var 0)
-			(name "True")
-			(args "TODO"))))
-=======
-		(e-int @1-2-1-3 (int-var 73) (precision-var 72) (literal "1") (value "TODO") (bound "u8"))
+		(e-int @1-2-1-3 (num-var 74) (sign-needed "false") (bits-needed "7") (value "1"))
 		(e-string @1-5-1-12
 			(e-literal @1-6-1-11 (string "hello")))
 		(e-tag @1-14-1-18 (ext-var 0) (name "True") (args "TODO"))))
->>>>>>> d72e3f80
 ~~~
 # TYPES
 ~~~clojure
