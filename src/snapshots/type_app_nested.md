--- conflicted
+++ resolved
@@ -89,49 +89,18 @@
 # CANONICALIZE
 ~~~clojure
 (can-ir
-<<<<<<< HEAD
-	(d-let (id 95)
-		(p-assign @4-1-4-14 (ident "processNested") (id 80))
-		(e-lambda @4-17-4-38 (id 88)
-			(args
-				(p-assign @4-18-4-23 (ident "_list") (id 81)))
-			(e-list @4-25-4-38 (elem-var 83)
-				(elems
-					(e-string @4-26-4-31
-						(e-literal @4-27-4-30 (string "one")))
-					(e-string @4-32-4-37
-						(e-literal @4-33-4-36 (string "two"))))))
-		(annotation @4-1-4-14 (signature 93) (id 94)
-			(declared-type
-				(ty-fn @3-17-3-52 (effectful false)
-					(ty-apply @3-17-3-39 (symbol "List")
-						(ty-apply @3-22-3-38 (symbol "Result")
-							(ty @3-29-3-32 (name "Str"))
-							(ty @3-34-3-37 (name "Err"))))
-					(ty-apply @3-43-3-52 (symbol "List")
-						(ty @3-48-3-51 (name "Str")))))))
-	(d-let (id 104)
-		(p-assign @6-1-6-6 (ident "main!") (id 96))
-		(e-lambda @6-9-6-30 (id 103)
-			(args
-				(p-underscore @6-10-6-11 (id 97)))
-			(e-call @6-13-6-30
-				(e-lookup-local @6-13-6-26
-					(pattern (id 80)))
-				(e-empty_list @6-27-6-29)))))
-=======
-	(d-let (id 97)
+	(d-let (id 96)
 		(p-assign @4.1-4.14 (ident "processNested") (id 81))
-		(e-lambda @4.17-4.38 (id 90)
+		(e-lambda @4.17-4.38 (id 89)
 			(args
 				(p-assign @4.18-4.23 (ident "_list") (id 82)))
-			(e-list @4.25-4.38 (elem-var 87)
+			(e-list @4.25-4.38 (elem-var 84)
 				(elems
 					(e-string @4.26-4.31
 						(e-literal @4.27-4.30 (string "one")))
 					(e-string @4.32-4.37
 						(e-literal @4.33-4.36 (string "two"))))))
-		(annotation @4.1-4.14 (signature 95) (id 96)
+		(annotation @4.1-4.14 (signature 94) (id 95)
 			(declared-type
 				(ty-fn @3.17-3.52 (effectful false)
 					(ty-apply @3.17-3.39 (symbol "List")
@@ -140,29 +109,22 @@
 							(ty @3.34-3.37 (name "Err"))))
 					(ty-apply @3.43-3.52 (symbol "List")
 						(ty @3.48-3.51 (name "Str")))))))
-	(d-let (id 107)
-		(p-assign @6.1-6.6 (ident "main!") (id 98))
-		(e-lambda @6.9-6.30 (id 106)
+	(d-let (id 105)
+		(p-assign @6.1-6.6 (ident "main!") (id 97))
+		(e-lambda @6.9-6.30 (id 104)
 			(args
-				(p-underscore @6.10-6.11 (id 99)))
+				(p-underscore @6.10-6.11 (id 98)))
 			(e-call @6.13-6.30
 				(e-lookup-local @6.13-6.26
 					(pattern (id 81)))
-				(e-list @6.27-6.29 (elem-var 101)
-					(elems))))))
->>>>>>> 259b290c
+				(e-empty_list @6.27-6.29)))))
 ~~~
 # TYPES
 ~~~clojure
 (inferred-types
 	(defs
-<<<<<<< HEAD
-		(d_assign (name "processNested") (def_var 95) (type "List -> List(Str)"))
-		(d_assign (name "main!") (def_var 104) (type "* ? *")))
-=======
-		(d_assign (name "processNested") (def_var 97) (type "List -> List(Str)"))
-		(d_assign (name "main!") (def_var 107) (type "* ? *")))
->>>>>>> 259b290c
+		(d_assign (name "processNested") (def_var 96) (type "List -> List(Str)"))
+		(d_assign (name "main!") (def_var 105) (type "* ? *")))
 	(expressions
 		(expr @4.17-4.38 (type "List -> List(Str)"))
 		(expr @6.9-6.30 (type "* ? *"))))
