--- conflicted
+++ resolved
@@ -92,21 +92,12 @@
 					(ty-tuple @3-18-3-24
 						(ty-var @3-19-3-20 (name "b"))
 						(ty-var @3-22-3-23 (name "a")))))))
-<<<<<<< HEAD
-	(d-let (id 103)
-		(p-assign @6-1-6-6 (ident "main!") (id 99))
-		(e-lambda @6-9-6-15 (id 102)
-			(args
-				(p-underscore @6-10-6-11 (id 100)))
-			(e-empty_record @6-13-6-15))))
-=======
-	(d-let (id 102)
+	(d-let (id 101)
 		(p-assign @6-1-6-6 (ident "main!") (id 97))
-		(e-lambda @6-9-6-15 (id 101)
+		(e-lambda @6-9-6-15 (id 100)
 			(args
 				(p-underscore @6-10-6-11 (id 98)))
-			(e-runtime-error (tag "not_implemented")))))
->>>>>>> 6375798a
+			(e-empty_record @6-13-6-15))))
 ~~~
 # TYPES
 ~~~clojure
