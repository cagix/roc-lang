# META
~~~ini
description=Basic variable scoping behavior
type=file
~~~
# SOURCE
~~~roc
module []

# Top-level variables
x = 5
y = 10

# Function that shadows outer variable
outerFunc = |_| {
    x = 20  # Should shadow top-level x
    innerResult = {
        # Block scope
        z = x + y  # x should resolve to 20, y to 10
        z + 1
    }
    innerResult
}
~~~
# PROBLEMS
**DUPLICATE DEFINITION**
The name `x` is being redeclared in this scope.

The redeclaration is here:
**can_basic_scoping.md:9:5:9:6:**
```roc
    x = 20  # Should shadow top-level x
```

But `x` was already defined here:
**can_basic_scoping.md:4:1:4:2:**
```roc
x = 5
```


# TOKENS
~~~zig
KwModule(1:1-1:7),OpenSquare(1:8-1:9),CloseSquare(1:9-1:10),Newline(1:1-1:1),
Newline(1:1-1:1),
Newline(3:2-3:22),
LowerIdent(4:1-4:2),OpAssign(4:3-4:4),Int(4:5-4:6),Newline(1:1-1:1),
LowerIdent(5:1-5:2),OpAssign(5:3-5:4),Int(5:5-5:7),Newline(1:1-1:1),
Newline(1:1-1:1),
Newline(7:2-7:39),
LowerIdent(8:1-8:10),OpAssign(8:11-8:12),OpBar(8:13-8:14),Underscore(8:14-8:15),OpBar(8:15-8:16),OpenCurly(8:17-8:18),Newline(1:1-1:1),
LowerIdent(9:5-9:6),OpAssign(9:7-9:8),Int(9:9-9:11),Newline(9:14-9:40),
LowerIdent(10:5-10:16),OpAssign(10:17-10:18),OpenCurly(10:19-10:20),Newline(1:1-1:1),
Newline(11:10-11:22),
LowerIdent(12:9-12:10),OpAssign(12:11-12:12),LowerIdent(12:13-12:14),OpPlus(12:15-12:16),LowerIdent(12:17-12:18),Newline(12:21-12:53),
LowerIdent(13:9-13:10),OpPlus(13:11-13:12),Int(13:13-13:14),Newline(1:1-1:1),
CloseCurly(14:5-14:6),Newline(1:1-1:1),
LowerIdent(15:5-15:16),Newline(1:1-1:1),
CloseCurly(16:1-16:2),EndOfFile(16:2-16:2),
~~~
# PARSE
~~~clojure
(file @1-1-16-2
	(module @1-1-1-10
		(exposes @1-8-1-10))
	(statements
		(s-decl @4-1-4-6
			(p-ident @4-1-4-2 (raw "x"))
			(e-int @4-5-4-6 (raw "5")))
		(s-decl @5-1-5-7
			(p-ident @5-1-5-2 (raw "y"))
			(e-int @5-5-5-7 (raw "10")))
		(s-decl @8-1-16-2
			(p-ident @8-1-8-10 (raw "outerFunc"))
			(e-lambda @8-13-16-2
				(args
					(p-underscore))
				(e-block @8-17-16-2
					(statements
						(s-decl @9-5-9-11
							(p-ident @9-5-9-6 (raw "x"))
							(e-int @9-9-9-11 (raw "20")))
						(s-decl @10-5-14-6
							(p-ident @10-5-10-16 (raw "innerResult"))
							(e-block @10-19-14-6
								(statements
									(s-decl @12-9-13-10
										(p-ident @12-9-12-10 (raw "z"))
										(e-binop @12-13-13-10 (op "+")
											(e-ident @12-13-12-14 (qaul "") (raw "x"))
											(e-ident @12-17-12-18 (qaul "") (raw "y"))))
									(e-binop @13-9-14-6 (op "+")
										(e-ident @13-9-13-10 (qaul "") (raw "z"))
										(e-int @13-13-13-14 (raw "1"))))))
						(e-ident @15-5-15-16 (qaul "") (raw "innerResult"))))))))
~~~
# FORMATTED
~~~roc
module []

# Top-level variables
x = 5
y = 10

# Function that shadows outer variable
outerFunc = |_| {
	x = 20 # Should shadow top-level x
	innerResult = {
		# Block scope
		z = x + y # x should resolve to 20, y to 10
		z + 1
	}
	innerResult
}
~~~
# CANONICALIZE
~~~clojure
(can-ir
	(d-let (id 74)
		(p-assign @4-1-4-2 (ident "x") (id 72))
<<<<<<< HEAD
		(e-int @4-5-4-6 (value "5") (id 74)))
	(d-let (id 79)
		(p-assign @5-1-5-2 (ident "y") (id 76))
		(e-int @5-5-5-7 (value "10") (id 78)))
	(d-let (id 103)
		(p-assign @8-1-8-10 (ident "outerFunc") (id 80))
		(e-lambda @8-13-16-2 (id 102)
=======
		(e-int @4-5-4-6 (value "5") (id 73)))
	(d-let (id 77)
		(p-assign @5-1-5-2 (ident "y") (id 75))
		(e-int @5-5-5-7 (value "10") (id 76)))
	(d-let (id 98)
		(p-assign @8-1-8-10 (ident "outerFunc") (id 78))
		(e-lambda @8-13-16-2 (id 97)
>>>>>>> f127b084
			(args
				(p-underscore @8-14-8-15 (id 79)))
			(e-block @8-17-16-2
				(s-let @9-5-9-11
					(p-assign @9-5-9-6 (ident "x") (id 80))
					(e-int @9-9-9-11 (value "20") (id 82)))
				(s-let @10-5-14-6
					(p-assign @10-5-10-16 (ident "innerResult") (id 84))
					(e-block @10-19-14-6 (id 93)
						(s-let @12-9-13-10
							(p-assign @12-9-12-10 (ident "z") (id 85))
							(e-binop @12-13-13-10 (op "add") (id 88)
								(e-lookup-local @12-13-12-14
									(pattern (id 80)))
								(e-lookup-local @12-17-12-18
									(pattern (id 75)))))
						(e-binop @13-9-14-6 (op "add")
							(e-lookup-local @13-9-13-10
								(pattern (id 85)))
							(e-int @13-13-13-14 (value "1")))))
				(e-lookup-local @15-5-15-16
					(pattern (id 84)))))))
~~~
# TYPES
~~~clojure
(inferred-types
	(defs
		(d_assign (name "x") (def_var 75) (type "Num(*)"))
		(d_assign (name "y") (def_var 79) (type "Num(*)"))
		(d_assign (name "outerFunc") (def_var 103) (type "* ? *")))
	(expressions
		(expr @4-5-4-6 (type "Num(*)"))
		(expr @5-5-5-7 (type "Num(*)"))
		(expr @8-13-16-2 (type "* ? *"))))
~~~<|MERGE_RESOLUTION|>--- conflicted
+++ resolved
@@ -118,23 +118,13 @@
 (can-ir
 	(d-let (id 74)
 		(p-assign @4-1-4-2 (ident "x") (id 72))
-<<<<<<< HEAD
-		(e-int @4-5-4-6 (value "5") (id 74)))
-	(d-let (id 79)
-		(p-assign @5-1-5-2 (ident "y") (id 76))
-		(e-int @5-5-5-7 (value "10") (id 78)))
-	(d-let (id 103)
-		(p-assign @8-1-8-10 (ident "outerFunc") (id 80))
-		(e-lambda @8-13-16-2 (id 102)
-=======
 		(e-int @4-5-4-6 (value "5") (id 73)))
 	(d-let (id 77)
 		(p-assign @5-1-5-2 (ident "y") (id 75))
 		(e-int @5-5-5-7 (value "10") (id 76)))
-	(d-let (id 98)
+	(d-let (id 99)
 		(p-assign @8-1-8-10 (ident "outerFunc") (id 78))
-		(e-lambda @8-13-16-2 (id 97)
->>>>>>> f127b084
+		(e-lambda @8-13-16-2 (id 98)
 			(args
 				(p-underscore @8-14-8-15 (id 79)))
 			(e-block @8-17-16-2
@@ -162,9 +152,9 @@
 ~~~clojure
 (inferred-types
 	(defs
-		(d_assign (name "x") (def_var 75) (type "Num(*)"))
-		(d_assign (name "y") (def_var 79) (type "Num(*)"))
-		(d_assign (name "outerFunc") (def_var 103) (type "* ? *")))
+		(d_assign (name "x") (def_var 74) (type "Num(*)"))
+		(d_assign (name "y") (def_var 77) (type "Num(*)"))
+		(d_assign (name "outerFunc") (def_var 99) (type "* ? *")))
 	(expressions
 		(expr @4-5-4-6 (type "Num(*)"))
 		(expr @5-5-5-7 (type "Num(*)"))
