--- conflicted
+++ resolved
@@ -135,37 +135,6 @@
 The statement **expr** is not allowed at the top level.
 Only definitions, type annotations, and imports are allowed at the top level.
 
-<<<<<<< HEAD
-**TYPE MISMATCH**
-This expression is used in an unexpected way:
-**type_app_complex_nested.md:5:1:5:15:**
-```roc
-processComplex = |result|
-```
-^^^^^^^^^^^^^^
-
-It is of type:
-    _Result -> List_
-
-But you are trying to use it as:
-    _Result ? Error_
-
-**TYPE MISMATCH**
-This expression is used in an unexpected way:
-**type_app_complex_nested.md:12:1:12:11:**
-```roc
-deepNested = |_| crash "not implemented"
-```
-^^^^^^^^^^
-
-It is of type:
-    _Maybe -> a_
-
-But you are trying to use it as:
-    _Result -> ListMaybe ? Error_
-
-=======
->>>>>>> 259b290c
 # TOKENS
 ~~~zig
 KwApp(1:1-1:4),OpenSquare(1:5-1:6),LowerIdent(1:6-1:11),CloseSquare(1:11-1:12),OpenCurly(1:13-1:14),LowerIdent(1:15-1:17),OpColon(1:17-1:18),KwPlatform(1:19-1:27),StringStart(1:28-1:29),StringPart(1:29-1:50),StringEnd(1:50-1:51),CloseCurly(1:52-1:53),Newline(1:1-1:1),
@@ -335,28 +304,6 @@
 			(e-runtime-error (tag "lambda_body_not_canonicalized")))
 		(annotation @12.1-12.11 (signature 140) (id 141)
 			(declared-type
-<<<<<<< HEAD
-				(ty-fn @11-14-11-55 (effectful false)
-					(ty-apply @11-14-11-50 (symbol "Maybe")
-						(ty-apply @11-20-11-49 (symbol "Result")
-							(ty-apply @11-27-11-45 (symbol "List")
-								(ty-apply @11-32-11-44 (symbol "Dict")
-									(ty @11-37-11-40 (name "Str"))
-									(ty-var @11-42-11-43 (name "a"))))
-							(ty-var @11-47-11-48 (name "b"))))
-					(ty-var @11-54-11-55 (name "a"))))))
-	(d-let (id 162)
-		(p-assign @17-1-17-6 (ident "main!") (id 143))
-		(e-lambda @17-9-17-49 (id 161)
-			(args
-				(p-underscore @17-10-17-11 (id 144)))
-			(e-call @17-13-17-49
-				(e-lookup-local @17-13-17-27
-					(pattern (id 98)))
-				(e-call @17-28-17-48
-					(e-tag @17-28-17-30 (ext-var 0) (name "Ok") (args "TODO"))
-					(e-list @17-31-17-47 (elem-var 152)
-=======
 				(ty-fn @11.14-11.55 (effectful false)
 					(ty-apply @11.14-11.50 (symbol "Maybe")
 						(ty-apply @11.20-11.49 (symbol "Result")
@@ -366,9 +313,9 @@
 									(ty-var @11.42-11.43 (name "a"))))
 							(ty-var @11.47-11.48 (name "b"))))
 					(ty-var @11.54-11.55 (name "a"))))))
-	(d-let (id 164)
+	(d-let (id 163)
 		(p-assign @17.1-17.6 (ident "main!") (id 144))
-		(e-lambda @17.9-17.49 (id 163)
+		(e-lambda @17.9-17.49 (id 162)
 			(args
 				(p-underscore @17.10-17.11 (id 145)))
 			(e-call @17.13-17.49
@@ -376,8 +323,7 @@
 					(pattern (id 99)))
 				(e-call @17.28-17.48
 					(e-tag @17.28-17.30 (ext-var 0) (name "Ok") (args "TODO"))
-					(e-list @17.31-17.47 (elem-var 156)
->>>>>>> 259b290c
+					(e-list @17.31-17.47 (elem-var 153)
 						(elems
 							(e-call @17.32-17.40
 								(e-tag @17.32-17.36 (ext-var 0) (name "Some") (args "TODO"))
@@ -401,15 +347,9 @@
 ~~~clojure
 (inferred-types
 	(defs
-<<<<<<< HEAD
-		(d_assign (name "processComplex") (def_var 111) (type "Error"))
-		(d_assign (name "deepNested") (def_var 141) (type "Error"))
-		(d_assign (name "main!") (def_var 162) (type "* ? *")))
-=======
 		(d_assign (name "processComplex") (def_var 112) (type "Result -> Error"))
 		(d_assign (name "deepNested") (def_var 142) (type "Maybe -> Error"))
-		(d_assign (name "main!") (def_var 164) (type "* ? *")))
->>>>>>> 259b290c
+		(d_assign (name "main!") (def_var 163) (type "* ? *")))
 	(expressions
 		(expr @5.18-6.9 (type "Result -> Error"))
 		(expr @12.14-12.25 (type "Maybe -> Error"))
