--- conflicted
+++ resolved
@@ -79,15 +79,9 @@
 # CANONICALIZE
 ~~~clojure
 (can-ir
-<<<<<<< HEAD
-	(d-let (id 101)
+	(d-let (id 100)
 		(p-assign @6-1-6-8 (ident "getUser") (id 78))
-		(e-lambda @1-1-1-1 (id 94)
-=======
-	(d-let (id 98)
-		(p-assign @6-1-6-8 (ident "getUser") (id 78))
-		(e-lambda @1-1-1-1 (id 92)
->>>>>>> f127b084
+		(e-lambda @1-1-1-1 (id 93)
 			(args
 				(p-assign @6-12-6-14 (ident "id") (id 79)))
 			(e-if @1-1-1-1 (cond-var 0) (branch-var 0)
@@ -104,28 +98,16 @@
 				(if-else
 					(e-string @6-40-6-47
 						(e-literal @6-41-6-46 (string "small"))))))
-<<<<<<< HEAD
-		(annotation @6-1-6-8 (signature 99) (id 100)
-=======
-		(annotation @6-1-6-8 (signature 96) (id 97)
->>>>>>> f127b084
+		(annotation @6-1-6-8 (signature 98) (id 99)
 			(declared-type
 				(ty-fn @5-11-5-24 (effectful false)
 					(ty @5-11-5-17 (name "UserId"))
 					(ty @5-21-5-24 (name "Str"))))))
-<<<<<<< HEAD
-	(d-let (id 111)
-		(p-assign @8-1-8-6 (ident "main!") (id 102))
-		(e-lambda @8-9-8-25 (id 110)
+	(d-let (id 109)
+		(p-assign @8-1-8-6 (ident "main!") (id 101))
+		(e-lambda @8-9-8-25 (id 108)
 			(args
-				(p-underscore @8-10-8-11 (id 103)))
-=======
-	(d-let (id 105)
-		(p-assign @8-1-8-6 (ident "main!") (id 99))
-		(e-lambda @8-9-8-25 (id 104)
-			(args
-				(p-underscore @8-10-8-11 (id 100)))
->>>>>>> f127b084
+				(p-underscore @8-10-8-11 (id 102)))
 			(e-call @8-13-8-25
 				(e-lookup-local @8-13-8-20
 					(pattern (id 78)))
@@ -138,8 +120,8 @@
 ~~~clojure
 (inferred-types
 	(defs
-		(d_assign (name "getUser") (def_var 101) (type "UserId -> Str"))
-		(d_assign (name "main!") (def_var 111) (type "* ? *")))
+		(d_assign (name "getUser") (def_var 100) (type "UserId -> Str"))
+		(d_assign (name "main!") (def_var 109) (type "* ? *")))
 	(expressions
 		(expr @1-1-1-1 (type "UserId -> Str"))
 		(expr @8-9-8-25 (type "* ? *"))))
