--- conflicted
+++ resolved
@@ -79,13 +79,9 @@
 # CANONICALIZE
 ~~~clojure
 (can-ir
-<<<<<<< HEAD
-	(d-let (id 98)
-=======
 	(d-let (id 100)
->>>>>>> ee3f8ff9
 		(p-assign @6-1-6-8 (ident "getUser") (id 78))
-		(e-lambda @1-1-1-1 (id 92)
+		(e-lambda @1-1-1-1 (id 93)
 			(args
 				(p-assign @6-12-6-14 (ident "id") (id 79)))
 			(e-if @1-1-1-1 (cond-var 0) (branch-var 0)
@@ -102,28 +98,16 @@
 				(if-else
 					(e-string @6-40-6-47
 						(e-literal @6-41-6-46 (string "small"))))))
-<<<<<<< HEAD
-		(annotation @6-1-6-8 (signature 96) (id 97)
-=======
 		(annotation @6-1-6-8 (signature 98) (id 99)
->>>>>>> ee3f8ff9
 			(declared-type
 				(ty-fn @5-11-5-24 (effectful false)
 					(ty @5-11-5-17 (name "UserId"))
 					(ty @5-21-5-24 (name "Str"))))))
-<<<<<<< HEAD
-	(d-let (id 105)
-		(p-assign @8-1-8-6 (ident "main!") (id 99))
-		(e-lambda @8-9-8-25 (id 104)
-			(args
-				(p-underscore @8-10-8-11 (id 100)))
-=======
 	(d-let (id 109)
 		(p-assign @8-1-8-6 (ident "main!") (id 101))
 		(e-lambda @8-9-8-25 (id 108)
 			(args
 				(p-underscore @8-10-8-11 (id 102)))
->>>>>>> ee3f8ff9
 			(e-call @8-13-8-25
 				(e-lookup-local @8-13-8-20
 					(pattern (id 78)))
