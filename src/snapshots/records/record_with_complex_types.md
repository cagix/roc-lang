# META
~~~ini
description=Record construction with complex field types including lists and tag unions
type=expr
~~~
# SOURCE
~~~roc
{
    name: "Alice",
    scores: [95, 87, 92, 78],
    status: Active({ since: "2023-01-15" }),
    preferences: { theme: Dark, notifications: Email("alice@example.com") },
    metadata: Ok({
        tags: ["developer", "senior", "fullstack"],
        permissions: [Read, Write, Admin],
    }),
    callback: |x| x + 1,
    nested: {
        items: [Some("first"), None, Some("third")],
        result: Success({ data: [1, 2, 3], timestamp: "2024-01-01" }),
    },
}
~~~
# PROBLEMS
NIL
# TOKENS
~~~zig
OpenCurly(1:1-1:2),Newline(1:1-1:1),
LowerIdent(2:5-2:9),OpColon(2:9-2:10),StringStart(2:11-2:12),StringPart(2:12-2:17),StringEnd(2:17-2:18),Comma(2:18-2:19),Newline(1:1-1:1),
LowerIdent(3:5-3:11),OpColon(3:11-3:12),OpenSquare(3:13-3:14),Int(3:14-3:16),Comma(3:16-3:17),Int(3:18-3:20),Comma(3:20-3:21),Int(3:22-3:24),Comma(3:24-3:25),Int(3:26-3:28),CloseSquare(3:28-3:29),Comma(3:29-3:30),Newline(1:1-1:1),
LowerIdent(4:5-4:11),OpColon(4:11-4:12),UpperIdent(4:13-4:19),NoSpaceOpenRound(4:19-4:20),OpenCurly(4:20-4:21),LowerIdent(4:22-4:27),OpColon(4:27-4:28),StringStart(4:29-4:30),StringPart(4:30-4:40),StringEnd(4:40-4:41),CloseCurly(4:42-4:43),CloseRound(4:43-4:44),Comma(4:44-4:45),Newline(1:1-1:1),
LowerIdent(5:5-5:16),OpColon(5:16-5:17),OpenCurly(5:18-5:19),LowerIdent(5:20-5:25),OpColon(5:25-5:26),UpperIdent(5:27-5:31),Comma(5:31-5:32),LowerIdent(5:33-5:46),OpColon(5:46-5:47),UpperIdent(5:48-5:53),NoSpaceOpenRound(5:53-5:54),StringStart(5:54-5:55),StringPart(5:55-5:72),StringEnd(5:72-5:73),CloseRound(5:73-5:74),CloseCurly(5:75-5:76),Comma(5:76-5:77),Newline(1:1-1:1),
LowerIdent(6:5-6:13),OpColon(6:13-6:14),UpperIdent(6:15-6:17),NoSpaceOpenRound(6:17-6:18),OpenCurly(6:18-6:19),Newline(1:1-1:1),
LowerIdent(7:9-7:13),OpColon(7:13-7:14),OpenSquare(7:15-7:16),StringStart(7:16-7:17),StringPart(7:17-7:26),StringEnd(7:26-7:27),Comma(7:27-7:28),StringStart(7:29-7:30),StringPart(7:30-7:36),StringEnd(7:36-7:37),Comma(7:37-7:38),StringStart(7:39-7:40),StringPart(7:40-7:49),StringEnd(7:49-7:50),CloseSquare(7:50-7:51),Comma(7:51-7:52),Newline(1:1-1:1),
LowerIdent(8:9-8:20),OpColon(8:20-8:21),OpenSquare(8:22-8:23),UpperIdent(8:23-8:27),Comma(8:27-8:28),UpperIdent(8:29-8:34),Comma(8:34-8:35),UpperIdent(8:36-8:41),CloseSquare(8:41-8:42),Comma(8:42-8:43),Newline(1:1-1:1),
CloseCurly(9:5-9:6),CloseRound(9:6-9:7),Comma(9:7-9:8),Newline(1:1-1:1),
LowerIdent(10:5-10:13),OpColon(10:13-10:14),OpBar(10:15-10:16),LowerIdent(10:16-10:17),OpBar(10:17-10:18),LowerIdent(10:19-10:20),OpPlus(10:21-10:22),Int(10:23-10:24),Comma(10:24-10:25),Newline(1:1-1:1),
LowerIdent(11:5-11:11),OpColon(11:11-11:12),OpenCurly(11:13-11:14),Newline(1:1-1:1),
LowerIdent(12:9-12:14),OpColon(12:14-12:15),OpenSquare(12:16-12:17),UpperIdent(12:17-12:21),NoSpaceOpenRound(12:21-12:22),StringStart(12:22-12:23),StringPart(12:23-12:28),StringEnd(12:28-12:29),CloseRound(12:29-12:30),Comma(12:30-12:31),UpperIdent(12:32-12:36),Comma(12:36-12:37),UpperIdent(12:38-12:42),NoSpaceOpenRound(12:42-12:43),StringStart(12:43-12:44),StringPart(12:44-12:49),StringEnd(12:49-12:50),CloseRound(12:50-12:51),CloseSquare(12:51-12:52),Comma(12:52-12:53),Newline(1:1-1:1),
LowerIdent(13:9-13:15),OpColon(13:15-13:16),UpperIdent(13:17-13:24),NoSpaceOpenRound(13:24-13:25),OpenCurly(13:25-13:26),LowerIdent(13:27-13:31),OpColon(13:31-13:32),OpenSquare(13:33-13:34),Int(13:34-13:35),Comma(13:35-13:36),Int(13:37-13:38),Comma(13:38-13:39),Int(13:40-13:41),CloseSquare(13:41-13:42),Comma(13:42-13:43),LowerIdent(13:44-13:53),OpColon(13:53-13:54),StringStart(13:55-13:56),StringPart(13:56-13:66),StringEnd(13:66-13:67),CloseCurly(13:68-13:69),CloseRound(13:69-13:70),Comma(13:70-13:71),Newline(1:1-1:1),
CloseCurly(14:5-14:6),Comma(14:6-14:7),Newline(1:1-1:1),
CloseCurly(15:1-15:2),EndOfFile(15:2-15:2),
~~~
# PARSE
~~~clojure
(e-record @1.1-15.2
	(field (field "name") (optional false)
		(e-string @2.11-2.18
			(e-string-part @2.12-2.17 (raw "Alice"))))
	(field (field "scores") (optional false)
		(e-list @3.13-3.29
			(e-int @3.14-3.16 (raw "95"))
			(e-int @3.18-3.20 (raw "87"))
			(e-int @3.22-3.24 (raw "92"))
			(e-int @3.26-3.28 (raw "78"))))
	(field (field "status") (optional false)
		(e-apply @4.13-4.44
			(e-tag @4.13-4.19 (raw "Active"))
			(e-record @4.20-4.43
				(field (field "since") (optional false)
					(e-string @4.29-4.41
						(e-string-part @4.30-4.40 (raw "2023-01-15")))))))
	(field (field "preferences") (optional false)
		(e-record @5.18-5.76
			(field (field "theme") (optional false)
				(e-tag @5.27-5.31 (raw "Dark")))
			(field (field "notifications") (optional false)
				(e-apply @5.48-5.74
					(e-tag @5.48-5.53 (raw "Email"))
					(e-string @5.54-5.73
						(e-string-part @5.55-5.72 (raw "alice@example.com")))))))
	(field (field "metadata") (optional false)
		(e-apply @6.15-9.7
			(e-tag @6.15-6.17 (raw "Ok"))
			(e-record @6.18-9.6
				(field (field "tags") (optional false)
					(e-list @7.15-7.51
						(e-string @7.16-7.27
							(e-string-part @7.17-7.26 (raw "developer")))
						(e-string @7.29-7.37
							(e-string-part @7.30-7.36 (raw "senior")))
						(e-string @7.39-7.50
							(e-string-part @7.40-7.49 (raw "fullstack")))))
				(field (field "permissions") (optional false)
					(e-list @8.22-8.42
						(e-tag @8.23-8.27 (raw "Read"))
						(e-tag @8.29-8.34 (raw "Write"))
						(e-tag @8.36-8.41 (raw "Admin")))))))
	(field (field "callback") (optional false)
		(e-lambda @10.15-10.25
			(args
				(p-ident @10.16-10.17 (raw "x")))
			(e-binop @10.19-10.25 (op "+")
				(e-ident @10.19-10.20 (qaul "") (raw "x"))
				(e-int @10.23-10.24 (raw "1")))))
	(field (field "nested") (optional false)
		(e-record @11.13-14.6
			(field (field "items") (optional false)
				(e-list @12.16-12.52
					(e-apply @12.17-12.30
						(e-tag @12.17-12.21 (raw "Some"))
						(e-string @12.22-12.29
							(e-string-part @12.23-12.28 (raw "first"))))
					(e-tag @12.32-12.36 (raw "None"))
					(e-apply @12.38-12.51
						(e-tag @12.38-12.42 (raw "Some"))
						(e-string @12.43-12.50
							(e-string-part @12.44-12.49 (raw "third"))))))
			(field (field "result") (optional false)
				(e-apply @13.17-13.70
					(e-tag @13.17-13.24 (raw "Success"))
					(e-record @13.25-13.69
						(field (field "data") (optional false)
							(e-list @13.33-13.42
								(e-int @13.34-13.35 (raw "1"))
								(e-int @13.37-13.38 (raw "2"))
								(e-int @13.40-13.41 (raw "3"))))
						(field (field "timestamp") (optional false)
							(e-string @13.55-13.67
								(e-string-part @13.56-13.66 (raw "2024-01-01"))))))))))
~~~
# FORMATTED
~~~roc
{
	name: "Alice",
	scores: [95, 87, 92, 78],
	status: Active({ since: "2023-01-15" }),
	preferences: { theme: Dark, notifications: Email("alice@example.com") },
	metadata: Ok(
		{
			tags: ["developer", "senior", "fullstack"],
			permissions: [Read, Write, Admin],
		},
	),
	callback: |x| x + 1,
	nested: {
		items: [Some("first"), None, Some("third")],
		result: Success({ data: [1, 2, 3], timestamp: "2024-01-01" }),
	},
}
~~~
# CANONICALIZE
~~~clojure
(e-record @1.1-15.2 (id 164)
	(fields
		(field (name "name")
			(e-string @2.11-2.18
				(e-literal @2.12-2.17 (string "Alice"))))
		(field (name "scores")
			(e-list @3.13-3.29 (elem-var 76)
				(elems
					(e-int @3.14-3.16 (value "95"))
					(e-int @3.18-3.20 (value "87"))
					(e-int @3.22-3.24 (value "92"))
					(e-int @3.26-3.28 (value "78")))))
		(field (name "status")
			(e-call @4.13-4.44
<<<<<<< HEAD
				(e-tag @4.13-4.19 (ext-var 0) (name "Active") (args "TODO"))
				(e-record @4.20-4.43
=======
				(e-tag @4.13-4.19 (ext-var 82) (name "Active") (args "TODO"))
				(e-record @4.20-4.43 (ext-var 87)
>>>>>>> d3b73f65
					(fields
						(field (name "since")
							(e-string @4.29-4.41
								(e-literal @4.30-4.40 (string "2023-01-15"))))))))
		(field (name "preferences")
			(e-record @5.18-5.76
				(fields
					(field (name "theme")
						(e-tag @5.27-5.31 (ext-var 93) (name "Dark") (args "TODO")))
					(field (name "notifications")
						(e-call @5.48-5.74
							(e-tag @5.48-5.53 (ext-var 96) (name "Email") (args "TODO"))
							(e-string @5.54-5.73
								(e-literal @5.55-5.72 (string "alice@example.com"))))))))
		(field (name "metadata")
			(e-call @6.15-9.7
<<<<<<< HEAD
				(e-tag @6.15-6.17 (ext-var 0) (name "Ok") (args "TODO"))
				(e-record @6.18-9.6
=======
				(e-tag @6.15-6.17 (ext-var 108) (name "Ok") (args "TODO"))
				(e-record @6.18-9.6 (ext-var 126)
>>>>>>> d3b73f65
					(fields
						(field (name "tags")
							(e-list @7.15-7.51 (elem-var 106)
								(elems
									(e-string @7.16-7.27
										(e-literal @7.17-7.26 (string "developer")))
									(e-string @7.29-7.37
										(e-literal @7.30-7.36 (string "senior")))
									(e-string @7.39-7.50
										(e-literal @7.40-7.49 (string "fullstack"))))))
						(field (name "permissions")
							(e-list @8.22-8.42 (elem-var 114)
								(elems
									(e-tag @8.23-8.27 (ext-var 118) (name "Read") (args "TODO"))
									(e-tag @8.29-8.34 (ext-var 120) (name "Write") (args "TODO"))
									(e-tag @8.36-8.41 (ext-var 122) (name "Admin") (args "TODO")))))))))
		(field (name "callback")
			(e-lambda @10.15-10.25
				(args
					(p-assign @10.16-10.17 (ident "x") (id 125)))
				(e-binop @10.19-10.25 (op "add")
					(e-lookup-local @10.19-10.20
						(pattern (id 125)))
					(e-int @10.23-10.24 (value "1")))))
		(field (name "nested")
			(e-record @11.13-14.6
				(fields
					(field (name "items")
						(e-list @12.16-12.52 (elem-var 137)
							(elems
								(e-call @12.17-12.30
									(e-tag @12.17-12.21 (ext-var 140) (name "Some") (args "TODO"))
									(e-string @12.22-12.29
										(e-literal @12.23-12.28 (string "first"))))
								(e-tag @12.32-12.36 (ext-var 146) (name "None") (args "TODO"))
								(e-call @12.38-12.51
									(e-tag @12.38-12.42 (ext-var 148) (name "Some") (args "TODO"))
									(e-string @12.43-12.50
										(e-literal @12.44-12.49 (string "third")))))))
					(field (name "result")
						(e-call @13.17-13.70
<<<<<<< HEAD
							(e-tag @13.17-13.24 (ext-var 0) (name "Success") (args "TODO"))
							(e-record @13.25-13.69
=======
							(e-tag @13.17-13.24 (ext-var 156) (name "Success") (args "TODO"))
							(e-record @13.25-13.69 (ext-var 166)
>>>>>>> d3b73f65
								(fields
									(field (name "data")
										(e-list @13.33-13.42 (elem-var 150)
											(elems
												(e-int @13.34-13.35 (value "1"))
												(e-int @13.37-13.38 (value "2"))
												(e-int @13.40-13.41 (value "3")))))
									(field (name "timestamp")
										(e-string @13.55-13.67
											(e-literal @13.56-13.66 (string "2024-01-01")))))))))))))
~~~
# TYPES
~~~clojure
(expr (id 164) (type "{ name: Str, scores: List(Num(*)), status: *, preferences: { theme: [Dark]*, notifications: * }, metadata: *, callback: * ? *, nested: { items: List([None]*), result: * } }"))
~~~<|MERGE_RESOLUTION|>--- conflicted
+++ resolved
@@ -155,13 +155,8 @@
 					(e-int @3.26-3.28 (value "78")))))
 		(field (name "status")
 			(e-call @4.13-4.44
-<<<<<<< HEAD
-				(e-tag @4.13-4.19 (ext-var 0) (name "Active") (args "TODO"))
+				(e-tag @4.13-4.19 (ext-var 82) (name "Active") (args "TODO"))
 				(e-record @4.20-4.43
-=======
-				(e-tag @4.13-4.19 (ext-var 82) (name "Active") (args "TODO"))
-				(e-record @4.20-4.43 (ext-var 87)
->>>>>>> d3b73f65
 					(fields
 						(field (name "since")
 							(e-string @4.29-4.41
@@ -170,21 +165,16 @@
 			(e-record @5.18-5.76
 				(fields
 					(field (name "theme")
-						(e-tag @5.27-5.31 (ext-var 93) (name "Dark") (args "TODO")))
+						(e-tag @5.27-5.31 (ext-var 91) (name "Dark") (args "TODO")))
 					(field (name "notifications")
 						(e-call @5.48-5.74
-							(e-tag @5.48-5.53 (ext-var 96) (name "Email") (args "TODO"))
+							(e-tag @5.48-5.53 (ext-var 94) (name "Email") (args "TODO"))
 							(e-string @5.54-5.73
 								(e-literal @5.55-5.72 (string "alice@example.com"))))))))
 		(field (name "metadata")
 			(e-call @6.15-9.7
-<<<<<<< HEAD
-				(e-tag @6.15-6.17 (ext-var 0) (name "Ok") (args "TODO"))
+				(e-tag @6.15-6.17 (ext-var 103) (name "Ok") (args "TODO"))
 				(e-record @6.18-9.6
-=======
-				(e-tag @6.15-6.17 (ext-var 108) (name "Ok") (args "TODO"))
-				(e-record @6.18-9.6 (ext-var 126)
->>>>>>> d3b73f65
 					(fields
 						(field (name "tags")
 							(e-list @7.15-7.51 (elem-var 106)
@@ -198,9 +188,9 @@
 						(field (name "permissions")
 							(e-list @8.22-8.42 (elem-var 114)
 								(elems
-									(e-tag @8.23-8.27 (ext-var 118) (name "Read") (args "TODO"))
-									(e-tag @8.29-8.34 (ext-var 120) (name "Write") (args "TODO"))
-									(e-tag @8.36-8.41 (ext-var 122) (name "Admin") (args "TODO")))))))))
+									(e-tag @8.23-8.27 (ext-var 113) (name "Read") (args "TODO"))
+									(e-tag @8.29-8.34 (ext-var 115) (name "Write") (args "TODO"))
+									(e-tag @8.36-8.41 (ext-var 117) (name "Admin") (args "TODO")))))))))
 		(field (name "callback")
 			(e-lambda @10.15-10.25
 				(args
@@ -216,23 +206,18 @@
 						(e-list @12.16-12.52 (elem-var 137)
 							(elems
 								(e-call @12.17-12.30
-									(e-tag @12.17-12.21 (ext-var 140) (name "Some") (args "TODO"))
+									(e-tag @12.17-12.21 (ext-var 132) (name "Some") (args "TODO"))
 									(e-string @12.22-12.29
 										(e-literal @12.23-12.28 (string "first"))))
-								(e-tag @12.32-12.36 (ext-var 146) (name "None") (args "TODO"))
+								(e-tag @12.32-12.36 (ext-var 138) (name "None") (args "TODO"))
 								(e-call @12.38-12.51
-									(e-tag @12.38-12.42 (ext-var 148) (name "Some") (args "TODO"))
+									(e-tag @12.38-12.42 (ext-var 140) (name "Some") (args "TODO"))
 									(e-string @12.43-12.50
 										(e-literal @12.44-12.49 (string "third")))))))
 					(field (name "result")
 						(e-call @13.17-13.70
-<<<<<<< HEAD
-							(e-tag @13.17-13.24 (ext-var 0) (name "Success") (args "TODO"))
+							(e-tag @13.17-13.24 (ext-var 148) (name "Success") (args "TODO"))
 							(e-record @13.25-13.69
-=======
-							(e-tag @13.17-13.24 (ext-var 156) (name "Success") (args "TODO"))
-							(e-record @13.25-13.69 (ext-var 166)
->>>>>>> d3b73f65
 								(fields
 									(field (name "data")
 										(e-list @13.33-13.42 (elem-var 150)
