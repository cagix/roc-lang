# META
~~~ini
description=Record construction with complex field types including lists and tag unions
type=expr
~~~
# SOURCE
~~~roc
{
    name: "Alice",
    scores: [95, 87, 92, 78],
    status: Active({ since: "2023-01-15" }),
    preferences: { theme: Dark, notifications: Email("alice@example.com") },
    metadata: Ok({
        tags: ["developer", "senior", "fullstack"],
        permissions: [Read, Write, Admin],
    }),
    callback: |x| x + 1,
    nested: {
        items: [Some("first"), None, Some("third")],
        result: Success({ data: [1, 2, 3], timestamp: "2024-01-01" }),
    },
}
~~~
# PROBLEMS
NIL
# TOKENS
~~~zig
OpenCurly(1:1-1:2),Newline(1:1-1:1),
LowerIdent(2:5-2:9),OpColon(2:9-2:10),StringStart(2:11-2:12),StringPart(2:12-2:17),StringEnd(2:17-2:18),Comma(2:18-2:19),Newline(1:1-1:1),
LowerIdent(3:5-3:11),OpColon(3:11-3:12),OpenSquare(3:13-3:14),Int(3:14-3:16),Comma(3:16-3:17),Int(3:18-3:20),Comma(3:20-3:21),Int(3:22-3:24),Comma(3:24-3:25),Int(3:26-3:28),CloseSquare(3:28-3:29),Comma(3:29-3:30),Newline(1:1-1:1),
LowerIdent(4:5-4:11),OpColon(4:11-4:12),UpperIdent(4:13-4:19),NoSpaceOpenRound(4:19-4:20),OpenCurly(4:20-4:21),LowerIdent(4:22-4:27),OpColon(4:27-4:28),StringStart(4:29-4:30),StringPart(4:30-4:40),StringEnd(4:40-4:41),CloseCurly(4:42-4:43),CloseRound(4:43-4:44),Comma(4:44-4:45),Newline(1:1-1:1),
LowerIdent(5:5-5:16),OpColon(5:16-5:17),OpenCurly(5:18-5:19),LowerIdent(5:20-5:25),OpColon(5:25-5:26),UpperIdent(5:27-5:31),Comma(5:31-5:32),LowerIdent(5:33-5:46),OpColon(5:46-5:47),UpperIdent(5:48-5:53),NoSpaceOpenRound(5:53-5:54),StringStart(5:54-5:55),StringPart(5:55-5:72),StringEnd(5:72-5:73),CloseRound(5:73-5:74),CloseCurly(5:75-5:76),Comma(5:76-5:77),Newline(1:1-1:1),
LowerIdent(6:5-6:13),OpColon(6:13-6:14),UpperIdent(6:15-6:17),NoSpaceOpenRound(6:17-6:18),OpenCurly(6:18-6:19),Newline(1:1-1:1),
LowerIdent(7:9-7:13),OpColon(7:13-7:14),OpenSquare(7:15-7:16),StringStart(7:16-7:17),StringPart(7:17-7:26),StringEnd(7:26-7:27),Comma(7:27-7:28),StringStart(7:29-7:30),StringPart(7:30-7:36),StringEnd(7:36-7:37),Comma(7:37-7:38),StringStart(7:39-7:40),StringPart(7:40-7:49),StringEnd(7:49-7:50),CloseSquare(7:50-7:51),Comma(7:51-7:52),Newline(1:1-1:1),
LowerIdent(8:9-8:20),OpColon(8:20-8:21),OpenSquare(8:22-8:23),UpperIdent(8:23-8:27),Comma(8:27-8:28),UpperIdent(8:29-8:34),Comma(8:34-8:35),UpperIdent(8:36-8:41),CloseSquare(8:41-8:42),Comma(8:42-8:43),Newline(1:1-1:1),
CloseCurly(9:5-9:6),CloseRound(9:6-9:7),Comma(9:7-9:8),Newline(1:1-1:1),
LowerIdent(10:5-10:13),OpColon(10:13-10:14),OpBar(10:15-10:16),LowerIdent(10:16-10:17),OpBar(10:17-10:18),LowerIdent(10:19-10:20),OpPlus(10:21-10:22),Int(10:23-10:24),Comma(10:24-10:25),Newline(1:1-1:1),
LowerIdent(11:5-11:11),OpColon(11:11-11:12),OpenCurly(11:13-11:14),Newline(1:1-1:1),
LowerIdent(12:9-12:14),OpColon(12:14-12:15),OpenSquare(12:16-12:17),UpperIdent(12:17-12:21),NoSpaceOpenRound(12:21-12:22),StringStart(12:22-12:23),StringPart(12:23-12:28),StringEnd(12:28-12:29),CloseRound(12:29-12:30),Comma(12:30-12:31),UpperIdent(12:32-12:36),Comma(12:36-12:37),UpperIdent(12:38-12:42),NoSpaceOpenRound(12:42-12:43),StringStart(12:43-12:44),StringPart(12:44-12:49),StringEnd(12:49-12:50),CloseRound(12:50-12:51),CloseSquare(12:51-12:52),Comma(12:52-12:53),Newline(1:1-1:1),
LowerIdent(13:9-13:15),OpColon(13:15-13:16),UpperIdent(13:17-13:24),NoSpaceOpenRound(13:24-13:25),OpenCurly(13:25-13:26),LowerIdent(13:27-13:31),OpColon(13:31-13:32),OpenSquare(13:33-13:34),Int(13:34-13:35),Comma(13:35-13:36),Int(13:37-13:38),Comma(13:38-13:39),Int(13:40-13:41),CloseSquare(13:41-13:42),Comma(13:42-13:43),LowerIdent(13:44-13:53),OpColon(13:53-13:54),StringStart(13:55-13:56),StringPart(13:56-13:66),StringEnd(13:66-13:67),CloseCurly(13:68-13:69),CloseRound(13:69-13:70),Comma(13:70-13:71),Newline(1:1-1:1),
CloseCurly(14:5-14:6),Comma(14:6-14:7),Newline(1:1-1:1),
CloseCurly(15:1-15:2),EndOfFile(15:2-15:2),
~~~
# PARSE
~~~clojure
(e-record @1-1-15-2
	(field (field "name") (optional false)
		(e-string @2-11-2-18
			(e-string-part @2-12-2-17 (raw "Alice"))))
	(field (field "scores") (optional false)
		(e-list @3-13-3-29
			(e-int @3-14-3-16 (raw "95"))
			(e-int @3-18-3-20 (raw "87"))
			(e-int @3-22-3-24 (raw "92"))
			(e-int @3-26-3-28 (raw "78"))))
	(field (field "status") (optional false)
		(e-apply @4-13-4-44
			(e-tag @4-13-4-19 (raw "Active"))
			(e-record @4-20-4-43
				(field (field "since") (optional false)
					(e-string @4-29-4-41
						(e-string-part @4-30-4-40 (raw "2023-01-15")))))))
	(field (field "preferences") (optional false)
		(e-record @5-18-5-76
			(field (field "theme") (optional false)
				(e-tag @5-27-5-31 (raw "Dark")))
			(field (field "notifications") (optional false)
				(e-apply @5-48-5-74
					(e-tag @5-48-5-53 (raw "Email"))
					(e-string @5-54-5-73
						(e-string-part @5-55-5-72 (raw "alice@example.com")))))))
	(field (field "metadata") (optional false)
		(e-apply @6-15-9-7
			(e-tag @6-15-6-17 (raw "Ok"))
			(e-record @6-18-9-6
				(field (field "tags") (optional false)
					(e-list @7-15-7-51
						(e-string @7-16-7-27
							(e-string-part @7-17-7-26 (raw "developer")))
						(e-string @7-29-7-37
							(e-string-part @7-30-7-36 (raw "senior")))
						(e-string @7-39-7-50
							(e-string-part @7-40-7-49 (raw "fullstack")))))
				(field (field "permissions") (optional false)
					(e-list @8-22-8-42
						(e-tag @8-23-8-27 (raw "Read"))
						(e-tag @8-29-8-34 (raw "Write"))
						(e-tag @8-36-8-41 (raw "Admin")))))))
	(field (field "callback") (optional false)
		(e-lambda @10-15-10-25
			(args
				(p-ident @10-16-10-17 (raw "x")))
			(e-binop @10-19-10-25 (op "+")
				(e-ident @10-19-10-20 (qaul "") (raw "x"))
				(e-int @10-23-10-24 (raw "1")))))
	(field (field "nested") (optional false)
		(e-record @11-13-14-6
			(field (field "items") (optional false)
				(e-list @12-16-12-52
					(e-apply @12-17-12-30
						(e-tag @12-17-12-21 (raw "Some"))
						(e-string @12-22-12-29
							(e-string-part @12-23-12-28 (raw "first"))))
					(e-tag @12-32-12-36 (raw "None"))
					(e-apply @12-38-12-51
						(e-tag @12-38-12-42 (raw "Some"))
						(e-string @12-43-12-50
							(e-string-part @12-44-12-49 (raw "third"))))))
			(field (field "result") (optional false)
				(e-apply @13-17-13-70
					(e-tag @13-17-13-24 (raw "Success"))
					(e-record @13-25-13-69
						(field (field "data") (optional false)
							(e-list @13-33-13-42
								(e-int @13-34-13-35 (raw "1"))
								(e-int @13-37-13-38 (raw "2"))
								(e-int @13-40-13-41 (raw "3"))))
						(field (field "timestamp") (optional false)
							(e-string @13-55-13-67
								(e-string-part @13-56-13-66 (raw "2024-01-01"))))))))))
~~~
# FORMATTED
~~~roc
{
	name: "Alice",
	scores: [95, 87, 92, 78],
	status: Active({ since: "2023-01-15" }),
	preferences: { theme: Dark, notifications: Email("alice@example.com") },
	metadata: Ok(
		{
			tags: ["developer", "senior", "fullstack"],
			permissions: [Read, Write, Admin],
		},
	),
	callback: |x| x + 1,
	nested: {
		items: [Some("first"), None, Some("third")],
		result: Success({ data: [1, 2, 3], timestamp: "2024-01-01" }),
	},
}
~~~
# CANONICALIZE
~~~clojure
<<<<<<< HEAD
(e-record @1-1-15-2 (ext-var 190) (id 191)
=======
(e-record @1-1-15-2 (ext-var 175) (id 176)
>>>>>>> f127b084
	(fields
		(field (name "name")
			(e-string @2-11-2-18
				(e-literal @2-12-2-17 (string "Alice"))))
		(field (name "scores")
			(e-list @3-13-3-29 (elem-var 79)
				(elems
					(e-int @3-14-3-16 (value "95"))
					(e-int @3-18-3-20 (value "87"))
					(e-int @3-22-3-24 (value "92"))
					(e-int @3-26-3-28 (value "78")))))
		(field (name "status")
			(e-call @4-13-4-44
				(e-tag @4-13-4-19 (ext-var 0) (name "Active") (args "TODO"))
				(e-record @4-20-4-43 (ext-var 87)
					(fields
						(field (name "since")
							(e-string @4-29-4-41
								(e-literal @4-30-4-40 (string "2023-01-15"))))))))
		(field (name "preferences")
<<<<<<< HEAD
			(e-record @5-18-5-76 (ext-var 107)
=======
			(e-record @5-18-5-76 (ext-var 101)
>>>>>>> f127b084
				(fields
					(field (name "theme")
						(e-tag @5-27-5-31 (ext-var 0) (name "Dark") (args "TODO")))
					(field (name "notifications")
						(e-call @5-48-5-74
							(e-tag @5-48-5-53 (ext-var 0) (name "Email") (args "TODO"))
							(e-string @5-54-5-73
								(e-literal @5-55-5-72 (string "alice@example.com"))))))))
		(field (name "metadata")
			(e-call @6-15-9-7
				(e-tag @6-15-6-17 (ext-var 0) (name "Ok") (args "TODO"))
<<<<<<< HEAD
				(e-record @6-18-9-6 (ext-var 132)
					(fields
						(field (name "tags")
							(e-list @7-15-7-51 (elem-var 120)
=======
				(e-record @6-18-9-6 (ext-var 126)
					(fields
						(field (name "tags")
							(e-list @7-15-7-51 (elem-var 114)
>>>>>>> f127b084
								(elems
									(e-string @7-16-7-27
										(e-literal @7-17-7-26 (string "developer")))
									(e-string @7-29-7-37
										(e-literal @7-30-7-36 (string "senior")))
									(e-string @7-39-7-50
										(e-literal @7-40-7-49 (string "fullstack"))))))
						(field (name "permissions")
<<<<<<< HEAD
							(e-list @8-22-8-42 (elem-var 129)
=======
							(e-list @8-22-8-42 (elem-var 123)
>>>>>>> f127b084
								(elems
									(e-tag @8-23-8-27 (ext-var 0) (name "Read") (args "TODO"))
									(e-tag @8-29-8-34 (ext-var 0) (name "Write") (args "TODO"))
									(e-tag @8-36-8-41 (ext-var 0) (name "Admin") (args "TODO")))))))))
		(field (name "callback")
			(e-lambda @10-15-10-25
				(args
<<<<<<< HEAD
					(p-assign @10-16-10-17 (ident "x") (id 139)))
				(e-binop @10-19-10-25 (op "add")
					(e-lookup-local @10-19-10-20
						(pattern (id 139)))
					(e-int @10-23-10-24 (value "1")))))
		(field (name "nested")
			(e-record @11-13-14-6 (ext-var 185)
				(fields
					(field (name "items")
						(e-list @12-16-12-52 (elem-var 161)
=======
					(p-assign @10-16-10-17 (ident "x") (id 132)))
				(e-binop @10-19-10-25 (op "add")
					(e-lookup-local @10-19-10-20
						(pattern (id 132)))
					(e-int @10-23-10-24 (value "1")))))
		(field (name "nested")
			(e-record @11-13-14-6 (ext-var 170)
				(fields
					(field (name "items")
						(e-list @12-16-12-52 (elem-var 150)
>>>>>>> f127b084
							(elems
								(e-call @12-17-12-30
									(e-tag @12-17-12-21 (ext-var 0) (name "Some") (args "TODO"))
									(e-string @12-22-12-29
										(e-literal @12-23-12-28 (string "first"))))
								(e-tag @12-32-12-36 (ext-var 0) (name "None") (args "TODO"))
								(e-call @12-38-12-51
									(e-tag @12-38-12-42 (ext-var 0) (name "Some") (args "TODO"))
									(e-string @12-43-12-50
										(e-literal @12-44-12-49 (string "third")))))))
					(field (name "result")
						(e-call @13-17-13-70
							(e-tag @13-17-13-24 (ext-var 0) (name "Success") (args "TODO"))
<<<<<<< HEAD
							(e-record @13-25-13-69 (ext-var 178)
								(fields
									(field (name "data")
										(e-list @13-33-13-42 (elem-var 172)
=======
							(e-record @13-25-13-69 (ext-var 164)
								(fields
									(field (name "data")
										(e-list @13-33-13-42 (elem-var 158)
>>>>>>> f127b084
											(elems
												(e-int @13-34-13-35 (value "1"))
												(e-int @13-37-13-38 (value "2"))
												(e-int @13-40-13-41 (value "3")))))
									(field (name "timestamp")
										(e-string @13-55-13-67
											(e-literal @13-56-13-66 (string "2024-01-01")))))))))))))
~~~
# TYPES
~~~clojure
<<<<<<< HEAD
(expr (id 191) (type "{ name: Str, scores: List(Num(*)), status: *, preferences: { theme: [Dark, * *], notifications: * }, metadata: *, callback: * ? *, nested: { items: List([None, * *]), result: * } }"))
=======
(expr (id 176) (type "{ name: Str, scores: List(Num(*)), status: *, preferences: { theme: [Dark, * *], notifications: * }, metadata: *, callback: *, nested: { items: List([None, * *]), result: * } }"))
>>>>>>> f127b084
~~~<|MERGE_RESOLUTION|>--- conflicted
+++ resolved
@@ -141,11 +141,7 @@
 ~~~
 # CANONICALIZE
 ~~~clojure
-<<<<<<< HEAD
-(e-record @1-1-15-2 (ext-var 190) (id 191)
-=======
-(e-record @1-1-15-2 (ext-var 175) (id 176)
->>>>>>> f127b084
+(e-record @1-1-15-2 (ext-var 182) (id 183)
 	(fields
 		(field (name "name")
 			(e-string @2-11-2-18
@@ -166,11 +162,7 @@
 							(e-string @4-29-4-41
 								(e-literal @4-30-4-40 (string "2023-01-15"))))))))
 		(field (name "preferences")
-<<<<<<< HEAD
-			(e-record @5-18-5-76 (ext-var 107)
-=======
-			(e-record @5-18-5-76 (ext-var 101)
->>>>>>> f127b084
+			(e-record @5-18-5-76 (ext-var 103)
 				(fields
 					(field (name "theme")
 						(e-tag @5-27-5-31 (ext-var 0) (name "Dark") (args "TODO")))
@@ -182,17 +174,10 @@
 		(field (name "metadata")
 			(e-call @6-15-9-7
 				(e-tag @6-15-6-17 (ext-var 0) (name "Ok") (args "TODO"))
-<<<<<<< HEAD
-				(e-record @6-18-9-6 (ext-var 132)
+				(e-record @6-18-9-6 (ext-var 128)
 					(fields
 						(field (name "tags")
-							(e-list @7-15-7-51 (elem-var 120)
-=======
-				(e-record @6-18-9-6 (ext-var 126)
-					(fields
-						(field (name "tags")
-							(e-list @7-15-7-51 (elem-var 114)
->>>>>>> f127b084
+							(e-list @7-15-7-51 (elem-var 116)
 								(elems
 									(e-string @7-16-7-27
 										(e-literal @7-17-7-26 (string "developer")))
@@ -201,11 +186,7 @@
 									(e-string @7-39-7-50
 										(e-literal @7-40-7-49 (string "fullstack"))))))
 						(field (name "permissions")
-<<<<<<< HEAD
-							(e-list @8-22-8-42 (elem-var 129)
-=======
-							(e-list @8-22-8-42 (elem-var 123)
->>>>>>> f127b084
+							(e-list @8-22-8-42 (elem-var 125)
 								(elems
 									(e-tag @8-23-8-27 (ext-var 0) (name "Read") (args "TODO"))
 									(e-tag @8-29-8-34 (ext-var 0) (name "Write") (args "TODO"))
@@ -213,29 +194,16 @@
 		(field (name "callback")
 			(e-lambda @10-15-10-25
 				(args
-<<<<<<< HEAD
-					(p-assign @10-16-10-17 (ident "x") (id 139)))
+					(p-assign @10-16-10-17 (ident "x") (id 135)))
 				(e-binop @10-19-10-25 (op "add")
 					(e-lookup-local @10-19-10-20
-						(pattern (id 139)))
+						(pattern (id 135)))
 					(e-int @10-23-10-24 (value "1")))))
 		(field (name "nested")
-			(e-record @11-13-14-6 (ext-var 185)
+			(e-record @11-13-14-6 (ext-var 177)
 				(fields
 					(field (name "items")
-						(e-list @12-16-12-52 (elem-var 161)
-=======
-					(p-assign @10-16-10-17 (ident "x") (id 132)))
-				(e-binop @10-19-10-25 (op "add")
-					(e-lookup-local @10-19-10-20
-						(pattern (id 132)))
-					(e-int @10-23-10-24 (value "1")))))
-		(field (name "nested")
-			(e-record @11-13-14-6 (ext-var 170)
-				(fields
-					(field (name "items")
-						(e-list @12-16-12-52 (elem-var 150)
->>>>>>> f127b084
+						(e-list @12-16-12-52 (elem-var 156)
 							(elems
 								(e-call @12-17-12-30
 									(e-tag @12-17-12-21 (ext-var 0) (name "Some") (args "TODO"))
@@ -249,17 +217,10 @@
 					(field (name "result")
 						(e-call @13-17-13-70
 							(e-tag @13-17-13-24 (ext-var 0) (name "Success") (args "TODO"))
-<<<<<<< HEAD
-							(e-record @13-25-13-69 (ext-var 178)
+							(e-record @13-25-13-69 (ext-var 170)
 								(fields
 									(field (name "data")
-										(e-list @13-33-13-42 (elem-var 172)
-=======
-							(e-record @13-25-13-69 (ext-var 164)
-								(fields
-									(field (name "data")
-										(e-list @13-33-13-42 (elem-var 158)
->>>>>>> f127b084
+										(e-list @13-33-13-42 (elem-var 164)
 											(elems
 												(e-int @13-34-13-35 (value "1"))
 												(e-int @13-37-13-38 (value "2"))
@@ -270,9 +231,5 @@
 ~~~
 # TYPES
 ~~~clojure
-<<<<<<< HEAD
-(expr (id 191) (type "{ name: Str, scores: List(Num(*)), status: *, preferences: { theme: [Dark, * *], notifications: * }, metadata: *, callback: * ? *, nested: { items: List([None, * *]), result: * } }"))
-=======
-(expr (id 176) (type "{ name: Str, scores: List(Num(*)), status: *, preferences: { theme: [Dark, * *], notifications: * }, metadata: *, callback: *, nested: { items: List([None, * *]), result: * } }"))
->>>>>>> f127b084
+(expr (id 183) (type "{ name: Str, scores: List(Num(*)), status: *, preferences: { theme: [Dark, * *], notifications: * }, metadata: *, callback: * ? *, nested: { items: List([None, * *]), result: * } }"))
 ~~~