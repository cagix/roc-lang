# META
~~~ini
description=A grab bag of all v0.1 syntax, heavily commented to show multiline formatting
type=file
~~~
# SOURCE
~~~roc
# This is a module comment!
app [main!] { pf: platform "../basic-cli/platform.roc" }

import pf.Stdout exposing [line!, write!]

import # Comment after import keyword
	pf # Comment after qualifier
		.StdoutMultiline # Comment after ident
		exposing [ # Comment after exposing open
			line!, # Comment after exposed item
			write!, # Another after exposed item
		] # Comment after exposing close

import pkg.Something exposing [func as function, Type as ValueCategory, Custom.*]

import BadName as GoodName
import
	BadNameMultiline
		as
		GoodNameMultiline

Map(a, b) : List(a), (a -> b) -> List(b)
MapML( # Comment here
	a, # And here
	b,
) # And after the last arg
	: # And after the colon
		List( # Inside Tag args
			a, # After tag arg
		),
		(a -> b) -> # After arrow
			List( # Inside tag args
				b,
			) # And after the type decl

Foo : (Bar, Baz)

FooMultiline : ( # Comment after pattern tuple open
	Bar, # Comment after pattern tuple item
	Baz, # Another after pattern tuple item
) # Comment after pattern tuple close

Some(a) : { foo : Ok(a), bar : Something }
SomeMl(a) : { # After record open
	foo : Ok(a), # After field
	bar : Something, # After last field
}

SomeMultiline(a) : { # Comment after pattern record open
	foo # After field name
		: # Before field anno
			Ok(a), # Comment after pattern record field
	bar : Something, # Another after pattern record field
} # Comment after pattern record close

Maybe(a) : [Some(a), None]

MaybeMultiline(a) : [ # Comment after tag union open
	Some(a), # Comment after tag union member
	None, # Another after tag union member
] # Comment after tag union close

SomeFunc(a) : Maybe(a), a -> Maybe(a)

add_one_oneline = |num| if num 2 else 5

add_one : U64 -> U64
add_one = |num| {
	other = 1
	if num {
		dbg # After debug
			some_func() # After debug expr
		0
	} else {
		dbg 123
		other
	}
}

match_time = |
	a, # After arg
	b,
| # After args
	match a {
		Blue | Green | Red => {
			x = 12
			x
		}
		Blue # After pattern in alt
		| # Before pattern in alt
			Green
		| Red # After alt pattern
			=> {
				x = 12
				x
			}
		lower # After pattern comment
			=> 1
		"foo" => # After arrow comment
			100
		"foo" | "bar" => 200
		[1, 2, 3, .. as rest] # After pattern comment
			=> # After arrow comment
				123 # After branch comment

		# Just a random comment

		[1, 2 | 5, 3, .. as rest] => 123
		[
			1,
			2 | 5,
			3,
			.. # After DoubleDot
				as # Before alias
					rest, # After last pattern in list
		] => 123
		3.14 => 314
		3.14 | 6.28 => 314
		(1, 2, 3) => 123
		(1, 2 | 5, 3) => 123
		{ foo: 1, bar: 2, ..rest } => 12->add(34)
		{ # After pattern record open
			foo # After pattern record field name
				: # Before pattern record field value
					1, # After pattern record field
			bar: 2,
			.. # After spread operator
				rest, # After last field
		} => 12
		{ foo: 1, bar: 2 | 7 } => 12
		{
			foo: 1,
			bar: 2 | 7, # After last record field
		} => 12
		Ok(123) => 123
		Ok(Some(dude)) => dude
		TwoArgs("hello", Some("world")) => 1000
	}

expect # Comment after expect keyword
	blah == 1 # Comment after expect statement

main! : List(String) -> Result({}, _)
main! = |_| { # Yeah I can leave a comment here
	world = "World"
	var number = 123
	expect blah == 1
	tag = Blue
	return # Comment after return keyword
		tag # Comment after return statement

	# Just a random comment!

	...
	match_time(
		..., # Single args with comment
	)
	some_func(
		dbg # After debug
			42, # After debug expr
	)
	crash # Comment after crash keyword
		"Unreachable!" # Comment after crash statement
	tag_with_payload = Ok(number)
	interpolated = "Hello, ${world}"
	list = [
		add_one(
			dbg # After dbg in list
				number, # after dbg expr as arg
		), # Comment one
		456, # Comment two
		789, # Comment three
	]
	for n in list {
		Stdout.line!("Adding ${n} to ${number}")
		number = number + n
	}
	record = { foo: 123, bar: "Hello", baz: tag, qux: Ok(world), punned }
	tuple = (123, "World", tag, Ok(world), (nested, tuple), [1, 2, 3])
	multiline_tuple = (
		123,
		"World",
		tag1,
		Ok(world), # This one has a comment
		(nested, tuple),
		[1, 2, 3],
	)
	bin_op_result = Err(foo) ?? 12 > 5 * 5 or 13 + 2 < 5 and 10 - 1 >= 16 or 12 <= 3 / 5
	static_dispatch_style = some_fn(arg1)?.static_dispatch_method()?.next_static_dispatch_method()?.record_field?
	Stdout.line!(interpolated)?
	Stdout.line!(
		"How about ${ # Comment after string interpolation open
			Num.toStr(number) # Comment after string interpolation expr
		} as a string?",
	)
} # Comment after top-level decl

empty : {}
empty = {}

tuple : Value((a, b, c))

expect {
	foo = 1 # This should work too
	blah = 1
	blah == foo
}
~~~
# PROBLEMS
**UNDECLARED TYPE**
The type ``Bar`` is not declared in this scope.

This type is referenced here:
**syntax_grab_bag.md:36:8:36:11:**
```roc
Foo : (Bar, Baz)
```


**UNDECLARED TYPE**
The type ``Baz`` is not declared in this scope.

This type is referenced here:
**syntax_grab_bag.md:36:13:36:16:**
```roc
Foo : (Bar, Baz)
```


**UNDECLARED TYPE**
The type ``Bar`` is not declared in this scope.

This type is referenced here:
**syntax_grab_bag.md:39:2:39:5:**
```roc
	Bar, # Comment after pattern tuple item
```


**UNDECLARED TYPE**
The type ``Baz`` is not declared in this scope.

This type is referenced here:
**syntax_grab_bag.md:40:2:40:5:**
```roc
	Baz, # Another after pattern tuple item
```


**UNDECLARED TYPE**
The type ``Something`` is not declared in this scope.

This type is referenced here:
**syntax_grab_bag.md:43:32:43:41:**
```roc
Some(a) : { foo : Ok(a), bar : Something }
```


**UNDECLARED TYPE**
The type ``Something`` is not declared in this scope.

This type is referenced here:
**syntax_grab_bag.md:46:8:46:17:**
```roc
	bar : Something, # After last field
```


**UNDECLARED TYPE**
The type ``Something`` is not declared in this scope.

This type is referenced here:
**syntax_grab_bag.md:53:8:53:17:**
```roc
	bar : Something, # Another after pattern record field
```


**NOT IMPLEMENTED**
This feature is not yet implemented: Exposed item 'line!' already imported from module 'pf.Stdout', cannot import again from module 'pf # Comment after qualifier
		.StdoutMultiline'

**NOT IMPLEMENTED**
This feature is not yet implemented: Exposed item 'write!' already imported from module 'pf.Stdout', cannot import again from module 'pf # Comment after qualifier
		.StdoutMultiline'

**NOT IMPLEMENTED**
This feature is not yet implemented: canonicalize dbg expression

**NOT IMPLEMENTED**
This feature is not yet implemented: canonicalize dbg expression

**NOT IMPLEMENTED**
This feature is not yet implemented: canonicalize match expression

**UNUSED VARIABLE**
Variable ``b`` is not used anywhere in your code.

If you don't need this variable, prefix it with an underscore like `_b` to suppress this warning.
The unused variable is declared here:
**syntax_grab_bag.md:82:2:82:3:**
```roc
	b,
```


**UNUSED VARIABLE**
Variable ``a`` is not used anywhere in your code.

If you don't need this variable, prefix it with an underscore like `_a` to suppress this warning.
The unused variable is declared here:
**syntax_grab_bag.md:81:2:81:3:**
```roc
	a, # After arg
```


**NOT IMPLEMENTED**
This feature is not yet implemented: top-level expect

**UNDECLARED TYPE**
The type ``String`` is not declared in this scope.

This type is referenced here:
**syntax_grab_bag.md:143:14:143:20:**
```roc
main! : List(String) -> Result({}, _)
```


**NOT IMPLEMENTED**
This feature is not yet implemented: statement type in block

**NOT IMPLEMENTED**
This feature is not yet implemented: statement type in block

**NOT IMPLEMENTED**
This feature is not yet implemented: ...

**NOT IMPLEMENTED**
This feature is not yet implemented: ...

**UNDEFINED VARIABLE**
Nothing is named `some_func` in this scope.
Is there an `import` or `exposing` missing up-top?

**NOT IMPLEMENTED**
This feature is not yet implemented: canonicalize dbg expression

**NOT IMPLEMENTED**
This feature is not yet implemented: crash statement

**NOT IMPLEMENTED**
This feature is not yet implemented: canonicalize dbg expression

**NOT IMPLEMENTED**
This feature is not yet implemented: statement type in block

**UNDEFINED VARIABLE**
Nothing is named `punned` in this scope.
Is there an `import` or `exposing` missing up-top?

**UNDEFINED VARIABLE**
Nothing is named `nested` in this scope.
Is there an `import` or `exposing` missing up-top?

**UNDEFINED VARIABLE**
Nothing is named `tag1` in this scope.
Is there an `import` or `exposing` missing up-top?

**UNDEFINED VARIABLE**
Nothing is named `nested` in this scope.
Is there an `import` or `exposing` missing up-top?

**UNDEFINED VARIABLE**
Nothing is named `foo` in this scope.
Is there an `import` or `exposing` missing up-top?

**NOT IMPLEMENTED**
This feature is not yet implemented: canonicalize suffix_single_question expression

**NOT IMPLEMENTED**
This feature is not yet implemented: canonicalize suffix_single_question expression

**UNDEFINED VARIABLE**
Nothing is named `toStr` in this scope.
Is there an `import` or `exposing` missing up-top?

**UNUSED VARIABLE**
Variable ``multiline_tuple`` is not used anywhere in your code.

If you don't need this variable, prefix it with an underscore like `_multiline_tuple` to suppress this warning.
The unused variable is declared here:
**syntax_grab_bag.md:180:2:180:17:**
```roc
	multiline_tuple = (
```


**UNUSED VARIABLE**
Variable ``record`` is not used anywhere in your code.

If you don't need this variable, prefix it with an underscore like `_record` to suppress this warning.
The unused variable is declared here:
**syntax_grab_bag.md:178:2:178:8:**
```roc
	record = { foo: 123, bar: "Hello", baz: tag, qux: Ok(world), punned }
```


**UNUSED VARIABLE**
Variable ``tag_with_payload`` is not used anywhere in your code.

If you don't need this variable, prefix it with an underscore like `_tag_with_payload` to suppress this warning.
The unused variable is declared here:
**syntax_grab_bag.md:164:2:164:18:**
```roc
	tag_with_payload = Ok(number)
```


**UNUSED VARIABLE**
Variable ``list`` is not used anywhere in your code.

If you don't need this variable, prefix it with an underscore like `_list` to suppress this warning.
The unused variable is declared here:
**syntax_grab_bag.md:166:2:166:6:**
```roc
	list = [
```


**UNUSED VARIABLE**
Variable ``bin_op_result`` is not used anywhere in your code.

If you don't need this variable, prefix it with an underscore like `_bin_op_result` to suppress this warning.
The unused variable is declared here:
**syntax_grab_bag.md:188:2:188:15:**
```roc
	bin_op_result = Err(foo) ?? 12 > 5 * 5 or 13 + 2 < 5 and 10 - 1 >= 16 or 12 <= 3 / 5
```


**UNUSED VARIABLE**
Variable ``static_dispatch_style`` is not used anywhere in your code.

If you don't need this variable, prefix it with an underscore like `_static_dispatch_style` to suppress this warning.
The unused variable is declared here:
**syntax_grab_bag.md:189:2:189:23:**
```roc
	static_dispatch_style = some_fn(arg1)?.static_dispatch_method()?.next_static_dispatch_method()?.record_field?
```


**UNUSED VARIABLE**
Variable ``interpolated`` is not used anywhere in your code.

If you don't need this variable, prefix it with an underscore like `_interpolated` to suppress this warning.
The unused variable is declared here:
**syntax_grab_bag.md:165:2:165:14:**
```roc
	interpolated = "Hello, ${world}"
```


**NOT IMPLEMENTED**
This feature is not yet implemented: top-level expect

# TOKENS
~~~zig
Newline(1:2-1:28),
KwApp(2:1-2:4),OpenSquare(2:5-2:6),LowerIdent(2:6-2:11),CloseSquare(2:11-2:12),OpenCurly(2:13-2:14),LowerIdent(2:15-2:17),OpColon(2:17-2:18),KwPlatform(2:19-2:27),StringStart(2:28-2:29),StringPart(2:29-2:54),StringEnd(2:54-2:55),CloseCurly(2:56-2:57),Newline(1:1-1:1),
Newline(1:1-1:1),
KwImport(4:1-4:7),LowerIdent(4:8-4:10),NoSpaceDotUpperIdent(4:10-4:17),KwExposing(4:18-4:26),OpenSquare(4:27-4:28),LowerIdent(4:28-4:33),Comma(4:33-4:34),LowerIdent(4:35-4:41),CloseSquare(4:41-4:42),Newline(1:1-1:1),
Newline(1:1-1:1),
KwImport(6:1-6:7),Newline(6:9-6:38),
LowerIdent(7:2-7:4),Newline(7:6-7:30),
DotUpperIdent(8:3-8:19),Newline(8:21-8:41),
KwExposing(9:3-9:11),OpenSquare(9:12-9:13),Newline(9:15-9:43),
LowerIdent(10:4-10:9),Comma(10:9-10:10),Newline(10:12-10:39),
LowerIdent(11:4-11:10),Comma(11:10-11:11),Newline(11:13-11:40),
CloseSquare(12:3-12:4),Newline(12:6-12:35),
Newline(1:1-1:1),
KwImport(14:1-14:7),LowerIdent(14:8-14:11),NoSpaceDotUpperIdent(14:11-14:21),KwExposing(14:22-14:30),OpenSquare(14:31-14:32),LowerIdent(14:32-14:36),KwAs(14:37-14:39),LowerIdent(14:40-14:48),Comma(14:48-14:49),UpperIdent(14:50-14:54),KwAs(14:55-14:57),UpperIdent(14:58-14:71),Comma(14:71-14:72),UpperIdent(14:73-14:79),DotStar(14:79-14:81),CloseSquare(14:81-14:82),Newline(1:1-1:1),
Newline(1:1-1:1),
KwImport(16:1-16:7),UpperIdent(16:8-16:15),KwAs(16:16-16:18),UpperIdent(16:19-16:27),Newline(1:1-1:1),
KwImport(17:1-17:7),Newline(1:1-1:1),
UpperIdent(18:2-18:18),Newline(1:1-1:1),
KwAs(19:3-19:5),Newline(1:1-1:1),
UpperIdent(20:3-20:20),Newline(1:1-1:1),
Newline(1:1-1:1),
UpperIdent(22:1-22:4),NoSpaceOpenRound(22:4-22:5),LowerIdent(22:5-22:6),Comma(22:6-22:7),LowerIdent(22:8-22:9),CloseRound(22:9-22:10),OpColon(22:11-22:12),UpperIdent(22:13-22:17),NoSpaceOpenRound(22:17-22:18),LowerIdent(22:18-22:19),CloseRound(22:19-22:20),Comma(22:20-22:21),OpenRound(22:22-22:23),LowerIdent(22:23-22:24),OpArrow(22:25-22:27),LowerIdent(22:28-22:29),CloseRound(22:29-22:30),OpArrow(22:31-22:33),UpperIdent(22:34-22:38),NoSpaceOpenRound(22:38-22:39),LowerIdent(22:39-22:40),CloseRound(22:40-22:41),Newline(1:1-1:1),
UpperIdent(23:1-23:6),NoSpaceOpenRound(23:6-23:7),Newline(23:9-23:22),
LowerIdent(24:2-24:3),Comma(24:3-24:4),Newline(24:6-24:15),
LowerIdent(25:2-25:3),Comma(25:3-25:4),Newline(1:1-1:1),
CloseRound(26:1-26:2),Newline(26:4-26:27),
OpColon(27:2-27:3),Newline(27:5-27:25),
UpperIdent(28:3-28:7),NoSpaceOpenRound(28:7-28:8),Newline(28:10-28:26),
LowerIdent(29:4-29:5),Comma(29:5-29:6),Newline(29:8-29:22),
CloseRound(30:3-30:4),Comma(30:4-30:5),Newline(1:1-1:1),
OpenRound(31:3-31:4),LowerIdent(31:4-31:5),OpArrow(31:6-31:8),LowerIdent(31:9-31:10),CloseRound(31:10-31:11),OpArrow(31:12-31:14),Newline(31:16-31:28),
UpperIdent(32:4-32:8),NoSpaceOpenRound(32:8-32:9),Newline(32:11-32:27),
LowerIdent(33:5-33:6),Comma(33:6-33:7),Newline(1:1-1:1),
CloseRound(34:4-34:5),Newline(34:7-34:31),
Newline(1:1-1:1),
UpperIdent(36:1-36:4),OpColon(36:5-36:6),OpenRound(36:7-36:8),UpperIdent(36:8-36:11),Comma(36:11-36:12),UpperIdent(36:13-36:16),CloseRound(36:16-36:17),Newline(1:1-1:1),
Newline(1:1-1:1),
UpperIdent(38:1-38:13),OpColon(38:14-38:15),OpenRound(38:16-38:17),Newline(38:19-38:52),
UpperIdent(39:2-39:5),Comma(39:5-39:6),Newline(39:8-39:41),
UpperIdent(40:2-40:5),Comma(40:5-40:6),Newline(40:8-40:41),
CloseRound(41:1-41:2),Newline(41:4-41:38),
Newline(1:1-1:1),
UpperIdent(43:1-43:5),NoSpaceOpenRound(43:5-43:6),LowerIdent(43:6-43:7),CloseRound(43:7-43:8),OpColon(43:9-43:10),OpenCurly(43:11-43:12),LowerIdent(43:13-43:16),OpColon(43:17-43:18),UpperIdent(43:19-43:21),NoSpaceOpenRound(43:21-43:22),LowerIdent(43:22-43:23),CloseRound(43:23-43:24),Comma(43:24-43:25),LowerIdent(43:26-43:29),OpColon(43:30-43:31),UpperIdent(43:32-43:41),CloseCurly(43:42-43:43),Newline(1:1-1:1),
UpperIdent(44:1-44:7),NoSpaceOpenRound(44:7-44:8),LowerIdent(44:8-44:9),CloseRound(44:9-44:10),OpColon(44:11-44:12),OpenCurly(44:13-44:14),Newline(44:16-44:34),
LowerIdent(45:2-45:5),OpColon(45:6-45:7),UpperIdent(45:8-45:10),NoSpaceOpenRound(45:10-45:11),LowerIdent(45:11-45:12),CloseRound(45:12-45:13),Comma(45:13-45:14),Newline(45:16-45:28),
LowerIdent(46:2-46:5),OpColon(46:6-46:7),UpperIdent(46:8-46:17),Comma(46:17-46:18),Newline(46:20-46:37),
CloseCurly(47:1-47:2),Newline(1:1-1:1),
Newline(1:1-1:1),
UpperIdent(49:1-49:14),NoSpaceOpenRound(49:14-49:15),LowerIdent(49:15-49:16),CloseRound(49:16-49:17),OpColon(49:18-49:19),OpenCurly(49:20-49:21),Newline(49:23-49:57),
LowerIdent(50:2-50:5),Newline(50:7-50:24),
OpColon(51:3-51:4),Newline(51:6-51:24),
UpperIdent(52:4-52:6),NoSpaceOpenRound(52:6-52:7),LowerIdent(52:7-52:8),CloseRound(52:8-52:9),Comma(52:9-52:10),Newline(52:12-52:47),
LowerIdent(53:2-53:5),OpColon(53:6-53:7),UpperIdent(53:8-53:17),Comma(53:17-53:18),Newline(53:20-53:55),
CloseCurly(54:1-54:2),Newline(54:4-54:39),
Newline(1:1-1:1),
UpperIdent(56:1-56:6),NoSpaceOpenRound(56:6-56:7),LowerIdent(56:7-56:8),CloseRound(56:8-56:9),OpColon(56:10-56:11),OpenSquare(56:12-56:13),UpperIdent(56:13-56:17),NoSpaceOpenRound(56:17-56:18),LowerIdent(56:18-56:19),CloseRound(56:19-56:20),Comma(56:20-56:21),UpperIdent(56:22-56:26),CloseSquare(56:26-56:27),Newline(1:1-1:1),
Newline(1:1-1:1),
UpperIdent(58:1-58:15),NoSpaceOpenRound(58:15-58:16),LowerIdent(58:16-58:17),CloseRound(58:17-58:18),OpColon(58:19-58:20),OpenSquare(58:21-58:22),Newline(58:24-58:53),
UpperIdent(59:2-59:6),NoSpaceOpenRound(59:6-59:7),LowerIdent(59:7-59:8),CloseRound(59:8-59:9),Comma(59:9-59:10),Newline(59:12-59:43),
UpperIdent(60:2-60:6),Comma(60:6-60:7),Newline(60:9-60:40),
CloseSquare(61:1-61:2),Newline(61:4-61:34),
Newline(1:1-1:1),
UpperIdent(63:1-63:9),NoSpaceOpenRound(63:9-63:10),LowerIdent(63:10-63:11),CloseRound(63:11-63:12),OpColon(63:13-63:14),UpperIdent(63:15-63:20),NoSpaceOpenRound(63:20-63:21),LowerIdent(63:21-63:22),CloseRound(63:22-63:23),Comma(63:23-63:24),LowerIdent(63:25-63:26),OpArrow(63:27-63:29),UpperIdent(63:30-63:35),NoSpaceOpenRound(63:35-63:36),LowerIdent(63:36-63:37),CloseRound(63:37-63:38),Newline(1:1-1:1),
Newline(1:1-1:1),
LowerIdent(65:1-65:16),OpAssign(65:17-65:18),OpBar(65:19-65:20),LowerIdent(65:20-65:23),OpBar(65:23-65:24),KwIf(65:25-65:27),LowerIdent(65:28-65:31),Int(65:32-65:33),KwElse(65:34-65:38),Int(65:39-65:40),Newline(1:1-1:1),
Newline(1:1-1:1),
LowerIdent(67:1-67:8),OpColon(67:9-67:10),UpperIdent(67:11-67:14),OpArrow(67:15-67:17),UpperIdent(67:18-67:21),Newline(1:1-1:1),
LowerIdent(68:1-68:8),OpAssign(68:9-68:10),OpBar(68:11-68:12),LowerIdent(68:12-68:15),OpBar(68:15-68:16),OpenCurly(68:17-68:18),Newline(1:1-1:1),
LowerIdent(69:2-69:7),OpAssign(69:8-69:9),Int(69:10-69:11),Newline(1:1-1:1),
KwIf(70:2-70:4),LowerIdent(70:5-70:8),OpenCurly(70:9-70:10),Newline(1:1-1:1),
KwDbg(71:3-71:6),Newline(71:8-71:20),
LowerIdent(72:4-72:13),NoSpaceOpenRound(72:13-72:14),CloseRound(72:14-72:15),Newline(72:17-72:34),
Int(73:3-73:4),Newline(1:1-1:1),
CloseCurly(74:2-74:3),KwElse(74:4-74:8),OpenCurly(74:9-74:10),Newline(1:1-1:1),
KwDbg(75:3-75:6),Int(75:7-75:10),Newline(1:1-1:1),
LowerIdent(76:3-76:8),Newline(1:1-1:1),
CloseCurly(77:2-77:3),Newline(1:1-1:1),
CloseCurly(78:1-78:2),Newline(1:1-1:1),
Newline(1:1-1:1),
LowerIdent(80:1-80:11),OpAssign(80:12-80:13),OpBar(80:14-80:15),Newline(1:1-1:1),
LowerIdent(81:2-81:3),Comma(81:3-81:4),Newline(81:6-81:16),
LowerIdent(82:2-82:3),Comma(82:3-82:4),Newline(1:1-1:1),
OpBar(83:1-83:2),Newline(83:4-83:15),
KwMatch(84:2-84:7),LowerIdent(84:8-84:9),OpenCurly(84:10-84:11),Newline(1:1-1:1),
UpperIdent(85:3-85:7),OpBar(85:8-85:9),UpperIdent(85:10-85:15),OpBar(85:16-85:17),UpperIdent(85:18-85:21),OpFatArrow(85:22-85:24),OpenCurly(85:25-85:26),Newline(1:1-1:1),
LowerIdent(86:4-86:5),OpAssign(86:6-86:7),Int(86:8-86:10),Newline(1:1-1:1),
LowerIdent(87:4-87:5),Newline(1:1-1:1),
CloseCurly(88:3-88:4),Newline(1:1-1:1),
UpperIdent(89:3-89:7),Newline(89:9-89:30),
OpBar(90:3-90:4),Newline(90:6-90:28),
UpperIdent(91:4-91:9),Newline(1:1-1:1),
OpBar(92:3-92:4),UpperIdent(92:5-92:8),Newline(92:10-92:28),
OpFatArrow(93:4-93:6),OpenCurly(93:7-93:8),Newline(1:1-1:1),
LowerIdent(94:5-94:6),OpAssign(94:7-94:8),Int(94:9-94:11),Newline(1:1-1:1),
LowerIdent(95:5-95:6),Newline(1:1-1:1),
CloseCurly(96:4-96:5),Newline(1:1-1:1),
LowerIdent(97:3-97:8),Newline(97:10-97:32),
OpFatArrow(98:4-98:6),Int(98:7-98:8),Newline(1:1-1:1),
StringStart(99:3-99:4),StringPart(99:4-99:7),StringEnd(99:7-99:8),OpFatArrow(99:9-99:11),Newline(99:13-99:33),
Int(100:4-100:7),Newline(1:1-1:1),
StringStart(101:3-101:4),StringPart(101:4-101:7),StringEnd(101:7-101:8),OpBar(101:9-101:10),StringStart(101:11-101:12),StringPart(101:12-101:15),StringEnd(101:15-101:16),OpFatArrow(101:17-101:19),Int(101:20-101:23),Newline(1:1-1:1),
OpenSquare(102:3-102:4),Int(102:4-102:5),Comma(102:5-102:6),Int(102:7-102:8),Comma(102:8-102:9),Int(102:10-102:11),Comma(102:11-102:12),DoubleDot(102:13-102:15),KwAs(102:16-102:18),LowerIdent(102:19-102:23),CloseSquare(102:23-102:24),Newline(102:26-102:48),
OpFatArrow(103:4-103:6),Newline(103:8-103:28),
Int(104:5-104:8),Newline(104:10-104:31),
Newline(1:1-1:1),
Newline(106:4-106:26),
Newline(1:1-1:1),
OpenSquare(108:3-108:4),Int(108:4-108:5),Comma(108:5-108:6),Int(108:7-108:8),OpBar(108:9-108:10),Int(108:11-108:12),Comma(108:12-108:13),Int(108:14-108:15),Comma(108:15-108:16),DoubleDot(108:17-108:19),KwAs(108:20-108:22),LowerIdent(108:23-108:27),CloseSquare(108:27-108:28),OpFatArrow(108:29-108:31),Int(108:32-108:35),Newline(1:1-1:1),
OpenSquare(109:3-109:4),Newline(1:1-1:1),
Int(110:4-110:5),Comma(110:5-110:6),Newline(1:1-1:1),
Int(111:4-111:5),OpBar(111:6-111:7),Int(111:8-111:9),Comma(111:9-111:10),Newline(1:1-1:1),
Int(112:4-112:5),Comma(112:5-112:6),Newline(1:1-1:1),
DoubleDot(113:4-113:6),Newline(113:8-113:24),
KwAs(114:5-114:7),Newline(114:9-114:22),
LowerIdent(115:6-115:10),Comma(115:10-115:11),Newline(115:13-115:40),
CloseSquare(116:3-116:4),OpFatArrow(116:5-116:7),Int(116:8-116:11),Newline(1:1-1:1),
Float(117:3-117:7),OpFatArrow(117:8-117:10),Int(117:11-117:14),Newline(1:1-1:1),
Float(118:3-118:7),OpBar(118:8-118:9),Float(118:10-118:14),OpFatArrow(118:15-118:17),Int(118:18-118:21),Newline(1:1-1:1),
OpenRound(119:3-119:4),Int(119:4-119:5),Comma(119:5-119:6),Int(119:7-119:8),Comma(119:8-119:9),Int(119:10-119:11),CloseRound(119:11-119:12),OpFatArrow(119:13-119:15),Int(119:16-119:19),Newline(1:1-1:1),
OpenRound(120:3-120:4),Int(120:4-120:5),Comma(120:5-120:6),Int(120:7-120:8),OpBar(120:9-120:10),Int(120:11-120:12),Comma(120:12-120:13),Int(120:14-120:15),CloseRound(120:15-120:16),OpFatArrow(120:17-120:19),Int(120:20-120:23),Newline(1:1-1:1),
OpenCurly(121:3-121:4),LowerIdent(121:5-121:8),OpColon(121:8-121:9),Int(121:10-121:11),Comma(121:11-121:12),LowerIdent(121:13-121:16),OpColon(121:16-121:17),Int(121:18-121:19),Comma(121:19-121:20),DoubleDot(121:21-121:23),LowerIdent(121:23-121:27),CloseCurly(121:28-121:29),OpFatArrow(121:30-121:32),Int(121:33-121:35),OpArrow(121:35-121:37),LowerIdent(121:37-121:40),NoSpaceOpenRound(121:40-121:41),Int(121:41-121:43),CloseRound(121:43-121:44),Newline(1:1-1:1),
OpenCurly(122:3-122:4),Newline(122:6-122:32),
LowerIdent(123:4-123:7),Newline(123:9-123:41),
OpColon(124:5-124:6),Newline(124:8-124:42),
Int(125:6-125:7),Comma(125:7-125:8),Newline(125:10-125:37),
LowerIdent(126:4-126:7),OpColon(126:7-126:8),Int(126:9-126:10),Comma(126:10-126:11),Newline(1:1-1:1),
DoubleDot(127:4-127:6),Newline(127:8-127:30),
LowerIdent(128:5-128:9),Comma(128:9-128:10),Newline(128:12-128:29),
CloseCurly(129:3-129:4),OpFatArrow(129:5-129:7),Int(129:8-129:10),Newline(1:1-1:1),
OpenCurly(130:3-130:4),LowerIdent(130:5-130:8),OpColon(130:8-130:9),Int(130:10-130:11),Comma(130:11-130:12),LowerIdent(130:13-130:16),OpColon(130:16-130:17),Int(130:18-130:19),OpBar(130:20-130:21),Int(130:22-130:23),CloseCurly(130:24-130:25),OpFatArrow(130:26-130:28),Int(130:29-130:31),Newline(1:1-1:1),
OpenCurly(131:3-131:4),Newline(1:1-1:1),
LowerIdent(132:4-132:7),OpColon(132:7-132:8),Int(132:9-132:10),Comma(132:10-132:11),Newline(1:1-1:1),
LowerIdent(133:4-133:7),OpColon(133:7-133:8),Int(133:9-133:10),OpBar(133:11-133:12),Int(133:13-133:14),Comma(133:14-133:15),Newline(133:17-133:41),
CloseCurly(134:3-134:4),OpFatArrow(134:5-134:7),Int(134:8-134:10),Newline(1:1-1:1),
UpperIdent(135:3-135:5),NoSpaceOpenRound(135:5-135:6),Int(135:6-135:9),CloseRound(135:9-135:10),OpFatArrow(135:11-135:13),Int(135:14-135:17),Newline(1:1-1:1),
UpperIdent(136:3-136:5),NoSpaceOpenRound(136:5-136:6),UpperIdent(136:6-136:10),NoSpaceOpenRound(136:10-136:11),LowerIdent(136:11-136:15),CloseRound(136:15-136:16),CloseRound(136:16-136:17),OpFatArrow(136:18-136:20),LowerIdent(136:21-136:25),Newline(1:1-1:1),
UpperIdent(137:3-137:10),NoSpaceOpenRound(137:10-137:11),StringStart(137:11-137:12),StringPart(137:12-137:17),StringEnd(137:17-137:18),Comma(137:18-137:19),UpperIdent(137:20-137:24),NoSpaceOpenRound(137:24-137:25),StringStart(137:25-137:26),StringPart(137:26-137:31),StringEnd(137:31-137:32),CloseRound(137:32-137:33),CloseRound(137:33-137:34),OpFatArrow(137:35-137:37),Int(137:38-137:42),Newline(1:1-1:1),
CloseCurly(138:2-138:3),Newline(1:1-1:1),
Newline(1:1-1:1),
KwExpect(140:1-140:7),Newline(140:9-140:38),
LowerIdent(141:2-141:6),OpEquals(141:7-141:9),Int(141:10-141:11),Newline(141:13-141:44),
Newline(1:1-1:1),
LowerIdent(143:1-143:6),OpColon(143:7-143:8),UpperIdent(143:9-143:13),NoSpaceOpenRound(143:13-143:14),UpperIdent(143:14-143:20),CloseRound(143:20-143:21),OpArrow(143:22-143:24),UpperIdent(143:25-143:31),NoSpaceOpenRound(143:31-143:32),OpenCurly(143:32-143:33),CloseCurly(143:33-143:34),Comma(143:34-143:35),Underscore(143:36-143:37),CloseRound(143:37-143:38),Newline(1:1-1:1),
LowerIdent(144:1-144:6),OpAssign(144:7-144:8),OpBar(144:9-144:10),Underscore(144:10-144:11),OpBar(144:11-144:12),OpenCurly(144:13-144:14),Newline(144:16-144:48),
LowerIdent(145:2-145:7),OpAssign(145:8-145:9),StringStart(145:10-145:11),StringPart(145:11-145:16),StringEnd(145:16-145:17),Newline(1:1-1:1),
KwVar(146:2-146:5),LowerIdent(146:6-146:12),OpAssign(146:13-146:14),Int(146:15-146:18),Newline(1:1-1:1),
KwExpect(147:2-147:8),LowerIdent(147:9-147:13),OpEquals(147:14-147:16),Int(147:17-147:18),Newline(1:1-1:1),
LowerIdent(148:2-148:5),OpAssign(148:6-148:7),UpperIdent(148:8-148:12),Newline(1:1-1:1),
KwReturn(149:2-149:8),Newline(149:10-149:39),
LowerIdent(150:3-150:6),Newline(150:8-150:39),
Newline(1:1-1:1),
Newline(152:3-152:26),
Newline(1:1-1:1),
TripleDot(154:2-154:5),Newline(1:1-1:1),
LowerIdent(155:2-155:12),NoSpaceOpenRound(155:12-155:13),Newline(1:1-1:1),
TripleDot(156:3-156:6),Comma(156:6-156:7),Newline(156:9-156:34),
CloseRound(157:2-157:3),Newline(1:1-1:1),
LowerIdent(158:2-158:11),NoSpaceOpenRound(158:11-158:12),Newline(1:1-1:1),
KwDbg(159:3-159:6),Newline(159:8-159:20),
Int(160:4-160:6),Comma(160:6-160:7),Newline(160:9-160:26),
CloseRound(161:2-161:3),Newline(1:1-1:1),
KwCrash(162:2-162:7),Newline(162:9-162:37),
StringStart(163:3-163:4),StringPart(163:4-163:16),StringEnd(163:16-163:17),Newline(163:19-163:49),
LowerIdent(164:2-164:18),OpAssign(164:19-164:20),UpperIdent(164:21-164:23),NoSpaceOpenRound(164:23-164:24),LowerIdent(164:24-164:30),CloseRound(164:30-164:31),Newline(1:1-1:1),
LowerIdent(165:2-165:14),OpAssign(165:15-165:16),StringStart(165:17-165:18),StringPart(165:18-165:25),OpenStringInterpolation(165:25-165:27),LowerIdent(165:27-165:32),CloseStringInterpolation(165:32-165:33),StringPart(165:33-165:33),StringEnd(165:33-165:34),Newline(1:1-1:1),
LowerIdent(166:2-166:6),OpAssign(166:7-166:8),OpenSquare(166:9-166:10),Newline(1:1-1:1),
LowerIdent(167:3-167:10),NoSpaceOpenRound(167:10-167:11),Newline(1:1-1:1),
KwDbg(168:4-168:7),Newline(168:9-168:27),
LowerIdent(169:5-169:11),Comma(169:11-169:12),Newline(169:14-169:36),
CloseRound(170:3-170:4),Comma(170:4-170:5),Newline(170:7-170:19),
Int(171:3-171:6),Comma(171:6-171:7),Newline(171:9-171:21),
Int(172:3-172:6),Comma(172:6-172:7),Newline(172:9-172:23),
CloseSquare(173:2-173:3),Newline(1:1-1:1),
KwFor(174:2-174:5),LowerIdent(174:6-174:7),KwIn(174:8-174:10),LowerIdent(174:11-174:15),OpenCurly(174:16-174:17),Newline(1:1-1:1),
UpperIdent(175:3-175:9),NoSpaceDotLowerIdent(175:9-175:15),NoSpaceOpenRound(175:15-175:16),StringStart(175:16-175:17),StringPart(175:17-175:24),OpenStringInterpolation(175:24-175:26),LowerIdent(175:26-175:27),CloseStringInterpolation(175:27-175:28),StringPart(175:28-175:32),OpenStringInterpolation(175:32-175:34),LowerIdent(175:34-175:40),CloseStringInterpolation(175:40-175:41),StringPart(175:41-175:41),StringEnd(175:41-175:42),CloseRound(175:42-175:43),Newline(1:1-1:1),
LowerIdent(176:3-176:9),OpAssign(176:10-176:11),LowerIdent(176:12-176:18),OpPlus(176:19-176:20),LowerIdent(176:21-176:22),Newline(1:1-1:1),
CloseCurly(177:2-177:3),Newline(1:1-1:1),
LowerIdent(178:2-178:8),OpAssign(178:9-178:10),OpenCurly(178:11-178:12),LowerIdent(178:13-178:16),OpColon(178:16-178:17),Int(178:18-178:21),Comma(178:21-178:22),LowerIdent(178:23-178:26),OpColon(178:26-178:27),StringStart(178:28-178:29),StringPart(178:29-178:34),StringEnd(178:34-178:35),Comma(178:35-178:36),LowerIdent(178:37-178:40),OpColon(178:40-178:41),LowerIdent(178:42-178:45),Comma(178:45-178:46),LowerIdent(178:47-178:50),OpColon(178:50-178:51),UpperIdent(178:52-178:54),NoSpaceOpenRound(178:54-178:55),LowerIdent(178:55-178:60),CloseRound(178:60-178:61),Comma(178:61-178:62),LowerIdent(178:63-178:69),CloseCurly(178:70-178:71),Newline(1:1-1:1),
LowerIdent(179:2-179:7),OpAssign(179:8-179:9),OpenRound(179:10-179:11),Int(179:11-179:14),Comma(179:14-179:15),StringStart(179:16-179:17),StringPart(179:17-179:22),StringEnd(179:22-179:23),Comma(179:23-179:24),LowerIdent(179:25-179:28),Comma(179:28-179:29),UpperIdent(179:30-179:32),NoSpaceOpenRound(179:32-179:33),LowerIdent(179:33-179:38),CloseRound(179:38-179:39),Comma(179:39-179:40),OpenRound(179:41-179:42),LowerIdent(179:42-179:48),Comma(179:48-179:49),LowerIdent(179:50-179:55),CloseRound(179:55-179:56),Comma(179:56-179:57),OpenSquare(179:58-179:59),Int(179:59-179:60),Comma(179:60-179:61),Int(179:62-179:63),Comma(179:63-179:64),Int(179:65-179:66),CloseSquare(179:66-179:67),CloseRound(179:67-179:68),Newline(1:1-1:1),
LowerIdent(180:2-180:17),OpAssign(180:18-180:19),OpenRound(180:20-180:21),Newline(1:1-1:1),
Int(181:3-181:6),Comma(181:6-181:7),Newline(1:1-1:1),
StringStart(182:3-182:4),StringPart(182:4-182:9),StringEnd(182:9-182:10),Comma(182:10-182:11),Newline(1:1-1:1),
LowerIdent(183:3-183:7),Comma(183:7-183:8),Newline(1:1-1:1),
UpperIdent(184:3-184:5),NoSpaceOpenRound(184:5-184:6),LowerIdent(184:6-184:11),CloseRound(184:11-184:12),Comma(184:12-184:13),Newline(184:15-184:38),
OpenRound(185:3-185:4),LowerIdent(185:4-185:10),Comma(185:10-185:11),LowerIdent(185:12-185:17),CloseRound(185:17-185:18),Comma(185:18-185:19),Newline(1:1-1:1),
OpenSquare(186:3-186:4),Int(186:4-186:5),Comma(186:5-186:6),Int(186:7-186:8),Comma(186:8-186:9),Int(186:10-186:11),CloseSquare(186:11-186:12),Comma(186:12-186:13),Newline(1:1-1:1),
CloseRound(187:2-187:3),Newline(1:1-1:1),
LowerIdent(188:2-188:15),OpAssign(188:16-188:17),UpperIdent(188:18-188:21),NoSpaceOpenRound(188:21-188:22),LowerIdent(188:22-188:25),CloseRound(188:25-188:26),OpDoubleQuestion(188:27-188:29),Int(188:30-188:32),OpGreaterThan(188:33-188:34),Int(188:35-188:36),OpStar(188:37-188:38),Int(188:39-188:40),OpOr(188:41-188:43),Int(188:44-188:46),OpPlus(188:47-188:48),Int(188:49-188:50),OpLessThan(188:51-188:52),Int(188:53-188:54),OpAnd(188:55-188:58),Int(188:59-188:61),OpBinaryMinus(188:62-188:63),Int(188:64-188:65),OpGreaterThanOrEq(188:66-188:68),Int(188:69-188:71),OpOr(188:72-188:74),Int(188:75-188:77),OpLessThanOrEq(188:78-188:80),Int(188:81-188:82),OpSlash(188:83-188:84),Int(188:85-188:86),Newline(1:1-1:1),
LowerIdent(189:2-189:23),OpAssign(189:24-189:25),LowerIdent(189:26-189:33),NoSpaceOpenRound(189:33-189:34),LowerIdent(189:34-189:38),CloseRound(189:38-189:39),NoSpaceOpQuestion(189:39-189:40),NoSpaceDotLowerIdent(189:40-189:63),NoSpaceOpenRound(189:63-189:64),CloseRound(189:64-189:65),NoSpaceOpQuestion(189:65-189:66),NoSpaceDotLowerIdent(189:66-189:94),NoSpaceOpenRound(189:94-189:95),CloseRound(189:95-189:96),NoSpaceOpQuestion(189:96-189:97),NoSpaceDotLowerIdent(189:97-189:110),NoSpaceOpQuestion(189:110-189:111),Newline(1:1-1:1),
UpperIdent(190:2-190:8),NoSpaceDotLowerIdent(190:8-190:14),NoSpaceOpenRound(190:14-190:15),LowerIdent(190:15-190:27),CloseRound(190:27-190:28),NoSpaceOpQuestion(190:28-190:29),Newline(1:1-1:1),
UpperIdent(191:2-191:8),NoSpaceDotLowerIdent(191:8-191:14),NoSpaceOpenRound(191:14-191:15),Newline(1:1-1:1),
StringStart(192:3-192:4),StringPart(192:4-192:14),OpenStringInterpolation(192:14-192:16),Newline(192:18-192:58),
UpperIdent(193:4-193:7),NoSpaceDotLowerIdent(193:7-193:13),NoSpaceOpenRound(193:13-193:14),LowerIdent(193:14-193:20),CloseRound(193:20-193:21),Newline(193:23-193:63),
CloseStringInterpolation(194:3-194:4),StringPart(194:4-194:17),StringEnd(194:17-194:18),Comma(194:18-194:19),Newline(1:1-1:1),
CloseRound(195:2-195:3),Newline(1:1-1:1),
CloseCurly(196:1-196:2),Newline(196:4-196:33),
Newline(1:1-1:1),
LowerIdent(198:1-198:6),OpColon(198:7-198:8),OpenCurly(198:9-198:10),CloseCurly(198:10-198:11),Newline(1:1-1:1),
LowerIdent(199:1-199:6),OpAssign(199:7-199:8),OpenCurly(199:9-199:10),CloseCurly(199:10-199:11),Newline(1:1-1:1),
Newline(1:1-1:1),
LowerIdent(201:1-201:6),OpColon(201:7-201:8),UpperIdent(201:9-201:14),NoSpaceOpenRound(201:14-201:15),NoSpaceOpenRound(201:15-201:16),LowerIdent(201:16-201:17),Comma(201:17-201:18),LowerIdent(201:19-201:20),Comma(201:20-201:21),LowerIdent(201:22-201:23),CloseRound(201:23-201:24),CloseRound(201:24-201:25),Newline(1:1-1:1),
Newline(1:1-1:1),
KwExpect(203:1-203:7),OpenCurly(203:8-203:9),Newline(1:1-1:1),
LowerIdent(204:2-204:5),OpAssign(204:6-204:7),Int(204:8-204:9),Newline(204:11-204:32),
LowerIdent(205:2-205:6),OpAssign(205:7-205:8),Int(205:9-205:10),Newline(1:1-1:1),
LowerIdent(206:2-206:6),OpEquals(206:7-206:9),LowerIdent(206:10-206:13),Newline(1:1-1:1),
CloseCurly(207:1-207:2),EndOfFile(207:2-207:2),
~~~
# PARSE
~~~clojure
(file @1-2-207-2
	(app @2-1-2-57
		(provides @2-6-2-12
			(exposed-lower-ident (text "main!")))
		(record-field @2-15-2-57 (name "pf")
			(e-string @2-28-2-55
				(e-string-part @2-29-2-54 (raw "../basic-cli/platform.roc"))))
		(packages @2-13-2-57
			(record-field @2-15-2-57 (name "pf")
				(e-string @2-28-2-55
					(e-string-part @2-29-2-54 (raw "../basic-cli/platform.roc"))))))
	(statements
		(s-import @4-1-4-42 (module ".Stdout") (qualifier "pf")
			(exposing
				(exposed-lower-ident (text "line!"))
				(exposed-lower-ident (text "write!"))))
		(s-import @6-1-12-4 (module ".StdoutMultiline") (qualifier "pf")
			(exposing
				(exposed-lower-ident (text "line!"))
				(exposed-lower-ident (text "write!"))))
		(s-import @14-1-14-82 (module ".Something") (qualifier "pkg")
			(exposing
				(exposed-lower-ident (text "func") (as "function"))
				(exposed-upper-ident (text "Type") (as "ValueCategory"))
				(exposed-upper-ident-star (text "Custom"))))
		(s-import @16-1-16-27 (module "BadName") (alias "GoodName"))
		(s-import @17-1-20-20 (module "BadNameMultiline") (alias "GoodNameMultiline"))
		(s-type-decl @22-1-23-6
			(header @22-1-22-10 (name "Map")
				(args
					(ty-var @22-5-22-6 (raw "a"))
					(ty-var @22-8-22-9 (raw "b"))))
			(ty-fn @22-13-22-41
				(ty-apply @22-13-22-20
					(ty (name "List"))
					(ty-var @22-18-22-19 (raw "a")))
				(ty-fn @22-23-22-29
					(ty-var @22-23-22-24 (raw "a"))
					(ty-var @22-28-22-29 (raw "b")))
				(ty-apply @22-34-22-41
					(ty (name "List"))
					(ty-var @22-39-22-40 (raw "b")))))
		(s-type-decl @23-1-36-4
			(header @23-1-26-2 (name "MapML")
				(args
					(ty-var @24-2-24-3 (raw "a"))
					(ty-var @25-2-25-3 (raw "b"))))
			(ty-fn @28-3-34-5
				(ty-apply @28-3-30-4
					(ty (name "List"))
					(ty-var @29-4-29-5 (raw "a")))
				(ty-fn @31-4-31-10
					(ty-var @31-4-31-5 (raw "a"))
					(ty-var @31-9-31-10 (raw "b")))
				(ty-apply @32-4-34-5
					(ty (name "List"))
					(ty-var @33-5-33-6 (raw "b")))))
		(s-type-decl @36-1-38-13
			(header @36-1-36-4 (name "Foo")
				(args))
			(ty-tuple @36-7-36-17
				(ty (name "Bar"))
				(ty (name "Baz"))))
		(s-type-decl @38-1-43-5
			(header @38-1-38-13 (name "FooMultiline")
				(args))
			(ty-tuple @38-16-41-2
				(ty (name "Bar"))
				(ty (name "Baz"))))
		(s-type-decl @43-1-44-7
			(header @43-1-43-8 (name "Some")
				(args
					(ty-var @43-6-43-7 (raw "a"))))
			(ty-record @43-11-43-43
				(anno-record-field @43-13-43-25 (name "foo")
					(ty-apply @43-19-43-24
						(ty (name "Ok"))
						(ty-var @43-22-43-23 (raw "a"))))
				(anno-record-field @43-26-43-43 (name "bar")
					(ty (name "Something")))))
		(s-type-decl @44-1-49-14
			(header @44-1-44-10 (name "SomeMl")
				(args
					(ty-var @44-8-44-9 (raw "a"))))
			(ty-record @44-13-47-2
				(anno-record-field @45-2-45-14 (name "foo")
					(ty-apply @45-8-45-13
						(ty (name "Ok"))
						(ty-var @45-11-45-12 (raw "a"))))
				(anno-record-field @46-2-46-18 (name "bar")
					(ty (name "Something")))))
		(s-type-decl @49-1-56-6
			(header @49-1-49-17 (name "SomeMultiline")
				(args
					(ty-var @49-15-49-16 (raw "a"))))
			(ty-record @49-20-54-2
				(anno-record-field @50-2-52-10 (name "foo")
					(ty-apply @52-4-52-9
						(ty (name "Ok"))
						(ty-var @52-7-52-8 (raw "a"))))
				(anno-record-field @53-2-53-18 (name "bar")
					(ty (name "Something")))))
		(s-type-decl @56-1-58-15
			(header @56-1-56-9 (name "Maybe")
				(args
					(ty-var @56-7-56-8 (raw "a"))))
			(ty-tag-union @56-12-56-27
				(tags
					(ty-apply @56-13-56-20
						(ty (name "Some"))
						(ty-var @56-18-56-19 (raw "a")))
					(ty (name "None")))))
		(s-type-decl @58-1-63-9
			(header @58-1-58-18 (name "MaybeMultiline")
				(args
					(ty-var @58-16-58-17 (raw "a"))))
			(ty-tag-union @58-21-61-2
				(tags
					(ty-apply @59-2-59-9
						(ty (name "Some"))
						(ty-var @59-7-59-8 (raw "a")))
					(ty (name "None")))))
		(s-type-decl @63-1-65-16
			(header @63-1-63-12 (name "SomeFunc")
				(args
					(ty-var @63-10-63-11 (raw "a"))))
			(ty-fn @63-15-63-38
				(ty-apply @63-15-63-23
					(ty (name "Maybe"))
					(ty-var @63-21-63-22 (raw "a")))
				(ty-var @63-25-63-26 (raw "a"))
				(ty-apply @63-30-63-38
					(ty (name "Maybe"))
					(ty-var @63-36-63-37 (raw "a")))))
		(s-decl @65-1-67-8
			(p-ident @65-1-65-16 (raw "add_one_oneline"))
			(e-lambda @65-19-67-8
				(args
					(p-ident @65-20-65-23 (raw "num")))
				(e-if-then-else @65-25-67-8
					(e-ident @65-28-65-31 (qaul "") (raw "num"))
					(e-int @65-32-65-33 (raw "2"))
					(e-int @65-39-65-40 (raw "5")))))
		(s-type-anno @67-1-68-8 (name "add_one")
			(ty-fn @67-11-67-21
				(ty (name "U64"))
				(ty (name "U64"))))
		(s-decl @68-1-78-2
			(p-ident @68-1-68-8 (raw "add_one"))
			(e-lambda @68-11-78-2
				(args
					(p-ident @68-12-68-15 (raw "num")))
				(e-block @68-17-78-2
					(statements
						(s-decl @69-2-69-11
							(p-ident @69-2-69-7 (raw "other"))
							(e-int @69-10-69-11 (raw "1")))
						(e-if-then-else @70-2-78-2
							(e-ident @70-5-70-8 (qaul "") (raw "num"))
							(e-block @70-9-74-3
								(statements
									(e-dbg
										(e-apply @72-4-72-15
											(e-ident @72-4-72-13 (qaul "") (raw "some_func"))))
									(e-int @73-3-73-4 (raw "0"))))
							(e-block @74-9-77-3
								(statements
									(e-dbg
										(e-int @75-7-75-10 (raw "123")))
									(e-ident @76-3-76-8 (qaul "") (raw "other")))))))))
		(s-decl @80-1-140-7
			(p-ident @80-1-80-11 (raw "match_time"))
			(e-lambda @80-14-140-7
				(args
					(p-ident @81-2-81-3 (raw "a"))
					(p-ident @82-2-82-3 (raw "b")))
				(e-match
					(e-ident @84-8-84-9 (qaul "") (raw "a"))
					(branches
						(branch @85-3-89-7
							(p-alternatives
								(p-tag @85-3-85-7 (raw "Blue"))
								(p-tag @85-10-85-15 (raw "Green"))
								(p-tag @85-18-85-21 (raw "Red")))
							(e-block @85-25-88-4
								(statements
									(s-decl @86-4-86-10
										(p-ident @86-4-86-5 (raw "x"))
										(e-int @86-8-86-10 (raw "12")))
									(e-ident @87-4-87-5 (qaul "") (raw "x")))))
						(branch @89-3-97-8
							(p-alternatives
								(p-tag @89-3-89-7 (raw "Blue"))
								(p-tag @91-4-91-9 (raw "Green"))
								(p-tag @92-5-92-8 (raw "Red")))
							(e-block @93-7-96-5
								(statements
									(s-decl @94-5-94-11
										(p-ident @94-5-94-6 (raw "x"))
										(e-int @94-9-94-11 (raw "12")))
									(e-ident @95-5-95-6 (qaul "") (raw "x")))))
						(branch @97-3-99-4
							(p-ident @97-3-97-8 (raw "lower"))
							(e-int @98-7-98-8 (raw "1")))
						(branch @99-3-101-4
							(p-string @99-3-99-4 (raw """))
							(e-int @100-4-100-7 (raw "100")))
						(branch @101-3-102-4
							(p-alternatives
								(p-string @101-3-101-4 (raw """))
								(p-string @101-11-101-12 (raw """)))
							(e-int @101-20-101-23 (raw "200")))
						(branch @102-3-108-4
							(p-list @102-3-102-24
								(p-int @102-4-102-5 (raw "1"))
								(p-int @102-7-102-8 (raw "2"))
								(p-int @102-10-102-11 (raw "3"))
								(p-list-rest @102-13-102-23 (name "rest")))
							(e-int @104-5-104-8 (raw "123")))
						(branch @108-3-109-4
							(p-list @108-3-108-28
								(p-int @108-4-108-5 (raw "1"))
								(p-alternatives
									(p-int @108-7-108-8 (raw "2"))
									(p-int @108-11-108-12 (raw "5")))
								(p-int @108-14-108-15 (raw "3"))
								(p-list-rest @108-17-108-27 (name "rest")))
							(e-int @108-32-108-35 (raw "123")))
						(branch @109-3-117-7
							(p-list @109-3-116-4
								(p-int @110-4-110-5 (raw "1"))
								(p-alternatives
									(p-int @111-4-111-5 (raw "2"))
									(p-int @111-8-111-9 (raw "5")))
								(p-int @112-4-112-5 (raw "3"))
								(p-list-rest @113-4-115-10 (name "rest")))
							(e-int @116-8-116-11 (raw "123")))
						(branch @117-3-118-7
							(p-frac @117-3-117-7 (raw "3.14"))
							(e-int @117-11-117-14 (raw "314")))
						(branch @118-3-119-4
							(p-alternatives
								(p-frac @118-3-118-7 (raw "3.14"))
								(p-frac @118-10-118-14 (raw "6.28")))
							(e-int @118-18-118-21 (raw "314")))
						(branch @119-3-120-4
							(p-tuple @119-3-119-12
								(p-int @119-4-119-5 (raw "1"))
								(p-int @119-7-119-8 (raw "2"))
								(p-int @119-10-119-11 (raw "3")))
							(e-int @119-16-119-19 (raw "123")))
						(branch @120-3-121-4
							(p-tuple @120-3-120-16
								(p-int @120-4-120-5 (raw "1"))
								(p-alternatives
									(p-int @120-7-120-8 (raw "2"))
									(p-int @120-11-120-12 (raw "5")))
								(p-int @120-14-120-15 (raw "3")))
							(e-int @120-20-120-23 (raw "123")))
						(branch @121-3-122-4
							(p-record @121-3-121-29
								(field @121-5-121-12 (name "foo") (rest false)
									(p-int @121-10-121-11 (raw "1")))
								(field @121-13-121-20 (name "bar") (rest false)
									(p-int @121-18-121-19 (raw "2")))
								(field @121-21-121-29 (name "rest") (rest true)))
							(e-local-dispatch @121-33-122-4
								(e-int @121-33-121-35 (raw "12"))
								(e-apply @121-35-121-44
									(e-ident @121-37-121-40 (qaul "") (raw "add"))
									(e-int @121-41-121-43 (raw "34")))))
						(branch @122-3-130-4
							(p-record @122-3-129-4
								(field @123-4-125-8 (name "foo") (rest false)
									(p-int @125-6-125-7 (raw "1")))
								(field @126-4-126-11 (name "bar") (rest false)
									(p-int @126-9-126-10 (raw "2")))
								(field @127-4-128-10 (name "rest") (rest true)))
							(e-int @129-8-129-10 (raw "12")))
						(branch @130-3-131-4
							(p-record @130-3-130-25
								(field @130-5-130-12 (name "foo") (rest false)
									(p-int @130-10-130-11 (raw "1")))
								(field @130-13-130-25 (name "bar") (rest false)
									(p-alternatives
										(p-int @130-18-130-19 (raw "2"))
										(p-int @130-22-130-23 (raw "7")))))
							(e-int @130-29-130-31 (raw "12")))
						(branch @131-3-135-5
							(p-record @131-3-134-4
								(field @132-4-132-11 (name "foo") (rest false)
									(p-int @132-9-132-10 (raw "1")))
								(field @133-4-133-15 (name "bar") (rest false)
									(p-alternatives
										(p-int @133-9-133-10 (raw "2"))
										(p-int @133-13-133-14 (raw "7")))))
							(e-int @134-8-134-10 (raw "12")))
						(branch @135-3-136-5
							(p-tag @135-3-135-10 (raw "Ok")
								(p-int @135-6-135-9 (raw "123")))
							(e-int @135-14-135-17 (raw "123")))
						(branch @136-3-137-10
							(p-tag @136-3-136-17 (raw "Ok")
								(p-tag @136-6-136-16 (raw "Some")
									(p-ident @136-11-136-15 (raw "dude"))))
							(e-ident @136-21-136-25 (qaul "") (raw "dude")))
						(branch @137-3-138-3
							(p-tag @137-3-137-34 (raw "TwoArgs")
								(p-string @137-11-137-12 (raw """))
								(p-tag @137-20-137-33 (raw "Some")
									(p-string @137-25-137-26 (raw """))))
							(e-int @137-38-137-42 (raw "1000")))))))
		(s-expect @140-1-143-6
			(e-binop @141-2-143-6 (op "==")
				(e-ident @141-2-141-6 (qaul "") (raw "blah"))
				(e-int @141-10-141-11 (raw "1"))))
		(s-type-anno @143-1-144-6 (name "main!")
			(ty-fn @143-9-143-38
				(ty-apply @143-9-143-21
					(ty (name "List"))
					(ty (name "String")))
				(ty-apply @143-25-143-38
					(ty (name "Result"))
					(ty-record @143-32-143-34)
					(_))))
		(s-decl @144-1-196-2
			(p-ident @144-1-144-6 (raw "main!"))
			(e-lambda @144-9-196-2
				(args
					(p-underscore))
				(e-block @144-13-196-2
					(statements
						(s-decl @145-2-145-17
							(p-ident @145-2-145-7 (raw "world"))
							(e-string @145-10-145-17
								(e-string-part @145-11-145-16 (raw "World"))))
						(s-var @146-2-147-8 (name "number")
							(e-int @146-15-146-18 (raw "123")))
						(s-expect @147-2-148-5
							(e-binop @147-9-148-5 (op "==")
								(e-ident @147-9-147-13 (qaul "") (raw "blah"))
								(e-int @147-17-147-18 (raw "1"))))
						(s-decl @148-2-148-12
							(p-ident @148-2-148-5 (raw "tag"))
							(e-tag @148-8-148-12 (raw "Blue")))
						(s-return @149-2-154-5
							(e-ident @150-3-150-6 (qaul "") (raw "tag")))
						(e-ellipsis)
						(e-apply @155-2-157-3
							(e-ident @155-2-155-12 (qaul "") (raw "match_time"))
							(e-ellipsis))
						(e-apply @158-2-161-3
							(e-ident @158-2-158-11 (qaul "") (raw "some_func"))
							(e-dbg
								(e-int @160-4-160-6 (raw "42"))))
						(s-crash @162-2-163-49
							(e-string @163-3-163-17
								(e-string-part @163-4-163-16 (raw "Unreachable!"))))
						(s-decl @164-2-164-31
							(p-ident @164-2-164-18 (raw "tag_with_payload"))
							(e-apply @164-21-164-31
								(e-tag @164-21-164-23 (raw "Ok"))
								(e-ident @164-24-164-30 (qaul "") (raw "number"))))
						(s-decl @165-2-165-34
							(p-ident @165-2-165-14 (raw "interpolated"))
							(e-string @165-17-165-34
								(e-string-part @165-18-165-25 (raw "Hello, "))
								(e-ident @165-27-165-32 (qaul "") (raw "world"))
								(e-string-part @165-33-165-33 (raw ""))))
						(s-decl @166-2-173-3
							(p-ident @166-2-166-6 (raw "list"))
							(e-list @166-9-173-3
								(e-apply @167-3-170-4
									(e-ident @167-3-167-10 (qaul "") (raw "add_one"))
									(e-dbg
										(e-ident @169-5-169-11 (qaul "") (raw "number"))))
								(e-int @171-3-171-6 (raw "456"))
								(e-int @172-3-172-6 (raw "789"))))
						(s-for
							(p-ident @174-6-174-7 (raw "n"))
							(e-ident @174-11-174-15 (qaul "") (raw "list"))
							(e-block @174-16-177-3
								(statements
									(e-apply @175-3-175-43
										(e-ident @175-3-175-15 (qaul "Stdout") (raw ".line!"))
										(e-string @175-16-175-42
											(e-string-part @175-17-175-24 (raw "Adding "))
											(e-ident @175-26-175-27 (qaul "") (raw "n"))
											(e-string-part @175-28-175-32 (raw " to "))
											(e-ident @175-34-175-40 (qaul "") (raw "number"))
											(e-string-part @175-41-175-41 (raw ""))))
									(s-decl @176-3-177-3
										(p-ident @176-3-176-9 (raw "number"))
										(e-binop @176-12-177-3 (op "+")
											(e-ident @176-12-176-18 (qaul "") (raw "number"))
											(e-ident @176-21-176-22 (qaul "") (raw "n")))))))
						(s-decl @178-2-178-71
							(p-ident @178-2-178-8 (raw "record"))
							(e-record @178-11-178-71
								(field (field "foo") (optional false)
									(e-int @178-18-178-21 (raw "123")))
								(field (field "bar") (optional false)
									(e-string @178-28-178-35
										(e-string-part @178-29-178-34 (raw "Hello"))))
								(field (field "baz") (optional false)
									(e-ident @178-42-178-45 (qaul "") (raw "tag")))
								(field (field "qux") (optional false)
									(e-apply @178-52-178-61
										(e-tag @178-52-178-54 (raw "Ok"))
										(e-ident @178-55-178-60 (qaul "") (raw "world"))))
								(field (field "punned") (optional false))))
						(s-decl @179-2-179-68
							(p-ident @179-2-179-7 (raw "tuple"))
							(e-tuple @179-10-179-68
								(e-int @179-11-179-14 (raw "123"))
								(e-string @179-16-179-23
									(e-string-part @179-17-179-22 (raw "World")))
								(e-ident @179-25-179-28 (qaul "") (raw "tag"))
								(e-apply @179-30-179-39
									(e-tag @179-30-179-32 (raw "Ok"))
									(e-ident @179-33-179-38 (qaul "") (raw "world")))
								(e-tuple @179-41-179-56
									(e-ident @179-42-179-48 (qaul "") (raw "nested"))
									(e-ident @179-50-179-55 (qaul "") (raw "tuple")))
								(e-list @179-58-179-67
									(e-int @179-59-179-60 (raw "1"))
									(e-int @179-62-179-63 (raw "2"))
									(e-int @179-65-179-66 (raw "3")))))
						(s-decl @180-2-187-3
							(p-ident @180-2-180-17 (raw "multiline_tuple"))
							(e-tuple @180-20-187-3
								(e-int @181-3-181-6 (raw "123"))
								(e-string @182-3-182-10
									(e-string-part @182-4-182-9 (raw "World")))
								(e-ident @183-3-183-7 (qaul "") (raw "tag1"))
								(e-apply @184-3-184-12
									(e-tag @184-3-184-5 (raw "Ok"))
									(e-ident @184-6-184-11 (qaul "") (raw "world")))
								(e-tuple @185-3-185-18
									(e-ident @185-4-185-10 (qaul "") (raw "nested"))
									(e-ident @185-12-185-17 (qaul "") (raw "tuple")))
								(e-list @186-3-186-12
									(e-int @186-4-186-5 (raw "1"))
									(e-int @186-7-186-8 (raw "2"))
									(e-int @186-10-186-11 (raw "3")))))
						(s-decl @188-2-189-23
							(p-ident @188-2-188-15 (raw "bin_op_result"))
							(e-binop @188-18-189-23 (op "or")
								(e-binop @188-18-188-74 (op "or")
									(e-binop @188-18-188-43 (op ">")
										(e-binop @188-18-188-34 (op "??")
											(e-apply @188-18-188-26
												(e-tag @188-18-188-21 (raw "Err"))
												(e-ident @188-22-188-25 (qaul "") (raw "foo")))
											(e-int @188-30-188-32 (raw "12")))
										(e-binop @188-35-188-43 (op "*")
											(e-int @188-35-188-36 (raw "5"))
											(e-int @188-39-188-40 (raw "5"))))
									(e-binop @188-44-188-74 (op "and")
										(e-binop @188-44-188-58 (op "<")
											(e-binop @188-44-188-52 (op "+")
												(e-int @188-44-188-46 (raw "13"))
												(e-int @188-49-188-50 (raw "2")))
											(e-int @188-53-188-54 (raw "5")))
										(e-binop @188-59-188-74 (op ">=")
											(e-binop @188-59-188-68 (op "-")
												(e-int @188-59-188-61 (raw "10"))
												(e-int @188-64-188-65 (raw "1")))
											(e-int @188-69-188-71 (raw "16")))))
								(e-binop @188-75-189-23 (op "<=")
									(e-int @188-75-188-77 (raw "12"))
									(e-binop @188-81-189-23 (op "/")
										(e-int @188-81-188-82 (raw "3"))
										(e-int @188-85-188-86 (raw "5"))))))
						(s-decl @189-2-190-8
							(p-ident @189-2-189-23 (raw "static_dispatch_style"))
							(e-field-access @189-26-190-8
								(e-field-access @189-26-189-110
									(e-field-access @189-26-189-94
										(e-question-suffix @189-26-189-40
											(e-apply @189-26-189-39
												(e-ident @189-26-189-33 (qaul "") (raw "some_fn"))
												(e-ident @189-34-189-38 (qaul "") (raw "arg1"))))
										(e-question-suffix @189-40-189-66
											(e-apply @189-40-189-65
												(e-ident @189-40-189-63 (qaul "") (raw ".static_dispatch_method")))))
									(e-question-suffix @189-66-189-97
										(e-apply @189-66-189-96
											(e-ident @189-66-189-94 (qaul "") (raw ".next_static_dispatch_method")))))
								(e-question-suffix @189-97-189-111
									(e-ident @189-97-189-110 (qaul "") (raw ".record_field")))))
						(e-question-suffix @190-2-190-29
							(e-apply @190-2-190-28
								(e-ident @190-2-190-14 (qaul "Stdout") (raw ".line!"))
								(e-ident @190-15-190-27 (qaul "") (raw "interpolated"))))
						(e-apply @191-2-195-3
							(e-ident @191-2-191-14 (qaul "Stdout") (raw ".line!"))
							(e-string @192-3-194-18
								(e-string-part @192-4-192-14 (raw "How about "))
								(e-apply @193-4-193-21
									(e-ident @193-4-193-13 (qaul "Num") (raw ".toStr"))
									(e-ident @193-14-193-20 (qaul "") (raw "number")))
								(e-string-part @194-4-194-17 (raw " as a string?"))))))))
		(s-type-anno @198-1-199-6 (name "empty")
			(ty-record @198-9-198-11))
		(s-decl @199-1-199-11
			(p-ident @199-1-199-6 (raw "empty"))
			(e-record @199-9-199-11))
		(s-type-anno @201-1-203-7 (name "tuple")
			(ty-apply @201-9-201-25
				(ty (name "Value"))
				(ty-tuple @201-15-201-24
					(ty-var @201-16-201-17 (raw "a"))
					(ty-var @201-19-201-20 (raw "b"))
					(ty-var @201-22-201-23 (raw "c")))))
		(s-expect @203-1-207-2
			(e-block @203-8-207-2
				(statements
					(s-decl @204-2-204-9
						(p-ident @204-2-204-5 (raw "foo"))
						(e-int @204-8-204-9 (raw "1")))
					(s-decl @205-2-205-10
						(p-ident @205-2-205-6 (raw "blah"))
						(e-int @205-9-205-10 (raw "1")))
					(e-binop @206-2-207-2 (op "==")
						(e-ident @206-2-206-6 (qaul "") (raw "blah"))
						(e-ident @206-10-206-13 (qaul "") (raw "foo"))))))))
~~~
# FORMATTED
~~~roc
NO CHANGE
~~~
# CANONICALIZE
~~~clojure
(can-ir
	(d-let (id 191)
		(p-assign @65-1-65-16 (ident "add_one_oneline") (id 179))
		(e-lambda @65-19-67-8 (id 190)
			(args
				(p-assign @65-20-65-23 (ident "num") (id 180)))
			(e-if @65-25-67-8 (cond-var 0) (branch-var 0)
				(if-branches
					(if-branch
						(e-lookup-local @65-28-65-31
							(pattern (id 180)))
						(e-int @65-32-65-33 (num-var 183) (value "2"))))
				(if-else
					(e-int @65-39-65-40 (num-var 186) (value "5"))))))
	(d-let (id 224)
		(p-assign @68-1-68-8 (ident "add_one") (id 195))
		(e-lambda @68-11-78-2 (id 218)
			(args
				(p-assign @68-12-68-15 (ident "num") (id 196)))
			(e-block @68-17-78-2
				(s-let @69-2-69-11
					(p-assign @69-2-69-7 (ident "other") (id 197))
					(e-int @69-10-69-11 (num-var 199) (value "1") (id 199)))
				(e-if @70-2-78-2 (cond-var 0) (branch-var 0)
					(if-branches
						(if-branch
							(e-lookup-local @70-5-70-8
								(pattern (id 196)))
							(e-block @70-9-74-3
								(s-expr @71-3-73-4
									(e-runtime-error (tag "not_implemented")))
								(e-int @73-3-73-4 (num-var 206) (value "0")))))
					(if-else
						(e-block @74-9-77-3
							(s-expr @75-3-76-8
								(e-runtime-error (tag "not_implemented")))
							(e-lookup-local @76-3-76-8
								(pattern (id 197))))))))
		(annotation @68-1-68-8 (signature 222) (id 223)
			(declared-type
				(ty-fn @67-11-67-21 (effectful false)
					(ty @67-11-67-14 (name "U64"))
					(ty @67-18-67-21 (name "U64"))))))
	(d-let (id 233)
		(p-assign @80-1-80-11 (ident "match_time") (id 225))
		(e-lambda @80-14-140-7 (id 230)
			(args
				(p-assign @81-2-81-3 (ident "a") (id 226))
				(p-assign @82-2-82-3 (ident "b") (id 227)))
			(e-runtime-error (tag "not_implemented"))))
<<<<<<< HEAD
	(d-let (id 485)
		(p-assign @144-1-144-6 (ident "main!") (id 246))
		(e-lambda @144-9-196-2 (id 479)
=======
	(d-let (id 432)
		(p-assign @144-1-144-6 (ident "main!") (id 242))
		(e-lambda @144-9-196-2 (id 426)
>>>>>>> 6375798a
			(args
				(p-underscore @144-10-144-11 (id 243)))
			(e-block @144-13-196-2
				(s-let @145-2-145-17
					(p-assign @145-2-145-7 (ident "world") (id 244))
					(e-string @145-10-145-17 (id 246)
						(e-literal @145-11-145-16 (string "World"))))
				(s-var @146-2-147-8
					(p-assign @146-2-147-8 (ident "number") (id 250))
					(e-int @146-15-146-18 (num-var 249) (value "123") (id 249)))
				(s-let @148-2-148-12
					(p-assign @148-2-148-5 (ident "tag") (id 254))
					(e-tag @148-8-148-12 (ext-var 0) (name "Blue") (args "TODO") (id 256)))
				(s-expr @154-2-155-12
					(e-runtime-error (tag "not_implemented")))
				(s-expr @155-2-158-11
					(e-call @155-2-157-3
						(e-lookup-local @155-2-155-12
							(pattern (id 225)))
						(e-runtime-error (tag "not_implemented"))))
				(s-expr @158-2-162-7
					(e-call @158-2-161-3
						(e-runtime-error (tag "ident_not_in_scope"))
						(e-runtime-error (tag "not_implemented"))))
				(s-let @164-2-164-31
					(p-assign @164-2-164-18 (ident "tag_with_payload") (id 276))
					(e-call @164-21-164-31 (id 280)
						(e-tag @164-21-164-23 (ext-var 0) (name "Ok") (args "TODO"))
						(e-lookup-local @164-24-164-30
							(pattern (id 250)))))
				(s-let @165-2-165-34
					(p-assign @165-2-165-14 (ident "interpolated") (id 282))
					(e-string @165-17-165-34 (id 286)
						(e-literal @165-18-165-25 (string "Hello, "))
						(e-lookup-local @165-27-165-32
							(pattern (id 244)))
						(e-literal @165-33-165-33 (string ""))))
				(s-let @166-2-173-3
					(p-assign @166-2-166-6 (ident "list") (id 288))
					(e-list @166-9-173-3 (elem-var 297) (id 298)
						(elems
							(e-call @167-3-170-4
								(e-lookup-local @167-3-167-10
									(pattern (id 195)))
								(e-runtime-error (tag "not_implemented")))
							(e-int @171-3-171-6 (num-var 294) (value "456"))
							(e-int @172-3-172-6 (num-var 296) (value "789")))))
				(s-let @178-2-178-71
<<<<<<< HEAD
					(p-assign @178-2-178-8 (ident "record") (id 309))
					(e-record @178-11-178-71 (ext-var 327) (id 328)
						(fields
							(field (name "foo")
								(e-int @178-18-178-21 (num-var 312) (sign-needed "false") (bits-needed "7") (value "123")))
							(field (name "bar")
								(e-string @178-28-178-35
									(e-literal @178-29-178-34 (string "Hello"))))
							(field (name "baz")
								(e-lookup-local @178-42-178-45
									(pattern (id 259))))
							(field (name "qux")
								(e-call @178-52-178-61
									(e-tag @178-52-178-54 (ext-var 0) (name "Ok") (args "TODO"))
									(e-lookup-local @178-55-178-60
										(pattern (id 248)))))
							(field (name "punned")
								(e-runtime-error (tag "ident_not_in_scope"))))))
				(s-let @179-2-179-68
					(p-assign @179-2-179-7 (ident "tuple") (id 335))
					(e-tuple @179-10-179-68 (tuple-var 362) (id 363)
						(elems
							(e-int @179-11-179-14 (num-var 338) (sign-needed "false") (bits-needed "7") (value "123"))
=======
					(p-assign @178-2-178-8 (ident "record") (id 302))
					(e-runtime-error (tag "not_implemented") (id 304)))
				(s-let @179-2-179-68
					(p-assign @179-2-179-7 (ident "tuple") (id 306))
					(e-tuple @179-10-179-68 (id 328)
						(elems
							(e-int @179-11-179-14 (num-var 308) (value "123"))
>>>>>>> 6375798a
							(e-string @179-16-179-23
								(e-literal @179-17-179-22 (string "World")))
							(e-lookup-local @179-25-179-28
								(pattern (id 254)))
							(e-call @179-30-179-39
								(e-tag @179-30-179-32 (ext-var 0) (name "Ok") (args "TODO"))
								(e-lookup-local @179-33-179-38
<<<<<<< HEAD
									(pattern (id 248))))
							(e-tuple @179-41-179-56 (tuple-var 349)
								(elems
									(e-runtime-error (tag "ident_not_in_scope"))
									(e-lookup-local @179-50-179-55
										(pattern (id 335)))))
							(e-list @179-58-179-67 (elem-var 360)
								(elems
									(e-int @179-59-179-60 (num-var 353) (sign-needed "false") (bits-needed "7") (value "1"))
									(e-int @179-62-179-63 (num-var 356) (sign-needed "false") (bits-needed "7") (value "2"))
									(e-int @179-65-179-66 (num-var 359) (sign-needed "false") (bits-needed "7") (value "3")))))))
				(s-let @180-2-187-3
					(p-assign @180-2-180-17 (ident "multiline_tuple") (id 365))
					(e-tuple @180-20-187-3 (tuple-var 393) (id 394)
						(elems
							(e-int @181-3-181-6 (num-var 368) (sign-needed "false") (bits-needed "7") (value "123"))
=======
									(pattern (id 244))))
							(e-tuple @179-41-179-56
								(elems
									(e-runtime-error (tag "ident_not_in_scope"))
									(e-lookup-local @179-50-179-55
										(pattern (id 306)))))
							(e-list @179-58-179-67 (elem-var 326)
								(elems
									(e-int @179-59-179-60 (num-var 321) (value "1"))
									(e-int @179-62-179-63 (num-var 323) (value "2"))
									(e-int @179-65-179-66 (num-var 325) (value "3")))))))
				(s-let @180-2-187-3
					(p-assign @180-2-180-17 (ident "multiline_tuple") (id 330))
					(e-tuple @180-20-187-3 (id 353)
						(elems
							(e-int @181-3-181-6 (num-var 332) (value "123"))
>>>>>>> 6375798a
							(e-string @182-3-182-10
								(e-literal @182-4-182-9 (string "World")))
							(e-runtime-error (tag "ident_not_in_scope"))
							(e-call @184-3-184-12
								(e-tag @184-3-184-5 (ext-var 0) (name "Ok") (args "TODO"))
								(e-lookup-local @184-6-184-11
<<<<<<< HEAD
									(pattern (id 248))))
							(e-tuple @185-3-185-18 (tuple-var 380)
								(elems
									(e-runtime-error (tag "ident_not_in_scope"))
									(e-lookup-local @185-12-185-17
										(pattern (id 335)))))
							(e-list @186-3-186-12 (elem-var 391)
								(elems
									(e-int @186-4-186-5 (num-var 384) (sign-needed "false") (bits-needed "7") (value "1"))
									(e-int @186-7-186-8 (num-var 387) (sign-needed "false") (bits-needed "7") (value "2"))
									(e-int @186-10-186-11 (num-var 390) (sign-needed "false") (bits-needed "7") (value "3")))))))
				(s-let @188-2-189-23
					(p-assign @188-2-188-15 (ident "bin_op_result") (id 396))
					(e-binop @188-18-189-23 (op "or") (id 449)
=======
									(pattern (id 244))))
							(e-tuple @185-3-185-18
								(elems
									(e-runtime-error (tag "ident_not_in_scope"))
									(e-lookup-local @185-12-185-17
										(pattern (id 306)))))
							(e-list @186-3-186-12 (elem-var 351)
								(elems
									(e-int @186-4-186-5 (num-var 346) (value "1"))
									(e-int @186-7-186-8 (num-var 348) (value "2"))
									(e-int @186-10-186-11 (num-var 350) (value "3")))))))
				(s-let @188-2-189-23
					(p-assign @188-2-188-15 (ident "bin_op_result") (id 355))
					(e-binop @188-18-189-23 (op "or") (id 396)
>>>>>>> 6375798a
						(e-binop @188-18-188-74 (op "or")
							(e-binop @188-18-188-43 (op "gt")
								(e-binop @188-18-188-34 (op "null_coalesce")
									(e-call @188-18-188-26
										(e-tag @188-18-188-21 (ext-var 0) (name "Err") (args "TODO"))
										(e-runtime-error (tag "ident_not_in_scope")))
<<<<<<< HEAD
									(e-int @188-30-188-32 (num-var 404) (sign-needed "false") (bits-needed "7") (value "12")))
								(e-binop @188-35-188-43 (op "mul")
									(e-int @188-35-188-36 (num-var 408) (sign-needed "false") (bits-needed "7") (value "5"))
									(e-int @188-39-188-40 (num-var 411) (sign-needed "false") (bits-needed "7") (value "5"))))
							(e-binop @188-44-188-74 (op "and")
								(e-binop @188-44-188-58 (op "lt")
									(e-binop @188-44-188-52 (op "add")
										(e-int @188-44-188-46 (num-var 416) (sign-needed "false") (bits-needed "7") (value "13"))
										(e-int @188-49-188-50 (num-var 419) (sign-needed "false") (bits-needed "7") (value "2")))
									(e-int @188-53-188-54 (num-var 423) (sign-needed "false") (bits-needed "7") (value "5")))
								(e-binop @188-59-188-74 (op "ge")
									(e-binop @188-59-188-68 (op "sub")
										(e-int @188-59-188-61 (num-var 427) (sign-needed "false") (bits-needed "7") (value "10"))
										(e-int @188-64-188-65 (num-var 430) (sign-needed "false") (bits-needed "7") (value "1")))
									(e-int @188-69-188-71 (num-var 434) (sign-needed "false") (bits-needed "7") (value "16")))))
						(e-binop @188-75-189-23 (op "le")
							(e-int @188-75-188-77 (num-var 440) (sign-needed "false") (bits-needed "7") (value "12"))
							(e-binop @188-81-189-23 (op "div")
								(e-int @188-81-188-82 (num-var 443) (sign-needed "false") (bits-needed "7") (value "3"))
								(e-int @188-85-188-86 (num-var 446) (sign-needed "false") (bits-needed "7") (value "5"))))))
				(s-let @189-2-190-8
					(p-assign @189-2-189-23 (ident "static_dispatch_style") (id 451))
					(e-dot-access @189-26-190-8 (field "unknown") (id 456)
=======
									(e-int @188-30-188-32 (num-var 362) (value "12")))
								(e-binop @188-35-188-43 (op "mul")
									(e-int @188-35-188-36 (num-var 365) (value "5"))
									(e-int @188-39-188-40 (num-var 367) (value "5"))))
							(e-binop @188-44-188-74 (op "and")
								(e-binop @188-44-188-58 (op "lt")
									(e-binop @188-44-188-52 (op "add")
										(e-int @188-44-188-46 (num-var 371) (value "13"))
										(e-int @188-49-188-50 (num-var 373) (value "2")))
									(e-int @188-53-188-54 (num-var 376) (value "5")))
								(e-binop @188-59-188-74 (op "ge")
									(e-binop @188-59-188-68 (op "sub")
										(e-int @188-59-188-61 (num-var 379) (value "10"))
										(e-int @188-64-188-65 (num-var 381) (value "1")))
									(e-int @188-69-188-71 (num-var 384) (value "16")))))
						(e-binop @188-75-189-23 (op "le")
							(e-int @188-75-188-77 (num-var 389) (value "12"))
							(e-binop @188-81-189-23 (op "div")
								(e-int @188-81-188-82 (num-var 391) (value "3"))
								(e-int @188-85-188-86 (num-var 393) (value "5"))))))
				(s-let @189-2-190-8
					(p-assign @189-2-189-23 (ident "static_dispatch_style") (id 398))
					(e-dot-access @189-26-190-8 (field "unknown") (id 403)
>>>>>>> 6375798a
						(receiver
							(e-dot-access @189-26-189-110 (field "unknown")
								(receiver
									(e-dot-access @189-26-189-94 (field "unknown")
										(receiver
											(e-runtime-error (tag "not_implemented")))))))))
				(s-expr @190-2-191-8
					(e-runtime-error (tag "not_implemented")))
				(e-call @191-2-195-3
					(e-lookup-external
<<<<<<< HEAD
						(ext-decl @191-2-191-14 (qualified "pf.Stdout.line!") (module "pf.Stdout") (local "line!") (kind "value") (type-var 461)))
=======
						(ext-decl @191-2-191-14 (qualified "pf.Stdout.line!") (module "pf.Stdout") (local "line!") (kind "value") (type-var 408)))
>>>>>>> 6375798a
					(e-string @192-3-194-18
						(e-literal @192-4-192-14 (string "How about "))
						(e-call @193-4-193-21
							(e-runtime-error (tag "ident_not_in_scope"))
							(e-lookup-local @193-14-193-20
								(pattern (id 250))))
						(e-literal @194-4-194-17 (string " as a string?"))))))
<<<<<<< HEAD
		(annotation @144-1-144-6 (signature 483) (id 484)
=======
		(annotation @144-1-144-6 (signature 430) (id 431)
>>>>>>> 6375798a
			(declared-type
				(ty-fn @143-9-143-38 (effectful false)
					(ty-apply @143-9-143-21 (symbol "List")
						(ty @143-14-143-20 (name "String")))
					(ty-apply @143-25-143-38 (symbol "Result")
						(ty-record @143-32-143-34)
						(ty-underscore @143-36-143-37))))))
<<<<<<< HEAD
	(d-let (id 492)
		(p-assign @199-1-199-6 (ident "empty") (id 487))
		(e-empty_record @199-9-199-11 (id 488))
		(annotation @199-1-199-6 (signature 490) (id 491)
=======
	(d-let (id 440)
		(p-assign @199-1-199-6 (ident "empty") (id 434))
		(e-runtime-error (tag "not_implemented") (id 436))
		(annotation @199-1-199-6 (signature 438) (id 439)
>>>>>>> 6375798a
			(declared-type
				(ty-record @198-9-198-11))))
	(s-type-decl @22-1-23-6 (id 84)
		(ty-header @22-1-22-10 (name "Map")
			(ty-args
				(ty-var @22-5-22-6 (name "a"))
				(ty-var @22-8-22-9 (name "b"))))
		(ty-fn @22-13-22-41 (effectful false)
			(ty-apply @22-13-22-20 (symbol "List")
				(ty-var @22-18-22-19 (name "a")))
			(ty-parens @22-22-22-30
				(ty-fn @22-23-22-29 (effectful false)
					(ty-var @22-23-22-24 (name "a"))
					(ty-var @22-28-22-29 (name "b"))))
			(ty-apply @22-34-22-41 (symbol "List")
				(ty-var @22-39-22-40 (name "b")))))
	(s-type-decl @23-1-36-4 (id 97)
		(ty-header @23-1-26-2 (name "MapML")
			(ty-args
				(ty-var @24-2-24-3 (name "a"))
				(ty-var @25-2-25-3 (name "b"))))
		(ty-fn @28-3-34-5 (effectful false)
			(ty-apply @28-3-30-4 (symbol "List")
				(ty-var @29-4-29-5 (name "a")))
			(ty-parens @31-3-31-11
				(ty-fn @31-4-31-10 (effectful false)
					(ty-var @31-4-31-5 (name "a"))
					(ty-var @31-9-31-10 (name "b"))))
			(ty-apply @32-4-34-5 (symbol "List")
				(ty-var @33-5-33-6 (name "b")))))
	(s-type-decl @36-1-38-13 (id 104)
		(ty-header @36-1-36-4 (name "Foo"))
		(ty-tuple @36-7-36-17
			(ty @36-8-36-11 (name "Bar"))
			(ty @36-13-36-16 (name "Baz"))))
	(s-type-decl @38-1-43-5 (id 111)
		(ty-header @38-1-38-13 (name "FooMultiline"))
		(ty-tuple @38-16-41-2
			(ty @39-2-39-5 (name "Bar"))
			(ty @40-2-40-5 (name "Baz"))))
	(s-type-decl @43-1-44-7 (id 121)
		(ty-header @43-1-43-8 (name "Some")
			(ty-args
				(ty-var @43-6-43-7 (name "a"))))
		(ty-record @43-11-43-43
			(field (field "foo")
				(ty-apply @43-19-43-24 (symbol "Ok")
					(ty-var @43-22-43-23 (name "a"))))
			(field (field "bar")
				(ty @43-32-43-41 (name "Something")))))
	(s-type-decl @44-1-49-14 (id 131)
		(ty-header @44-1-44-10 (name "SomeMl")
			(ty-args
				(ty-var @44-8-44-9 (name "a"))))
		(ty-record @44-13-47-2
			(field (field "foo")
				(ty-apply @45-8-45-13 (symbol "Ok")
					(ty-var @45-11-45-12 (name "a"))))
			(field (field "bar")
				(ty @46-8-46-17 (name "Something")))))
	(s-type-decl @49-1-56-6 (id 141)
		(ty-header @49-1-49-17 (name "SomeMultiline")
			(ty-args
				(ty-var @49-15-49-16 (name "a"))))
		(ty-record @49-20-54-2
			(field (field "foo")
				(ty-apply @52-4-52-9 (symbol "Ok")
					(ty-var @52-7-52-8 (name "a"))))
			(field (field "bar")
				(ty @53-8-53-17 (name "Something")))))
	(s-type-decl @56-1-58-15 (id 148)
		(ty-header @56-1-56-9 (name "Maybe")
			(ty-args
				(ty-var @56-7-56-8 (name "a"))))
		(ty-tag-union @56-12-56-27
			(ty-apply @56-13-56-20 (symbol "Some")
				(ty-var @56-18-56-19 (name "a")))
			(ty @56-22-56-26 (name "None"))))
	(s-type-decl @58-1-63-9 (id 155)
		(ty-header @58-1-58-18 (name "MaybeMultiline")
			(ty-args
				(ty-var @58-16-58-17 (name "a"))))
		(ty-tag-union @58-21-61-2
			(ty-apply @59-2-59-9 (symbol "Some")
				(ty-var @59-7-59-8 (name "a")))
			(ty @60-2-60-6 (name "None"))))
	(s-type-decl @63-1-65-16 (id 164)
		(ty-header @63-1-63-12 (name "SomeFunc")
			(ty-args
				(ty-var @63-10-63-11 (name "a"))))
		(ty-fn @63-15-63-38 (effectful false)
			(ty-apply @63-15-63-23 (symbol "Maybe")
				(ty-var @63-21-63-22 (name "a")))
			(ty-var @63-25-63-26 (name "a"))
			(ty-apply @63-30-63-38 (symbol "Maybe")
				(ty-var @63-36-63-37 (name "a")))))
	(s-import @4-1-4-42 (module "pf.Stdout") (id 167)
		(exposes
			(exposed (name "line!") (wildcard false))
			(exposed (name "write!") (wildcard false))))
	(s-import @6-1-12-4 (module "pf # Comment after qualifier
		.StdoutMultiline") (id 172)
		(exposes
			(exposed (name "line!") (wildcard false))
			(exposed (name "write!") (wildcard false))))
	(s-import @14-1-14-82 (module "pkg.Something") (id 176)
		(exposes
			(exposed (name "func") (alias "function") (wildcard false))
			(exposed (name "Type") (alias "ValueCategory") (wildcard false))
			(exposed (name "Custom") (wildcard true))))
	(s-import @16-1-16-27 (module "BadName") (id 177)
		(exposes))
	(s-import @17-1-20-20 (module "BadNameMultiline") (id 178)
		(exposes)))
~~~
# TYPES
~~~clojure
(inferred-types
	(defs
		(def (name "add_one_oneline") (type "*"))
		(def (name "add_one") (type "*"))
		(def (name "match_time") (type "*"))
		(def (name "main!") (type "*"))
		(def (name "empty") (type "{}")))
	(expressions
		(expr @65-19-67-8 (type "*"))
		(expr @68-11-78-2 (type "*"))
		(expr @80-14-140-7 (type "*"))
		(expr @144-9-196-2 (type "*"))
		(expr @199-9-199-11 (type "{}"))))
~~~<|MERGE_RESOLUTION|>--- conflicted
+++ resolved
@@ -1270,15 +1270,9 @@
 				(p-assign @81-2-81-3 (ident "a") (id 226))
 				(p-assign @82-2-82-3 (ident "b") (id 227)))
 			(e-runtime-error (tag "not_implemented"))))
-<<<<<<< HEAD
-	(d-let (id 485)
-		(p-assign @144-1-144-6 (ident "main!") (id 246))
-		(e-lambda @144-9-196-2 (id 479)
-=======
-	(d-let (id 432)
+	(d-let (id 453)
 		(p-assign @144-1-144-6 (ident "main!") (id 242))
-		(e-lambda @144-9-196-2 (id 426)
->>>>>>> 6375798a
+		(e-lambda @144-9-196-2 (id 447)
 			(args
 				(p-underscore @144-10-144-11 (id 243)))
 			(e-block @144-13-196-2
@@ -1327,39 +1321,29 @@
 							(e-int @171-3-171-6 (num-var 294) (value "456"))
 							(e-int @172-3-172-6 (num-var 296) (value "789")))))
 				(s-let @178-2-178-71
-<<<<<<< HEAD
-					(p-assign @178-2-178-8 (ident "record") (id 309))
-					(e-record @178-11-178-71 (ext-var 327) (id 328)
+					(p-assign @178-2-178-8 (ident "record") (id 302))
+					(e-record @178-11-178-71 (ext-var 319) (id 320)
 						(fields
 							(field (name "foo")
-								(e-int @178-18-178-21 (num-var 312) (sign-needed "false") (bits-needed "7") (value "123")))
+								(e-int @178-18-178-21 (num-var 304) (value "123")))
 							(field (name "bar")
 								(e-string @178-28-178-35
 									(e-literal @178-29-178-34 (string "Hello"))))
 							(field (name "baz")
 								(e-lookup-local @178-42-178-45
-									(pattern (id 259))))
+									(pattern (id 254))))
 							(field (name "qux")
 								(e-call @178-52-178-61
 									(e-tag @178-52-178-54 (ext-var 0) (name "Ok") (args "TODO"))
 									(e-lookup-local @178-55-178-60
-										(pattern (id 248)))))
+										(pattern (id 244)))))
 							(field (name "punned")
 								(e-runtime-error (tag "ident_not_in_scope"))))))
 				(s-let @179-2-179-68
-					(p-assign @179-2-179-7 (ident "tuple") (id 335))
-					(e-tuple @179-10-179-68 (tuple-var 362) (id 363)
+					(p-assign @179-2-179-7 (ident "tuple") (id 327))
+					(e-tuple @179-10-179-68 (id 349)
 						(elems
-							(e-int @179-11-179-14 (num-var 338) (sign-needed "false") (bits-needed "7") (value "123"))
-=======
-					(p-assign @178-2-178-8 (ident "record") (id 302))
-					(e-runtime-error (tag "not_implemented") (id 304)))
-				(s-let @179-2-179-68
-					(p-assign @179-2-179-7 (ident "tuple") (id 306))
-					(e-tuple @179-10-179-68 (id 328)
-						(elems
-							(e-int @179-11-179-14 (num-var 308) (value "123"))
->>>>>>> 6375798a
+							(e-int @179-11-179-14 (num-var 329) (value "123"))
 							(e-string @179-16-179-23
 								(e-literal @179-17-179-22 (string "World")))
 							(e-lookup-local @179-25-179-28
@@ -1367,133 +1351,71 @@
 							(e-call @179-30-179-39
 								(e-tag @179-30-179-32 (ext-var 0) (name "Ok") (args "TODO"))
 								(e-lookup-local @179-33-179-38
-<<<<<<< HEAD
-									(pattern (id 248))))
-							(e-tuple @179-41-179-56 (tuple-var 349)
-								(elems
-									(e-runtime-error (tag "ident_not_in_scope"))
-									(e-lookup-local @179-50-179-55
-										(pattern (id 335)))))
-							(e-list @179-58-179-67 (elem-var 360)
-								(elems
-									(e-int @179-59-179-60 (num-var 353) (sign-needed "false") (bits-needed "7") (value "1"))
-									(e-int @179-62-179-63 (num-var 356) (sign-needed "false") (bits-needed "7") (value "2"))
-									(e-int @179-65-179-66 (num-var 359) (sign-needed "false") (bits-needed "7") (value "3")))))))
-				(s-let @180-2-187-3
-					(p-assign @180-2-180-17 (ident "multiline_tuple") (id 365))
-					(e-tuple @180-20-187-3 (tuple-var 393) (id 394)
-						(elems
-							(e-int @181-3-181-6 (num-var 368) (sign-needed "false") (bits-needed "7") (value "123"))
-=======
 									(pattern (id 244))))
 							(e-tuple @179-41-179-56
 								(elems
 									(e-runtime-error (tag "ident_not_in_scope"))
 									(e-lookup-local @179-50-179-55
-										(pattern (id 306)))))
-							(e-list @179-58-179-67 (elem-var 326)
+										(pattern (id 327)))))
+							(e-list @179-58-179-67 (elem-var 347)
 								(elems
-									(e-int @179-59-179-60 (num-var 321) (value "1"))
-									(e-int @179-62-179-63 (num-var 323) (value "2"))
-									(e-int @179-65-179-66 (num-var 325) (value "3")))))))
+									(e-int @179-59-179-60 (num-var 342) (value "1"))
+									(e-int @179-62-179-63 (num-var 344) (value "2"))
+									(e-int @179-65-179-66 (num-var 346) (value "3")))))))
 				(s-let @180-2-187-3
-					(p-assign @180-2-180-17 (ident "multiline_tuple") (id 330))
-					(e-tuple @180-20-187-3 (id 353)
+					(p-assign @180-2-180-17 (ident "multiline_tuple") (id 351))
+					(e-tuple @180-20-187-3 (id 374)
 						(elems
-							(e-int @181-3-181-6 (num-var 332) (value "123"))
->>>>>>> 6375798a
+							(e-int @181-3-181-6 (num-var 353) (value "123"))
 							(e-string @182-3-182-10
 								(e-literal @182-4-182-9 (string "World")))
 							(e-runtime-error (tag "ident_not_in_scope"))
 							(e-call @184-3-184-12
 								(e-tag @184-3-184-5 (ext-var 0) (name "Ok") (args "TODO"))
 								(e-lookup-local @184-6-184-11
-<<<<<<< HEAD
-									(pattern (id 248))))
-							(e-tuple @185-3-185-18 (tuple-var 380)
-								(elems
-									(e-runtime-error (tag "ident_not_in_scope"))
-									(e-lookup-local @185-12-185-17
-										(pattern (id 335)))))
-							(e-list @186-3-186-12 (elem-var 391)
-								(elems
-									(e-int @186-4-186-5 (num-var 384) (sign-needed "false") (bits-needed "7") (value "1"))
-									(e-int @186-7-186-8 (num-var 387) (sign-needed "false") (bits-needed "7") (value "2"))
-									(e-int @186-10-186-11 (num-var 390) (sign-needed "false") (bits-needed "7") (value "3")))))))
-				(s-let @188-2-189-23
-					(p-assign @188-2-188-15 (ident "bin_op_result") (id 396))
-					(e-binop @188-18-189-23 (op "or") (id 449)
-=======
 									(pattern (id 244))))
 							(e-tuple @185-3-185-18
 								(elems
 									(e-runtime-error (tag "ident_not_in_scope"))
 									(e-lookup-local @185-12-185-17
-										(pattern (id 306)))))
-							(e-list @186-3-186-12 (elem-var 351)
+										(pattern (id 327)))))
+							(e-list @186-3-186-12 (elem-var 372)
 								(elems
-									(e-int @186-4-186-5 (num-var 346) (value "1"))
-									(e-int @186-7-186-8 (num-var 348) (value "2"))
-									(e-int @186-10-186-11 (num-var 350) (value "3")))))))
+									(e-int @186-4-186-5 (num-var 367) (value "1"))
+									(e-int @186-7-186-8 (num-var 369) (value "2"))
+									(e-int @186-10-186-11 (num-var 371) (value "3")))))))
 				(s-let @188-2-189-23
-					(p-assign @188-2-188-15 (ident "bin_op_result") (id 355))
-					(e-binop @188-18-189-23 (op "or") (id 396)
->>>>>>> 6375798a
+					(p-assign @188-2-188-15 (ident "bin_op_result") (id 376))
+					(e-binop @188-18-189-23 (op "or") (id 417)
 						(e-binop @188-18-188-74 (op "or")
 							(e-binop @188-18-188-43 (op "gt")
 								(e-binop @188-18-188-34 (op "null_coalesce")
 									(e-call @188-18-188-26
 										(e-tag @188-18-188-21 (ext-var 0) (name "Err") (args "TODO"))
 										(e-runtime-error (tag "ident_not_in_scope")))
-<<<<<<< HEAD
-									(e-int @188-30-188-32 (num-var 404) (sign-needed "false") (bits-needed "7") (value "12")))
+									(e-int @188-30-188-32 (num-var 383) (value "12")))
 								(e-binop @188-35-188-43 (op "mul")
-									(e-int @188-35-188-36 (num-var 408) (sign-needed "false") (bits-needed "7") (value "5"))
-									(e-int @188-39-188-40 (num-var 411) (sign-needed "false") (bits-needed "7") (value "5"))))
+									(e-int @188-35-188-36 (num-var 386) (value "5"))
+									(e-int @188-39-188-40 (num-var 388) (value "5"))))
 							(e-binop @188-44-188-74 (op "and")
 								(e-binop @188-44-188-58 (op "lt")
 									(e-binop @188-44-188-52 (op "add")
-										(e-int @188-44-188-46 (num-var 416) (sign-needed "false") (bits-needed "7") (value "13"))
-										(e-int @188-49-188-50 (num-var 419) (sign-needed "false") (bits-needed "7") (value "2")))
-									(e-int @188-53-188-54 (num-var 423) (sign-needed "false") (bits-needed "7") (value "5")))
+										(e-int @188-44-188-46 (num-var 392) (value "13"))
+										(e-int @188-49-188-50 (num-var 394) (value "2")))
+									(e-int @188-53-188-54 (num-var 397) (value "5")))
 								(e-binop @188-59-188-74 (op "ge")
 									(e-binop @188-59-188-68 (op "sub")
-										(e-int @188-59-188-61 (num-var 427) (sign-needed "false") (bits-needed "7") (value "10"))
-										(e-int @188-64-188-65 (num-var 430) (sign-needed "false") (bits-needed "7") (value "1")))
-									(e-int @188-69-188-71 (num-var 434) (sign-needed "false") (bits-needed "7") (value "16")))))
+										(e-int @188-59-188-61 (num-var 400) (value "10"))
+										(e-int @188-64-188-65 (num-var 402) (value "1")))
+									(e-int @188-69-188-71 (num-var 405) (value "16")))))
 						(e-binop @188-75-189-23 (op "le")
-							(e-int @188-75-188-77 (num-var 440) (sign-needed "false") (bits-needed "7") (value "12"))
+							(e-int @188-75-188-77 (num-var 410) (value "12"))
 							(e-binop @188-81-189-23 (op "div")
-								(e-int @188-81-188-82 (num-var 443) (sign-needed "false") (bits-needed "7") (value "3"))
-								(e-int @188-85-188-86 (num-var 446) (sign-needed "false") (bits-needed "7") (value "5"))))))
+								(e-int @188-81-188-82 (num-var 412) (value "3"))
+								(e-int @188-85-188-86 (num-var 414) (value "5"))))))
 				(s-let @189-2-190-8
-					(p-assign @189-2-189-23 (ident "static_dispatch_style") (id 451))
-					(e-dot-access @189-26-190-8 (field "unknown") (id 456)
-=======
-									(e-int @188-30-188-32 (num-var 362) (value "12")))
-								(e-binop @188-35-188-43 (op "mul")
-									(e-int @188-35-188-36 (num-var 365) (value "5"))
-									(e-int @188-39-188-40 (num-var 367) (value "5"))))
-							(e-binop @188-44-188-74 (op "and")
-								(e-binop @188-44-188-58 (op "lt")
-									(e-binop @188-44-188-52 (op "add")
-										(e-int @188-44-188-46 (num-var 371) (value "13"))
-										(e-int @188-49-188-50 (num-var 373) (value "2")))
-									(e-int @188-53-188-54 (num-var 376) (value "5")))
-								(e-binop @188-59-188-74 (op "ge")
-									(e-binop @188-59-188-68 (op "sub")
-										(e-int @188-59-188-61 (num-var 379) (value "10"))
-										(e-int @188-64-188-65 (num-var 381) (value "1")))
-									(e-int @188-69-188-71 (num-var 384) (value "16")))))
-						(e-binop @188-75-189-23 (op "le")
-							(e-int @188-75-188-77 (num-var 389) (value "12"))
-							(e-binop @188-81-189-23 (op "div")
-								(e-int @188-81-188-82 (num-var 391) (value "3"))
-								(e-int @188-85-188-86 (num-var 393) (value "5"))))))
-				(s-let @189-2-190-8
-					(p-assign @189-2-189-23 (ident "static_dispatch_style") (id 398))
-					(e-dot-access @189-26-190-8 (field "unknown") (id 403)
->>>>>>> 6375798a
+					(p-assign @189-2-189-23 (ident "static_dispatch_style") (id 419))
+					(e-dot-access @189-26-190-8 (field "unknown") (id 424)
 						(receiver
 							(e-dot-access @189-26-189-110 (field "unknown")
 								(receiver
@@ -1504,11 +1426,7 @@
 					(e-runtime-error (tag "not_implemented")))
 				(e-call @191-2-195-3
 					(e-lookup-external
-<<<<<<< HEAD
-						(ext-decl @191-2-191-14 (qualified "pf.Stdout.line!") (module "pf.Stdout") (local "line!") (kind "value") (type-var 461)))
-=======
-						(ext-decl @191-2-191-14 (qualified "pf.Stdout.line!") (module "pf.Stdout") (local "line!") (kind "value") (type-var 408)))
->>>>>>> 6375798a
+						(ext-decl @191-2-191-14 (qualified "pf.Stdout.line!") (module "pf.Stdout") (local "line!") (kind "value") (type-var 429)))
 					(e-string @192-3-194-18
 						(e-literal @192-4-192-14 (string "How about "))
 						(e-call @193-4-193-21
@@ -1516,11 +1434,7 @@
 							(e-lookup-local @193-14-193-20
 								(pattern (id 250))))
 						(e-literal @194-4-194-17 (string " as a string?"))))))
-<<<<<<< HEAD
-		(annotation @144-1-144-6 (signature 483) (id 484)
-=======
-		(annotation @144-1-144-6 (signature 430) (id 431)
->>>>>>> 6375798a
+		(annotation @144-1-144-6 (signature 451) (id 452)
 			(declared-type
 				(ty-fn @143-9-143-38 (effectful false)
 					(ty-apply @143-9-143-21 (symbol "List")
@@ -1528,17 +1442,10 @@
 					(ty-apply @143-25-143-38 (symbol "Result")
 						(ty-record @143-32-143-34)
 						(ty-underscore @143-36-143-37))))))
-<<<<<<< HEAD
-	(d-let (id 492)
-		(p-assign @199-1-199-6 (ident "empty") (id 487))
-		(e-empty_record @199-9-199-11 (id 488))
-		(annotation @199-1-199-6 (signature 490) (id 491)
-=======
-	(d-let (id 440)
-		(p-assign @199-1-199-6 (ident "empty") (id 434))
-		(e-runtime-error (tag "not_implemented") (id 436))
-		(annotation @199-1-199-6 (signature 438) (id 439)
->>>>>>> 6375798a
+	(d-let (id 460)
+		(p-assign @199-1-199-6 (ident "empty") (id 455))
+		(e-empty_record @199-9-199-11 (id 456))
+		(annotation @199-1-199-6 (signature 458) (id 459)
 			(declared-type
 				(ty-record @198-9-198-11))))
 	(s-type-decl @22-1-23-6 (id 84)
