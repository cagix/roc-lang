# META
~~~ini
description=A grab bag of all v0.1 syntax, heavily commented to show multiline formatting
type=file
~~~
# SOURCE
~~~roc
# This is a module comment!
app [main!] { pf: platform "../basic-cli/platform.roc" }

import pf.Stdout exposing [line!, write!]

import # Comment after import keyword
	pf # Comment after qualifier
		.StdoutMultiline # Comment after ident
		exposing [ # Comment after exposing open
			line!, # Comment after exposed item
			write!, # Another after exposed item
		] # Comment after exposing close

import pkg.Something exposing [func as function, Type as ValueCategory, Custom.*]

import BadName as GoodName
import
	BadNameMultiline
		as
		GoodNameMultiline

Map(a, b) : List(a), (a -> b) -> List(b)
MapML( # Comment here
	a, # And here
	b,
) # And after the last arg
	: # And after the colon
		List( # Inside Tag args
			a, # After tag arg
		),
		(a -> b) -> # After arrow
			List( # Inside tag args
				b,
			) # And after the type decl

Foo : (Bar, Baz)

FooMultiline : ( # Comment after pattern tuple open
	Bar, # Comment after pattern tuple item
	Baz, # Another after pattern tuple item
) # Comment after pattern tuple close

Some(a) : { foo : Ok(a), bar : Something }
SomeMl(a) : { # After record open
	foo : Ok(a), # After field
	bar : Something, # After last field
}

SomeMultiline(a) : { # Comment after pattern record open
	foo # After field name
		: # Before field anno
			Ok(a), # Comment after pattern record field
	bar : Something, # Another after pattern record field
} # Comment after pattern record close

Maybe(a) : [Some(a), None]

MaybeMultiline(a) : [ # Comment after tag union open
	Some(a), # Comment after tag union member
	None, # Another after tag union member
] # Comment after tag union close

SomeFunc(a) : Maybe(a), a -> Maybe(a)

add_one_oneline = |num| if num 2 else 5

add_one : U64 -> U64
add_one = |num| {
	other = 1
	if num {
		dbg # After debug
			some_func() # After debug expr
		0
	} else {
		dbg 123
		other
	}
}

match_time = |
	a, # After arg
	b,
| # After args
	match a {
		Blue | Green | Red => {
			x = 12
			x
		}
		Blue # After pattern in alt
		| # Before pattern in alt
			Green
		| Red # After alt pattern
			=> {
				x = 12
				x
			}
		lower # After pattern comment
			=> 1
		"foo" => # After arrow comment
			100
		"foo" | "bar" => 200
		[1, 2, 3, .. as rest] # After pattern comment
			=> # After arrow comment
				123 # After branch comment

		# Just a random comment

		[1, 2 | 5, 3, .. as rest] => 123
		[
			1,
			2 | 5,
			3,
			.. # After DoubleDot
				as # Before alias
					rest, # After last pattern in list
		] => 123
		3.14 => 314
		3.14 | 6.28 => 314
		(1, 2, 3) => 123
		(1, 2 | 5, 3) => 123
		{ foo: 1, bar: 2, ..rest } => 12->add(34)
		{ # After pattern record open
			foo # After pattern record field name
				: # Before pattern record field value
					1, # After pattern record field
			bar: 2,
			.. # After spread operator
				rest, # After last field
		} => 12
		{ foo: 1, bar: 2 | 7 } => 12
		{
			foo: 1,
			bar: 2 | 7, # After last record field
		} => 12
		Ok(123) => 123
		Ok(Some(dude)) => dude
		TwoArgs("hello", Some("world")) => 1000
	}

expect # Comment after expect keyword
	blah == 1 # Comment after expect statement

main! : List(String) -> Result({}, _)
main! = |_| { # Yeah I can leave a comment here
	world = "World"
	var number = 123
	expect blah == 1
	tag = Blue
	return # Comment after return keyword
		tag # Comment after return statement

	# Just a random comment!

	...
	match_time(
		..., # Single args with comment
	)
	some_func(
		dbg # After debug
			42, # After debug expr
	)
	crash # Comment after crash keyword
		"Unreachable!" # Comment after crash statement
	tag_with_payload = Ok(number)
	interpolated = "Hello, ${world}"
	list = [
		add_one(
			dbg # After dbg in list
				number, # after dbg expr as arg
		), # Comment one
		456, # Comment two
		789, # Comment three
	]
	for n in list {
		Stdout.line!("Adding ${n} to ${number}")
		number = number + n
	}
	record = { foo: 123, bar: "Hello", baz: tag, qux: Ok(world), punned }
	tuple = (123, "World", tag, Ok(world), (nested, tuple), [1, 2, 3])
	multiline_tuple = (
		123,
		"World",
		tag1,
		Ok(world), # This one has a comment
		(nested, tuple),
		[1, 2, 3],
	)
	bin_op_result = Err(foo) ?? 12 > 5 * 5 or 13 + 2 < 5 and 10 - 1 >= 16 or 12 <= 3 / 5
	static_dispatch_style = some_fn(arg1)?.static_dispatch_method()?.next_static_dispatch_method()?.record_field?
	Stdout.line!(interpolated)?
	Stdout.line!(
		"How about ${ # Comment after string interpolation open
			Num.toStr(number) # Comment after string interpolation expr
		} as a string?",
	)
} # Comment after top-level decl

empty : {}
empty = {}

tuple : Value((a, b, c))

expect {
	foo = 1 # This should work too
	blah = 1
	blah == foo
}
~~~
# PROBLEMS
**UNDECLARED TYPE**
The type ``Bar`` is not declared in this scope.

This type is referenced here:
**syntax_grab_bag.md:36:8:36:11:**
```roc
Foo : (Bar, Baz)
```


**UNDECLARED TYPE**
The type ``Baz`` is not declared in this scope.

This type is referenced here:
**syntax_grab_bag.md:36:13:36:16:**
```roc
Foo : (Bar, Baz)
```


**UNDECLARED TYPE**
The type ``Bar`` is not declared in this scope.

This type is referenced here:
**syntax_grab_bag.md:39:2:39:5:**
```roc
	Bar, # Comment after pattern tuple item
```


**UNDECLARED TYPE**
The type ``Baz`` is not declared in this scope.

This type is referenced here:
**syntax_grab_bag.md:40:2:40:5:**
```roc
	Baz, # Another after pattern tuple item
```


**UNDECLARED TYPE**
The type ``Something`` is not declared in this scope.

This type is referenced here:
**syntax_grab_bag.md:43:32:43:41:**
```roc
Some(a) : { foo : Ok(a), bar : Something }
```


**UNDECLARED TYPE**
The type ``Something`` is not declared in this scope.

This type is referenced here:
**syntax_grab_bag.md:46:8:46:17:**
```roc
	bar : Something, # After last field
```


**UNDECLARED TYPE**
The type ``Something`` is not declared in this scope.

This type is referenced here:
**syntax_grab_bag.md:53:8:53:17:**
```roc
	bar : Something, # Another after pattern record field
```


**NOT IMPLEMENTED**
This feature is not yet implemented: Exposed item 'line!' already imported from module 'pf.Stdout', cannot import again from module 'pf # Comment after qualifier
		.StdoutMultiline'

**NOT IMPLEMENTED**
This feature is not yet implemented: Exposed item 'write!' already imported from module 'pf.Stdout', cannot import again from module 'pf # Comment after qualifier
		.StdoutMultiline'

**NOT IMPLEMENTED**
This feature is not yet implemented: canonicalize dbg expression

**NOT IMPLEMENTED**
This feature is not yet implemented: canonicalize dbg expression

**NOT IMPLEMENTED**
This feature is not yet implemented: canonicalize match expression

**UNUSED VARIABLE**
Variable ``b`` is not used anywhere in your code.

If you don't need this variable, prefix it with an underscore like `_b` to suppress this warning.
The unused variable is declared here:
**syntax_grab_bag.md:82:2:82:3:**
```roc
	b,
```


**UNUSED VARIABLE**
Variable ``a`` is not used anywhere in your code.

If you don't need this variable, prefix it with an underscore like `_a` to suppress this warning.
The unused variable is declared here:
**syntax_grab_bag.md:81:2:81:3:**
```roc
	a, # After arg
```


**NOT IMPLEMENTED**
This feature is not yet implemented: top-level expect

**UNDECLARED TYPE**
The type ``String`` is not declared in this scope.

This type is referenced here:
**syntax_grab_bag.md:143:14:143:20:**
```roc
main! : List(String) -> Result({}, _)
```


**NOT IMPLEMENTED**
This feature is not yet implemented: statement type in block

**NOT IMPLEMENTED**
This feature is not yet implemented: statement type in block

**NOT IMPLEMENTED**
This feature is not yet implemented: ...

**NOT IMPLEMENTED**
This feature is not yet implemented: ...

**UNDEFINED VARIABLE**
Nothing is named `some_func` in this scope.
Is there an `import` or `exposing` missing up-top?

**NOT IMPLEMENTED**
This feature is not yet implemented: canonicalize dbg expression

**NOT IMPLEMENTED**
This feature is not yet implemented: crash statement

**NOT IMPLEMENTED**
This feature is not yet implemented: canonicalize dbg expression

**NOT IMPLEMENTED**
This feature is not yet implemented: statement type in block

**NOT IMPLEMENTED**
This feature is not yet implemented: canonicalize record expression

**UNDEFINED VARIABLE**
Nothing is named `nested` in this scope.
Is there an `import` or `exposing` missing up-top?

**UNDEFINED VARIABLE**
Nothing is named `tag1` in this scope.
Is there an `import` or `exposing` missing up-top?

**UNDEFINED VARIABLE**
Nothing is named `nested` in this scope.
Is there an `import` or `exposing` missing up-top?

**UNDEFINED VARIABLE**
Nothing is named `foo` in this scope.
Is there an `import` or `exposing` missing up-top?

**NOT IMPLEMENTED**
This feature is not yet implemented: canonicalize suffix_single_question expression

**NOT IMPLEMENTED**
This feature is not yet implemented: canonicalize suffix_single_question expression

**UNDEFINED VARIABLE**
Nothing is named `toStr` in this scope.
Is there an `import` or `exposing` missing up-top?

**UNUSED VARIABLE**
Variable ``multiline_tuple`` is not used anywhere in your code.

If you don't need this variable, prefix it with an underscore like `_multiline_tuple` to suppress this warning.
The unused variable is declared here:
**syntax_grab_bag.md:180:2:180:17:**
```roc
	multiline_tuple = (
```


**UNUSED VARIABLE**
Variable ``record`` is not used anywhere in your code.

If you don't need this variable, prefix it with an underscore like `_record` to suppress this warning.
The unused variable is declared here:
**syntax_grab_bag.md:178:2:178:8:**
```roc
	record = { foo: 123, bar: "Hello", baz: tag, qux: Ok(world), punned }
```


**UNUSED VARIABLE**
Variable ``tag_with_payload`` is not used anywhere in your code.

If you don't need this variable, prefix it with an underscore like `_tag_with_payload` to suppress this warning.
The unused variable is declared here:
**syntax_grab_bag.md:164:2:164:18:**
```roc
	tag_with_payload = Ok(number)
```


**UNUSED VARIABLE**
Variable ``list`` is not used anywhere in your code.

If you don't need this variable, prefix it with an underscore like `_list` to suppress this warning.
The unused variable is declared here:
**syntax_grab_bag.md:166:2:166:6:**
```roc
	list = [
```


**UNUSED VARIABLE**
Variable ``bin_op_result`` is not used anywhere in your code.

If you don't need this variable, prefix it with an underscore like `_bin_op_result` to suppress this warning.
The unused variable is declared here:
**syntax_grab_bag.md:188:2:188:15:**
```roc
	bin_op_result = Err(foo) ?? 12 > 5 * 5 or 13 + 2 < 5 and 10 - 1 >= 16 or 12 <= 3 / 5
```


**UNUSED VARIABLE**
Variable ``static_dispatch_style`` is not used anywhere in your code.

If you don't need this variable, prefix it with an underscore like `_static_dispatch_style` to suppress this warning.
The unused variable is declared here:
**syntax_grab_bag.md:189:2:189:23:**
```roc
	static_dispatch_style = some_fn(arg1)?.static_dispatch_method()?.next_static_dispatch_method()?.record_field?
```


**UNUSED VARIABLE**
Variable ``interpolated`` is not used anywhere in your code.

If you don't need this variable, prefix it with an underscore like `_interpolated` to suppress this warning.
The unused variable is declared here:
**syntax_grab_bag.md:165:2:165:14:**
```roc
	interpolated = "Hello, ${world}"
```


**NOT IMPLEMENTED**
This feature is not yet implemented: canonicalize record expression

**NOT IMPLEMENTED**
This feature is not yet implemented: top-level expect

**TYPE MISMATCH**
This expression is used in an unexpected way:
**syntax_grab_bag.md:199:1:199:6:**
```roc
empty = {}
```

It is of type:
    _{}_

But you are trying to use it as:
    _Error_

# TOKENS
~~~zig
Newline(1:2-1:28),
KwApp(2:1-2:4),OpenSquare(2:5-2:6),LowerIdent(2:6-2:11),CloseSquare(2:11-2:12),OpenCurly(2:13-2:14),LowerIdent(2:15-2:17),OpColon(2:17-2:18),KwPlatform(2:19-2:27),StringStart(2:28-2:29),StringPart(2:29-2:54),StringEnd(2:54-2:55),CloseCurly(2:56-2:57),Newline(1:1-1:1),
Newline(1:1-1:1),
KwImport(4:1-4:7),LowerIdent(4:8-4:10),NoSpaceDotUpperIdent(4:10-4:17),KwExposing(4:18-4:26),OpenSquare(4:27-4:28),LowerIdent(4:28-4:33),Comma(4:33-4:34),LowerIdent(4:35-4:41),CloseSquare(4:41-4:42),Newline(1:1-1:1),
Newline(1:1-1:1),
KwImport(6:1-6:7),Newline(6:9-6:38),
LowerIdent(7:2-7:4),Newline(7:6-7:30),
DotUpperIdent(8:3-8:19),Newline(8:21-8:41),
KwExposing(9:3-9:11),OpenSquare(9:12-9:13),Newline(9:15-9:43),
LowerIdent(10:4-10:9),Comma(10:9-10:10),Newline(10:12-10:39),
LowerIdent(11:4-11:10),Comma(11:10-11:11),Newline(11:13-11:40),
CloseSquare(12:3-12:4),Newline(12:6-12:35),
Newline(1:1-1:1),
KwImport(14:1-14:7),LowerIdent(14:8-14:11),NoSpaceDotUpperIdent(14:11-14:21),KwExposing(14:22-14:30),OpenSquare(14:31-14:32),LowerIdent(14:32-14:36),KwAs(14:37-14:39),LowerIdent(14:40-14:48),Comma(14:48-14:49),UpperIdent(14:50-14:54),KwAs(14:55-14:57),UpperIdent(14:58-14:71),Comma(14:71-14:72),UpperIdent(14:73-14:79),DotStar(14:79-14:81),CloseSquare(14:81-14:82),Newline(1:1-1:1),
Newline(1:1-1:1),
KwImport(16:1-16:7),UpperIdent(16:8-16:15),KwAs(16:16-16:18),UpperIdent(16:19-16:27),Newline(1:1-1:1),
KwImport(17:1-17:7),Newline(1:1-1:1),
UpperIdent(18:2-18:18),Newline(1:1-1:1),
KwAs(19:3-19:5),Newline(1:1-1:1),
UpperIdent(20:3-20:20),Newline(1:1-1:1),
Newline(1:1-1:1),
UpperIdent(22:1-22:4),NoSpaceOpenRound(22:4-22:5),LowerIdent(22:5-22:6),Comma(22:6-22:7),LowerIdent(22:8-22:9),CloseRound(22:9-22:10),OpColon(22:11-22:12),UpperIdent(22:13-22:17),NoSpaceOpenRound(22:17-22:18),LowerIdent(22:18-22:19),CloseRound(22:19-22:20),Comma(22:20-22:21),OpenRound(22:22-22:23),LowerIdent(22:23-22:24),OpArrow(22:25-22:27),LowerIdent(22:28-22:29),CloseRound(22:29-22:30),OpArrow(22:31-22:33),UpperIdent(22:34-22:38),NoSpaceOpenRound(22:38-22:39),LowerIdent(22:39-22:40),CloseRound(22:40-22:41),Newline(1:1-1:1),
UpperIdent(23:1-23:6),NoSpaceOpenRound(23:6-23:7),Newline(23:9-23:22),
LowerIdent(24:2-24:3),Comma(24:3-24:4),Newline(24:6-24:15),
LowerIdent(25:2-25:3),Comma(25:3-25:4),Newline(1:1-1:1),
CloseRound(26:1-26:2),Newline(26:4-26:27),
OpColon(27:2-27:3),Newline(27:5-27:25),
UpperIdent(28:3-28:7),NoSpaceOpenRound(28:7-28:8),Newline(28:10-28:26),
LowerIdent(29:4-29:5),Comma(29:5-29:6),Newline(29:8-29:22),
CloseRound(30:3-30:4),Comma(30:4-30:5),Newline(1:1-1:1),
OpenRound(31:3-31:4),LowerIdent(31:4-31:5),OpArrow(31:6-31:8),LowerIdent(31:9-31:10),CloseRound(31:10-31:11),OpArrow(31:12-31:14),Newline(31:16-31:28),
UpperIdent(32:4-32:8),NoSpaceOpenRound(32:8-32:9),Newline(32:11-32:27),
LowerIdent(33:5-33:6),Comma(33:6-33:7),Newline(1:1-1:1),
CloseRound(34:4-34:5),Newline(34:7-34:31),
Newline(1:1-1:1),
UpperIdent(36:1-36:4),OpColon(36:5-36:6),OpenRound(36:7-36:8),UpperIdent(36:8-36:11),Comma(36:11-36:12),UpperIdent(36:13-36:16),CloseRound(36:16-36:17),Newline(1:1-1:1),
Newline(1:1-1:1),
UpperIdent(38:1-38:13),OpColon(38:14-38:15),OpenRound(38:16-38:17),Newline(38:19-38:52),
UpperIdent(39:2-39:5),Comma(39:5-39:6),Newline(39:8-39:41),
UpperIdent(40:2-40:5),Comma(40:5-40:6),Newline(40:8-40:41),
CloseRound(41:1-41:2),Newline(41:4-41:38),
Newline(1:1-1:1),
UpperIdent(43:1-43:5),NoSpaceOpenRound(43:5-43:6),LowerIdent(43:6-43:7),CloseRound(43:7-43:8),OpColon(43:9-43:10),OpenCurly(43:11-43:12),LowerIdent(43:13-43:16),OpColon(43:17-43:18),UpperIdent(43:19-43:21),NoSpaceOpenRound(43:21-43:22),LowerIdent(43:22-43:23),CloseRound(43:23-43:24),Comma(43:24-43:25),LowerIdent(43:26-43:29),OpColon(43:30-43:31),UpperIdent(43:32-43:41),CloseCurly(43:42-43:43),Newline(1:1-1:1),
UpperIdent(44:1-44:7),NoSpaceOpenRound(44:7-44:8),LowerIdent(44:8-44:9),CloseRound(44:9-44:10),OpColon(44:11-44:12),OpenCurly(44:13-44:14),Newline(44:16-44:34),
LowerIdent(45:2-45:5),OpColon(45:6-45:7),UpperIdent(45:8-45:10),NoSpaceOpenRound(45:10-45:11),LowerIdent(45:11-45:12),CloseRound(45:12-45:13),Comma(45:13-45:14),Newline(45:16-45:28),
LowerIdent(46:2-46:5),OpColon(46:6-46:7),UpperIdent(46:8-46:17),Comma(46:17-46:18),Newline(46:20-46:37),
CloseCurly(47:1-47:2),Newline(1:1-1:1),
Newline(1:1-1:1),
UpperIdent(49:1-49:14),NoSpaceOpenRound(49:14-49:15),LowerIdent(49:15-49:16),CloseRound(49:16-49:17),OpColon(49:18-49:19),OpenCurly(49:20-49:21),Newline(49:23-49:57),
LowerIdent(50:2-50:5),Newline(50:7-50:24),
OpColon(51:3-51:4),Newline(51:6-51:24),
UpperIdent(52:4-52:6),NoSpaceOpenRound(52:6-52:7),LowerIdent(52:7-52:8),CloseRound(52:8-52:9),Comma(52:9-52:10),Newline(52:12-52:47),
LowerIdent(53:2-53:5),OpColon(53:6-53:7),UpperIdent(53:8-53:17),Comma(53:17-53:18),Newline(53:20-53:55),
CloseCurly(54:1-54:2),Newline(54:4-54:39),
Newline(1:1-1:1),
UpperIdent(56:1-56:6),NoSpaceOpenRound(56:6-56:7),LowerIdent(56:7-56:8),CloseRound(56:8-56:9),OpColon(56:10-56:11),OpenSquare(56:12-56:13),UpperIdent(56:13-56:17),NoSpaceOpenRound(56:17-56:18),LowerIdent(56:18-56:19),CloseRound(56:19-56:20),Comma(56:20-56:21),UpperIdent(56:22-56:26),CloseSquare(56:26-56:27),Newline(1:1-1:1),
Newline(1:1-1:1),
UpperIdent(58:1-58:15),NoSpaceOpenRound(58:15-58:16),LowerIdent(58:16-58:17),CloseRound(58:17-58:18),OpColon(58:19-58:20),OpenSquare(58:21-58:22),Newline(58:24-58:53),
UpperIdent(59:2-59:6),NoSpaceOpenRound(59:6-59:7),LowerIdent(59:7-59:8),CloseRound(59:8-59:9),Comma(59:9-59:10),Newline(59:12-59:43),
UpperIdent(60:2-60:6),Comma(60:6-60:7),Newline(60:9-60:40),
CloseSquare(61:1-61:2),Newline(61:4-61:34),
Newline(1:1-1:1),
UpperIdent(63:1-63:9),NoSpaceOpenRound(63:9-63:10),LowerIdent(63:10-63:11),CloseRound(63:11-63:12),OpColon(63:13-63:14),UpperIdent(63:15-63:20),NoSpaceOpenRound(63:20-63:21),LowerIdent(63:21-63:22),CloseRound(63:22-63:23),Comma(63:23-63:24),LowerIdent(63:25-63:26),OpArrow(63:27-63:29),UpperIdent(63:30-63:35),NoSpaceOpenRound(63:35-63:36),LowerIdent(63:36-63:37),CloseRound(63:37-63:38),Newline(1:1-1:1),
Newline(1:1-1:1),
LowerIdent(65:1-65:16),OpAssign(65:17-65:18),OpBar(65:19-65:20),LowerIdent(65:20-65:23),OpBar(65:23-65:24),KwIf(65:25-65:27),LowerIdent(65:28-65:31),Int(65:32-65:33),KwElse(65:34-65:38),Int(65:39-65:40),Newline(1:1-1:1),
Newline(1:1-1:1),
LowerIdent(67:1-67:8),OpColon(67:9-67:10),UpperIdent(67:11-67:14),OpArrow(67:15-67:17),UpperIdent(67:18-67:21),Newline(1:1-1:1),
LowerIdent(68:1-68:8),OpAssign(68:9-68:10),OpBar(68:11-68:12),LowerIdent(68:12-68:15),OpBar(68:15-68:16),OpenCurly(68:17-68:18),Newline(1:1-1:1),
LowerIdent(69:2-69:7),OpAssign(69:8-69:9),Int(69:10-69:11),Newline(1:1-1:1),
KwIf(70:2-70:4),LowerIdent(70:5-70:8),OpenCurly(70:9-70:10),Newline(1:1-1:1),
KwDbg(71:3-71:6),Newline(71:8-71:20),
LowerIdent(72:4-72:13),NoSpaceOpenRound(72:13-72:14),CloseRound(72:14-72:15),Newline(72:17-72:34),
Int(73:3-73:4),Newline(1:1-1:1),
CloseCurly(74:2-74:3),KwElse(74:4-74:8),OpenCurly(74:9-74:10),Newline(1:1-1:1),
KwDbg(75:3-75:6),Int(75:7-75:10),Newline(1:1-1:1),
LowerIdent(76:3-76:8),Newline(1:1-1:1),
CloseCurly(77:2-77:3),Newline(1:1-1:1),
CloseCurly(78:1-78:2),Newline(1:1-1:1),
Newline(1:1-1:1),
LowerIdent(80:1-80:11),OpAssign(80:12-80:13),OpBar(80:14-80:15),Newline(1:1-1:1),
LowerIdent(81:2-81:3),Comma(81:3-81:4),Newline(81:6-81:16),
LowerIdent(82:2-82:3),Comma(82:3-82:4),Newline(1:1-1:1),
OpBar(83:1-83:2),Newline(83:4-83:15),
KwMatch(84:2-84:7),LowerIdent(84:8-84:9),OpenCurly(84:10-84:11),Newline(1:1-1:1),
UpperIdent(85:3-85:7),OpBar(85:8-85:9),UpperIdent(85:10-85:15),OpBar(85:16-85:17),UpperIdent(85:18-85:21),OpFatArrow(85:22-85:24),OpenCurly(85:25-85:26),Newline(1:1-1:1),
LowerIdent(86:4-86:5),OpAssign(86:6-86:7),Int(86:8-86:10),Newline(1:1-1:1),
LowerIdent(87:4-87:5),Newline(1:1-1:1),
CloseCurly(88:3-88:4),Newline(1:1-1:1),
UpperIdent(89:3-89:7),Newline(89:9-89:30),
OpBar(90:3-90:4),Newline(90:6-90:28),
UpperIdent(91:4-91:9),Newline(1:1-1:1),
OpBar(92:3-92:4),UpperIdent(92:5-92:8),Newline(92:10-92:28),
OpFatArrow(93:4-93:6),OpenCurly(93:7-93:8),Newline(1:1-1:1),
LowerIdent(94:5-94:6),OpAssign(94:7-94:8),Int(94:9-94:11),Newline(1:1-1:1),
LowerIdent(95:5-95:6),Newline(1:1-1:1),
CloseCurly(96:4-96:5),Newline(1:1-1:1),
LowerIdent(97:3-97:8),Newline(97:10-97:32),
OpFatArrow(98:4-98:6),Int(98:7-98:8),Newline(1:1-1:1),
StringStart(99:3-99:4),StringPart(99:4-99:7),StringEnd(99:7-99:8),OpFatArrow(99:9-99:11),Newline(99:13-99:33),
Int(100:4-100:7),Newline(1:1-1:1),
StringStart(101:3-101:4),StringPart(101:4-101:7),StringEnd(101:7-101:8),OpBar(101:9-101:10),StringStart(101:11-101:12),StringPart(101:12-101:15),StringEnd(101:15-101:16),OpFatArrow(101:17-101:19),Int(101:20-101:23),Newline(1:1-1:1),
OpenSquare(102:3-102:4),Int(102:4-102:5),Comma(102:5-102:6),Int(102:7-102:8),Comma(102:8-102:9),Int(102:10-102:11),Comma(102:11-102:12),DoubleDot(102:13-102:15),KwAs(102:16-102:18),LowerIdent(102:19-102:23),CloseSquare(102:23-102:24),Newline(102:26-102:48),
OpFatArrow(103:4-103:6),Newline(103:8-103:28),
Int(104:5-104:8),Newline(104:10-104:31),
Newline(1:1-1:1),
Newline(106:4-106:26),
Newline(1:1-1:1),
OpenSquare(108:3-108:4),Int(108:4-108:5),Comma(108:5-108:6),Int(108:7-108:8),OpBar(108:9-108:10),Int(108:11-108:12),Comma(108:12-108:13),Int(108:14-108:15),Comma(108:15-108:16),DoubleDot(108:17-108:19),KwAs(108:20-108:22),LowerIdent(108:23-108:27),CloseSquare(108:27-108:28),OpFatArrow(108:29-108:31),Int(108:32-108:35),Newline(1:1-1:1),
OpenSquare(109:3-109:4),Newline(1:1-1:1),
Int(110:4-110:5),Comma(110:5-110:6),Newline(1:1-1:1),
Int(111:4-111:5),OpBar(111:6-111:7),Int(111:8-111:9),Comma(111:9-111:10),Newline(1:1-1:1),
Int(112:4-112:5),Comma(112:5-112:6),Newline(1:1-1:1),
DoubleDot(113:4-113:6),Newline(113:8-113:24),
KwAs(114:5-114:7),Newline(114:9-114:22),
LowerIdent(115:6-115:10),Comma(115:10-115:11),Newline(115:13-115:40),
CloseSquare(116:3-116:4),OpFatArrow(116:5-116:7),Int(116:8-116:11),Newline(1:1-1:1),
Float(117:3-117:7),OpFatArrow(117:8-117:10),Int(117:11-117:14),Newline(1:1-1:1),
Float(118:3-118:7),OpBar(118:8-118:9),Float(118:10-118:14),OpFatArrow(118:15-118:17),Int(118:18-118:21),Newline(1:1-1:1),
OpenRound(119:3-119:4),Int(119:4-119:5),Comma(119:5-119:6),Int(119:7-119:8),Comma(119:8-119:9),Int(119:10-119:11),CloseRound(119:11-119:12),OpFatArrow(119:13-119:15),Int(119:16-119:19),Newline(1:1-1:1),
OpenRound(120:3-120:4),Int(120:4-120:5),Comma(120:5-120:6),Int(120:7-120:8),OpBar(120:9-120:10),Int(120:11-120:12),Comma(120:12-120:13),Int(120:14-120:15),CloseRound(120:15-120:16),OpFatArrow(120:17-120:19),Int(120:20-120:23),Newline(1:1-1:1),
OpenCurly(121:3-121:4),LowerIdent(121:5-121:8),OpColon(121:8-121:9),Int(121:10-121:11),Comma(121:11-121:12),LowerIdent(121:13-121:16),OpColon(121:16-121:17),Int(121:18-121:19),Comma(121:19-121:20),DoubleDot(121:21-121:23),LowerIdent(121:23-121:27),CloseCurly(121:28-121:29),OpFatArrow(121:30-121:32),Int(121:33-121:35),OpArrow(121:35-121:37),LowerIdent(121:37-121:40),NoSpaceOpenRound(121:40-121:41),Int(121:41-121:43),CloseRound(121:43-121:44),Newline(1:1-1:1),
OpenCurly(122:3-122:4),Newline(122:6-122:32),
LowerIdent(123:4-123:7),Newline(123:9-123:41),
OpColon(124:5-124:6),Newline(124:8-124:42),
Int(125:6-125:7),Comma(125:7-125:8),Newline(125:10-125:37),
LowerIdent(126:4-126:7),OpColon(126:7-126:8),Int(126:9-126:10),Comma(126:10-126:11),Newline(1:1-1:1),
DoubleDot(127:4-127:6),Newline(127:8-127:30),
LowerIdent(128:5-128:9),Comma(128:9-128:10),Newline(128:12-128:29),
CloseCurly(129:3-129:4),OpFatArrow(129:5-129:7),Int(129:8-129:10),Newline(1:1-1:1),
OpenCurly(130:3-130:4),LowerIdent(130:5-130:8),OpColon(130:8-130:9),Int(130:10-130:11),Comma(130:11-130:12),LowerIdent(130:13-130:16),OpColon(130:16-130:17),Int(130:18-130:19),OpBar(130:20-130:21),Int(130:22-130:23),CloseCurly(130:24-130:25),OpFatArrow(130:26-130:28),Int(130:29-130:31),Newline(1:1-1:1),
OpenCurly(131:3-131:4),Newline(1:1-1:1),
LowerIdent(132:4-132:7),OpColon(132:7-132:8),Int(132:9-132:10),Comma(132:10-132:11),Newline(1:1-1:1),
LowerIdent(133:4-133:7),OpColon(133:7-133:8),Int(133:9-133:10),OpBar(133:11-133:12),Int(133:13-133:14),Comma(133:14-133:15),Newline(133:17-133:41),
CloseCurly(134:3-134:4),OpFatArrow(134:5-134:7),Int(134:8-134:10),Newline(1:1-1:1),
UpperIdent(135:3-135:5),NoSpaceOpenRound(135:5-135:6),Int(135:6-135:9),CloseRound(135:9-135:10),OpFatArrow(135:11-135:13),Int(135:14-135:17),Newline(1:1-1:1),
UpperIdent(136:3-136:5),NoSpaceOpenRound(136:5-136:6),UpperIdent(136:6-136:10),NoSpaceOpenRound(136:10-136:11),LowerIdent(136:11-136:15),CloseRound(136:15-136:16),CloseRound(136:16-136:17),OpFatArrow(136:18-136:20),LowerIdent(136:21-136:25),Newline(1:1-1:1),
UpperIdent(137:3-137:10),NoSpaceOpenRound(137:10-137:11),StringStart(137:11-137:12),StringPart(137:12-137:17),StringEnd(137:17-137:18),Comma(137:18-137:19),UpperIdent(137:20-137:24),NoSpaceOpenRound(137:24-137:25),StringStart(137:25-137:26),StringPart(137:26-137:31),StringEnd(137:31-137:32),CloseRound(137:32-137:33),CloseRound(137:33-137:34),OpFatArrow(137:35-137:37),Int(137:38-137:42),Newline(1:1-1:1),
CloseCurly(138:2-138:3),Newline(1:1-1:1),
Newline(1:1-1:1),
KwExpect(140:1-140:7),Newline(140:9-140:38),
LowerIdent(141:2-141:6),OpEquals(141:7-141:9),Int(141:10-141:11),Newline(141:13-141:44),
Newline(1:1-1:1),
LowerIdent(143:1-143:6),OpColon(143:7-143:8),UpperIdent(143:9-143:13),NoSpaceOpenRound(143:13-143:14),UpperIdent(143:14-143:20),CloseRound(143:20-143:21),OpArrow(143:22-143:24),UpperIdent(143:25-143:31),NoSpaceOpenRound(143:31-143:32),OpenCurly(143:32-143:33),CloseCurly(143:33-143:34),Comma(143:34-143:35),Underscore(143:36-143:37),CloseRound(143:37-143:38),Newline(1:1-1:1),
LowerIdent(144:1-144:6),OpAssign(144:7-144:8),OpBar(144:9-144:10),Underscore(144:10-144:11),OpBar(144:11-144:12),OpenCurly(144:13-144:14),Newline(144:16-144:48),
LowerIdent(145:2-145:7),OpAssign(145:8-145:9),StringStart(145:10-145:11),StringPart(145:11-145:16),StringEnd(145:16-145:17),Newline(1:1-1:1),
KwVar(146:2-146:5),LowerIdent(146:6-146:12),OpAssign(146:13-146:14),Int(146:15-146:18),Newline(1:1-1:1),
KwExpect(147:2-147:8),LowerIdent(147:9-147:13),OpEquals(147:14-147:16),Int(147:17-147:18),Newline(1:1-1:1),
LowerIdent(148:2-148:5),OpAssign(148:6-148:7),UpperIdent(148:8-148:12),Newline(1:1-1:1),
KwReturn(149:2-149:8),Newline(149:10-149:39),
LowerIdent(150:3-150:6),Newline(150:8-150:39),
Newline(1:1-1:1),
Newline(152:3-152:26),
Newline(1:1-1:1),
TripleDot(154:2-154:5),Newline(1:1-1:1),
LowerIdent(155:2-155:12),NoSpaceOpenRound(155:12-155:13),Newline(1:1-1:1),
TripleDot(156:3-156:6),Comma(156:6-156:7),Newline(156:9-156:34),
CloseRound(157:2-157:3),Newline(1:1-1:1),
LowerIdent(158:2-158:11),NoSpaceOpenRound(158:11-158:12),Newline(1:1-1:1),
KwDbg(159:3-159:6),Newline(159:8-159:20),
Int(160:4-160:6),Comma(160:6-160:7),Newline(160:9-160:26),
CloseRound(161:2-161:3),Newline(1:1-1:1),
KwCrash(162:2-162:7),Newline(162:9-162:37),
StringStart(163:3-163:4),StringPart(163:4-163:16),StringEnd(163:16-163:17),Newline(163:19-163:49),
LowerIdent(164:2-164:18),OpAssign(164:19-164:20),UpperIdent(164:21-164:23),NoSpaceOpenRound(164:23-164:24),LowerIdent(164:24-164:30),CloseRound(164:30-164:31),Newline(1:1-1:1),
LowerIdent(165:2-165:14),OpAssign(165:15-165:16),StringStart(165:17-165:18),StringPart(165:18-165:25),OpenStringInterpolation(165:25-165:27),LowerIdent(165:27-165:32),CloseStringInterpolation(165:32-165:33),StringPart(165:33-165:33),StringEnd(165:33-165:34),Newline(1:1-1:1),
LowerIdent(166:2-166:6),OpAssign(166:7-166:8),OpenSquare(166:9-166:10),Newline(1:1-1:1),
LowerIdent(167:3-167:10),NoSpaceOpenRound(167:10-167:11),Newline(1:1-1:1),
KwDbg(168:4-168:7),Newline(168:9-168:27),
LowerIdent(169:5-169:11),Comma(169:11-169:12),Newline(169:14-169:36),
CloseRound(170:3-170:4),Comma(170:4-170:5),Newline(170:7-170:19),
Int(171:3-171:6),Comma(171:6-171:7),Newline(171:9-171:21),
Int(172:3-172:6),Comma(172:6-172:7),Newline(172:9-172:23),
CloseSquare(173:2-173:3),Newline(1:1-1:1),
KwFor(174:2-174:5),LowerIdent(174:6-174:7),KwIn(174:8-174:10),LowerIdent(174:11-174:15),OpenCurly(174:16-174:17),Newline(1:1-1:1),
UpperIdent(175:3-175:9),NoSpaceDotLowerIdent(175:9-175:15),NoSpaceOpenRound(175:15-175:16),StringStart(175:16-175:17),StringPart(175:17-175:24),OpenStringInterpolation(175:24-175:26),LowerIdent(175:26-175:27),CloseStringInterpolation(175:27-175:28),StringPart(175:28-175:32),OpenStringInterpolation(175:32-175:34),LowerIdent(175:34-175:40),CloseStringInterpolation(175:40-175:41),StringPart(175:41-175:41),StringEnd(175:41-175:42),CloseRound(175:42-175:43),Newline(1:1-1:1),
LowerIdent(176:3-176:9),OpAssign(176:10-176:11),LowerIdent(176:12-176:18),OpPlus(176:19-176:20),LowerIdent(176:21-176:22),Newline(1:1-1:1),
CloseCurly(177:2-177:3),Newline(1:1-1:1),
LowerIdent(178:2-178:8),OpAssign(178:9-178:10),OpenCurly(178:11-178:12),LowerIdent(178:13-178:16),OpColon(178:16-178:17),Int(178:18-178:21),Comma(178:21-178:22),LowerIdent(178:23-178:26),OpColon(178:26-178:27),StringStart(178:28-178:29),StringPart(178:29-178:34),StringEnd(178:34-178:35),Comma(178:35-178:36),LowerIdent(178:37-178:40),OpColon(178:40-178:41),LowerIdent(178:42-178:45),Comma(178:45-178:46),LowerIdent(178:47-178:50),OpColon(178:50-178:51),UpperIdent(178:52-178:54),NoSpaceOpenRound(178:54-178:55),LowerIdent(178:55-178:60),CloseRound(178:60-178:61),Comma(178:61-178:62),LowerIdent(178:63-178:69),CloseCurly(178:70-178:71),Newline(1:1-1:1),
LowerIdent(179:2-179:7),OpAssign(179:8-179:9),OpenRound(179:10-179:11),Int(179:11-179:14),Comma(179:14-179:15),StringStart(179:16-179:17),StringPart(179:17-179:22),StringEnd(179:22-179:23),Comma(179:23-179:24),LowerIdent(179:25-179:28),Comma(179:28-179:29),UpperIdent(179:30-179:32),NoSpaceOpenRound(179:32-179:33),LowerIdent(179:33-179:38),CloseRound(179:38-179:39),Comma(179:39-179:40),OpenRound(179:41-179:42),LowerIdent(179:42-179:48),Comma(179:48-179:49),LowerIdent(179:50-179:55),CloseRound(179:55-179:56),Comma(179:56-179:57),OpenSquare(179:58-179:59),Int(179:59-179:60),Comma(179:60-179:61),Int(179:62-179:63),Comma(179:63-179:64),Int(179:65-179:66),CloseSquare(179:66-179:67),CloseRound(179:67-179:68),Newline(1:1-1:1),
LowerIdent(180:2-180:17),OpAssign(180:18-180:19),OpenRound(180:20-180:21),Newline(1:1-1:1),
Int(181:3-181:6),Comma(181:6-181:7),Newline(1:1-1:1),
StringStart(182:3-182:4),StringPart(182:4-182:9),StringEnd(182:9-182:10),Comma(182:10-182:11),Newline(1:1-1:1),
LowerIdent(183:3-183:7),Comma(183:7-183:8),Newline(1:1-1:1),
UpperIdent(184:3-184:5),NoSpaceOpenRound(184:5-184:6),LowerIdent(184:6-184:11),CloseRound(184:11-184:12),Comma(184:12-184:13),Newline(184:15-184:38),
OpenRound(185:3-185:4),LowerIdent(185:4-185:10),Comma(185:10-185:11),LowerIdent(185:12-185:17),CloseRound(185:17-185:18),Comma(185:18-185:19),Newline(1:1-1:1),
OpenSquare(186:3-186:4),Int(186:4-186:5),Comma(186:5-186:6),Int(186:7-186:8),Comma(186:8-186:9),Int(186:10-186:11),CloseSquare(186:11-186:12),Comma(186:12-186:13),Newline(1:1-1:1),
CloseRound(187:2-187:3),Newline(1:1-1:1),
LowerIdent(188:2-188:15),OpAssign(188:16-188:17),UpperIdent(188:18-188:21),NoSpaceOpenRound(188:21-188:22),LowerIdent(188:22-188:25),CloseRound(188:25-188:26),OpDoubleQuestion(188:27-188:29),Int(188:30-188:32),OpGreaterThan(188:33-188:34),Int(188:35-188:36),OpStar(188:37-188:38),Int(188:39-188:40),OpOr(188:41-188:43),Int(188:44-188:46),OpPlus(188:47-188:48),Int(188:49-188:50),OpLessThan(188:51-188:52),Int(188:53-188:54),OpAnd(188:55-188:58),Int(188:59-188:61),OpBinaryMinus(188:62-188:63),Int(188:64-188:65),OpGreaterThanOrEq(188:66-188:68),Int(188:69-188:71),OpOr(188:72-188:74),Int(188:75-188:77),OpLessThanOrEq(188:78-188:80),Int(188:81-188:82),OpSlash(188:83-188:84),Int(188:85-188:86),Newline(1:1-1:1),
LowerIdent(189:2-189:23),OpAssign(189:24-189:25),LowerIdent(189:26-189:33),NoSpaceOpenRound(189:33-189:34),LowerIdent(189:34-189:38),CloseRound(189:38-189:39),NoSpaceOpQuestion(189:39-189:40),NoSpaceDotLowerIdent(189:40-189:63),NoSpaceOpenRound(189:63-189:64),CloseRound(189:64-189:65),NoSpaceOpQuestion(189:65-189:66),NoSpaceDotLowerIdent(189:66-189:94),NoSpaceOpenRound(189:94-189:95),CloseRound(189:95-189:96),NoSpaceOpQuestion(189:96-189:97),NoSpaceDotLowerIdent(189:97-189:110),NoSpaceOpQuestion(189:110-189:111),Newline(1:1-1:1),
UpperIdent(190:2-190:8),NoSpaceDotLowerIdent(190:8-190:14),NoSpaceOpenRound(190:14-190:15),LowerIdent(190:15-190:27),CloseRound(190:27-190:28),NoSpaceOpQuestion(190:28-190:29),Newline(1:1-1:1),
UpperIdent(191:2-191:8),NoSpaceDotLowerIdent(191:8-191:14),NoSpaceOpenRound(191:14-191:15),Newline(1:1-1:1),
StringStart(192:3-192:4),StringPart(192:4-192:14),OpenStringInterpolation(192:14-192:16),Newline(192:18-192:58),
UpperIdent(193:4-193:7),NoSpaceDotLowerIdent(193:7-193:13),NoSpaceOpenRound(193:13-193:14),LowerIdent(193:14-193:20),CloseRound(193:20-193:21),Newline(193:23-193:63),
CloseStringInterpolation(194:3-194:4),StringPart(194:4-194:17),StringEnd(194:17-194:18),Comma(194:18-194:19),Newline(1:1-1:1),
CloseRound(195:2-195:3),Newline(1:1-1:1),
CloseCurly(196:1-196:2),Newline(196:4-196:33),
Newline(1:1-1:1),
LowerIdent(198:1-198:6),OpColon(198:7-198:8),OpenCurly(198:9-198:10),CloseCurly(198:10-198:11),Newline(1:1-1:1),
LowerIdent(199:1-199:6),OpAssign(199:7-199:8),OpenCurly(199:9-199:10),CloseCurly(199:10-199:11),Newline(1:1-1:1),
Newline(1:1-1:1),
LowerIdent(201:1-201:6),OpColon(201:7-201:8),UpperIdent(201:9-201:14),NoSpaceOpenRound(201:14-201:15),NoSpaceOpenRound(201:15-201:16),LowerIdent(201:16-201:17),Comma(201:17-201:18),LowerIdent(201:19-201:20),Comma(201:20-201:21),LowerIdent(201:22-201:23),CloseRound(201:23-201:24),CloseRound(201:24-201:25),Newline(1:1-1:1),
Newline(1:1-1:1),
KwExpect(203:1-203:7),OpenCurly(203:8-203:9),Newline(1:1-1:1),
LowerIdent(204:2-204:5),OpAssign(204:6-204:7),Int(204:8-204:9),Newline(204:11-204:32),
LowerIdent(205:2-205:6),OpAssign(205:7-205:8),Int(205:9-205:10),Newline(1:1-1:1),
LowerIdent(206:2-206:6),OpEquals(206:7-206:9),LowerIdent(206:10-206:13),Newline(1:1-1:1),
CloseCurly(207:1-207:2),EndOfFile(207:2-207:2),
~~~
# PARSE
~~~clojure
(file @1-2-207-2
	(app @2-1-2-57
		(provides @2-6-2-12
			(exposed-lower-ident (text "main!")))
		(record-field @2-15-2-57 (name "pf")
			(e-string @2-28-2-55
				(e-string-part @2-29-2-54 (raw "../basic-cli/platform.roc"))))
		(packages @2-13-2-57
			(record-field @2-15-2-57 (name "pf")
				(e-string @2-28-2-55
					(e-string-part @2-29-2-54 (raw "../basic-cli/platform.roc"))))))
	(statements
		(s-import @4-1-4-42 (module ".Stdout") (qualifier "pf")
			(exposing
				(exposed-lower-ident (text "line!"))
				(exposed-lower-ident (text "write!"))))
		(s-import @6-1-12-4 (module ".StdoutMultiline") (qualifier "pf")
			(exposing
				(exposed-lower-ident (text "line!"))
				(exposed-lower-ident (text "write!"))))
		(s-import @14-1-14-82 (module ".Something") (qualifier "pkg")
			(exposing
				(exposed-lower-ident (text "func") (as "function"))
				(exposed-upper-ident (text "Type") (as "ValueCategory"))
				(exposed-upper-ident-star (text "Custom"))))
		(s-import @16-1-16-27 (module "BadName") (alias "GoodName"))
		(s-import @17-1-20-20 (module "BadNameMultiline") (alias "GoodNameMultiline"))
		(s-type-decl @22-1-23-6
			(header @22-1-22-10 (name "Map")
				(args
					(ty-var @22-5-22-6 (raw "a"))
					(ty-var @22-8-22-9 (raw "b"))))
			(ty-fn @22-13-22-41
				(ty-apply @22-13-22-20
					(ty (name "List"))
					(ty-var @22-18-22-19 (raw "a")))
				(ty-fn @22-23-22-29
					(ty-var @22-23-22-24 (raw "a"))
					(ty-var @22-28-22-29 (raw "b")))
				(ty-apply @22-34-22-41
					(ty (name "List"))
					(ty-var @22-39-22-40 (raw "b")))))
		(s-type-decl @23-1-36-4
			(header @23-1-26-2 (name "MapML")
				(args
					(ty-var @24-2-24-3 (raw "a"))
					(ty-var @25-2-25-3 (raw "b"))))
			(ty-fn @28-3-34-5
				(ty-apply @28-3-30-4
					(ty (name "List"))
					(ty-var @29-4-29-5 (raw "a")))
				(ty-fn @31-4-31-10
					(ty-var @31-4-31-5 (raw "a"))
					(ty-var @31-9-31-10 (raw "b")))
				(ty-apply @32-4-34-5
					(ty (name "List"))
					(ty-var @33-5-33-6 (raw "b")))))
		(s-type-decl @36-1-38-13
			(header @36-1-36-4 (name "Foo")
				(args))
			(ty-tuple @36-7-36-17
				(ty (name "Bar"))
				(ty (name "Baz"))))
		(s-type-decl @38-1-43-5
			(header @38-1-38-13 (name "FooMultiline")
				(args))
			(ty-tuple @38-16-41-2
				(ty (name "Bar"))
				(ty (name "Baz"))))
		(s-type-decl @43-1-44-7
			(header @43-1-43-8 (name "Some")
				(args
					(ty-var @43-6-43-7 (raw "a"))))
			(ty-record @43-11-43-43
				(anno-record-field @43-13-43-25 (name "foo")
					(ty-apply @43-19-43-24
						(ty (name "Ok"))
						(ty-var @43-22-43-23 (raw "a"))))
				(anno-record-field @43-26-43-43 (name "bar")
					(ty (name "Something")))))
		(s-type-decl @44-1-49-14
			(header @44-1-44-10 (name "SomeMl")
				(args
					(ty-var @44-8-44-9 (raw "a"))))
			(ty-record @44-13-47-2
				(anno-record-field @45-2-45-14 (name "foo")
					(ty-apply @45-8-45-13
						(ty (name "Ok"))
						(ty-var @45-11-45-12 (raw "a"))))
				(anno-record-field @46-2-46-18 (name "bar")
					(ty (name "Something")))))
		(s-type-decl @49-1-56-6
			(header @49-1-49-17 (name "SomeMultiline")
				(args
					(ty-var @49-15-49-16 (raw "a"))))
			(ty-record @49-20-54-2
				(anno-record-field @50-2-52-10 (name "foo")
					(ty-apply @52-4-52-9
						(ty (name "Ok"))
						(ty-var @52-7-52-8 (raw "a"))))
				(anno-record-field @53-2-53-18 (name "bar")
					(ty (name "Something")))))
		(s-type-decl @56-1-58-15
			(header @56-1-56-9 (name "Maybe")
				(args
					(ty-var @56-7-56-8 (raw "a"))))
			(ty-tag-union @56-12-56-27
				(tags
					(ty-apply @56-13-56-20
						(ty (name "Some"))
						(ty-var @56-18-56-19 (raw "a")))
					(ty (name "None")))))
		(s-type-decl @58-1-63-9
			(header @58-1-58-18 (name "MaybeMultiline")
				(args
					(ty-var @58-16-58-17 (raw "a"))))
			(ty-tag-union @58-21-61-2
				(tags
					(ty-apply @59-2-59-9
						(ty (name "Some"))
						(ty-var @59-7-59-8 (raw "a")))
					(ty (name "None")))))
		(s-type-decl @63-1-65-16
			(header @63-1-63-12 (name "SomeFunc")
				(args
					(ty-var @63-10-63-11 (raw "a"))))
			(ty-fn @63-15-63-38
				(ty-apply @63-15-63-23
					(ty (name "Maybe"))
					(ty-var @63-21-63-22 (raw "a")))
				(ty-var @63-25-63-26 (raw "a"))
				(ty-apply @63-30-63-38
					(ty (name "Maybe"))
					(ty-var @63-36-63-37 (raw "a")))))
		(s-decl @65-1-67-8
			(p-ident @65-1-65-16 (raw "add_one_oneline"))
			(e-lambda @65-19-67-8
				(args
					(p-ident @65-20-65-23 (raw "num")))
				(e-if-then-else @65-25-67-8
					(e-ident @65-28-65-31 (qaul "") (raw "num"))
					(e-int @65-32-65-33 (raw "2"))
					(e-int @65-39-65-40 (raw "5")))))
		(s-type-anno @67-1-68-8 (name "add_one")
			(ty-fn @67-11-67-21
				(ty (name "U64"))
				(ty (name "U64"))))
		(s-decl @68-1-78-2
			(p-ident @68-1-68-8 (raw "add_one"))
			(e-lambda @68-11-78-2
				(args
					(p-ident @68-12-68-15 (raw "num")))
				(e-block @68-17-78-2
					(statements
						(s-decl @69-2-69-11
							(p-ident @69-2-69-7 (raw "other"))
							(e-int @69-10-69-11 (raw "1")))
						(e-if-then-else @70-2-78-2
							(e-ident @70-5-70-8 (qaul "") (raw "num"))
							(e-block @70-9-74-3
								(statements
									(e-dbg
										(e-apply @72-4-72-15
											(e-ident @72-4-72-13 (qaul "") (raw "some_func"))))
									(e-int @73-3-73-4 (raw "0"))))
							(e-block @74-9-77-3
								(statements
									(e-dbg
										(e-int @75-7-75-10 (raw "123")))
									(e-ident @76-3-76-8 (qaul "") (raw "other")))))))))
		(s-decl @80-1-140-7
			(p-ident @80-1-80-11 (raw "match_time"))
			(e-lambda @80-14-140-7
				(args
					(p-ident @81-2-81-3 (raw "a"))
					(p-ident @82-2-82-3 (raw "b")))
				(e-match
					(e-ident @84-8-84-9 (qaul "") (raw "a"))
					(branches
						(branch @85-3-89-7
							(p-alternatives
								(p-tag @85-3-85-7 (raw "Blue"))
								(p-tag @85-10-85-15 (raw "Green"))
								(p-tag @85-18-85-21 (raw "Red")))
							(e-block @85-25-88-4
								(statements
									(s-decl @86-4-86-10
										(p-ident @86-4-86-5 (raw "x"))
										(e-int @86-8-86-10 (raw "12")))
									(e-ident @87-4-87-5 (qaul "") (raw "x")))))
						(branch @89-3-97-8
							(p-alternatives
								(p-tag @89-3-89-7 (raw "Blue"))
								(p-tag @91-4-91-9 (raw "Green"))
								(p-tag @92-5-92-8 (raw "Red")))
							(e-block @93-7-96-5
								(statements
									(s-decl @94-5-94-11
										(p-ident @94-5-94-6 (raw "x"))
										(e-int @94-9-94-11 (raw "12")))
									(e-ident @95-5-95-6 (qaul "") (raw "x")))))
						(branch @97-3-99-4
							(p-ident @97-3-97-8 (raw "lower"))
							(e-int @98-7-98-8 (raw "1")))
						(branch @99-3-101-4
							(p-string @99-3-99-4 (raw """))
							(e-int @100-4-100-7 (raw "100")))
						(branch @101-3-102-4
							(p-alternatives
								(p-string @101-3-101-4 (raw """))
								(p-string @101-11-101-12 (raw """)))
							(e-int @101-20-101-23 (raw "200")))
						(branch @102-3-108-4
							(p-list @102-3-102-24
								(p-int @102-4-102-5 (raw "1"))
								(p-int @102-7-102-8 (raw "2"))
								(p-int @102-10-102-11 (raw "3"))
								(p-list-rest @102-13-102-23 (name "rest")))
							(e-int @104-5-104-8 (raw "123")))
						(branch @108-3-109-4
							(p-list @108-3-108-28
								(p-int @108-4-108-5 (raw "1"))
								(p-alternatives
									(p-int @108-7-108-8 (raw "2"))
									(p-int @108-11-108-12 (raw "5")))
								(p-int @108-14-108-15 (raw "3"))
								(p-list-rest @108-17-108-27 (name "rest")))
							(e-int @108-32-108-35 (raw "123")))
						(branch @109-3-117-7
							(p-list @109-3-116-4
								(p-int @110-4-110-5 (raw "1"))
								(p-alternatives
									(p-int @111-4-111-5 (raw "2"))
									(p-int @111-8-111-9 (raw "5")))
								(p-int @112-4-112-5 (raw "3"))
								(p-list-rest @113-4-115-10 (name "rest")))
							(e-int @116-8-116-11 (raw "123")))
						(branch @117-3-118-7
							(p-frac @117-3-117-7 (raw "3.14"))
							(e-int @117-11-117-14 (raw "314")))
						(branch @118-3-119-4
							(p-alternatives
								(p-frac @118-3-118-7 (raw "3.14"))
								(p-frac @118-10-118-14 (raw "6.28")))
							(e-int @118-18-118-21 (raw "314")))
						(branch @119-3-120-4
							(p-tuple @119-3-119-12
								(p-int @119-4-119-5 (raw "1"))
								(p-int @119-7-119-8 (raw "2"))
								(p-int @119-10-119-11 (raw "3")))
							(e-int @119-16-119-19 (raw "123")))
						(branch @120-3-121-4
							(p-tuple @120-3-120-16
								(p-int @120-4-120-5 (raw "1"))
								(p-alternatives
									(p-int @120-7-120-8 (raw "2"))
									(p-int @120-11-120-12 (raw "5")))
								(p-int @120-14-120-15 (raw "3")))
							(e-int @120-20-120-23 (raw "123")))
						(branch @121-3-122-4
							(p-record @121-3-121-29
								(field @121-5-121-12 (name "foo") (rest false)
									(p-int @121-10-121-11 (raw "1")))
								(field @121-13-121-20 (name "bar") (rest false)
									(p-int @121-18-121-19 (raw "2")))
								(field @121-21-121-29 (name "rest") (rest true)))
							(e-local-dispatch @121-33-122-4
								(e-int @121-33-121-35 (raw "12"))
								(e-apply @121-35-121-44
									(e-ident @121-37-121-40 (qaul "") (raw "add"))
									(e-int @121-41-121-43 (raw "34")))))
						(branch @122-3-130-4
							(p-record @122-3-129-4
								(field @123-4-125-8 (name "foo") (rest false)
									(p-int @125-6-125-7 (raw "1")))
								(field @126-4-126-11 (name "bar") (rest false)
									(p-int @126-9-126-10 (raw "2")))
								(field @127-4-128-10 (name "rest") (rest true)))
							(e-int @129-8-129-10 (raw "12")))
						(branch @130-3-131-4
							(p-record @130-3-130-25
								(field @130-5-130-12 (name "foo") (rest false)
									(p-int @130-10-130-11 (raw "1")))
								(field @130-13-130-25 (name "bar") (rest false)
									(p-alternatives
										(p-int @130-18-130-19 (raw "2"))
										(p-int @130-22-130-23 (raw "7")))))
							(e-int @130-29-130-31 (raw "12")))
						(branch @131-3-135-5
							(p-record @131-3-134-4
								(field @132-4-132-11 (name "foo") (rest false)
									(p-int @132-9-132-10 (raw "1")))
								(field @133-4-133-15 (name "bar") (rest false)
									(p-alternatives
										(p-int @133-9-133-10 (raw "2"))
										(p-int @133-13-133-14 (raw "7")))))
							(e-int @134-8-134-10 (raw "12")))
						(branch @135-3-136-5
							(p-tag @135-3-135-10 (raw "Ok")
								(p-int @135-6-135-9 (raw "123")))
							(e-int @135-14-135-17 (raw "123")))
						(branch @136-3-137-10
							(p-tag @136-3-136-17 (raw "Ok")
								(p-tag @136-6-136-16 (raw "Some")
									(p-ident @136-11-136-15 (raw "dude"))))
							(e-ident @136-21-136-25 (qaul "") (raw "dude")))
						(branch @137-3-138-3
							(p-tag @137-3-137-34 (raw "TwoArgs")
								(p-string @137-11-137-12 (raw """))
								(p-tag @137-20-137-33 (raw "Some")
									(p-string @137-25-137-26 (raw """))))
							(e-int @137-38-137-42 (raw "1000")))))))
		(s-expect @140-1-143-6
			(e-binop @141-2-143-6 (op "==")
				(e-ident @141-2-141-6 (qaul "") (raw "blah"))
				(e-int @141-10-141-11 (raw "1"))))
		(s-type-anno @143-1-144-6 (name "main!")
			(ty-fn @143-9-143-38
				(ty-apply @143-9-143-21
					(ty (name "List"))
					(ty (name "String")))
				(ty-apply @143-25-143-38
					(ty (name "Result"))
					(ty-record @143-32-143-34)
					(_))))
		(s-decl @144-1-196-2
			(p-ident @144-1-144-6 (raw "main!"))
			(e-lambda @144-9-196-2
				(args
					(p-underscore))
				(e-block @144-13-196-2
					(statements
						(s-decl @145-2-145-17
							(p-ident @145-2-145-7 (raw "world"))
							(e-string @145-10-145-17
								(e-string-part @145-11-145-16 (raw "World"))))
						(s-var @146-2-147-8 (name "number")
							(e-int @146-15-146-18 (raw "123")))
						(s-expect @147-2-148-5
							(e-binop @147-9-148-5 (op "==")
								(e-ident @147-9-147-13 (qaul "") (raw "blah"))
								(e-int @147-17-147-18 (raw "1"))))
						(s-decl @148-2-148-12
							(p-ident @148-2-148-5 (raw "tag"))
							(e-tag @148-8-148-12 (raw "Blue")))
						(s-return @149-2-154-5
							(e-ident @150-3-150-6 (qaul "") (raw "tag")))
						(e-ellipsis)
						(e-apply @155-2-157-3
							(e-ident @155-2-155-12 (qaul "") (raw "match_time"))
							(e-ellipsis))
						(e-apply @158-2-161-3
							(e-ident @158-2-158-11 (qaul "") (raw "some_func"))
							(e-dbg
								(e-int @160-4-160-6 (raw "42"))))
						(s-crash @162-2-163-49
							(e-string @163-3-163-17
								(e-string-part @163-4-163-16 (raw "Unreachable!"))))
						(s-decl @164-2-164-31
							(p-ident @164-2-164-18 (raw "tag_with_payload"))
							(e-apply @164-21-164-31
								(e-tag @164-21-164-23 (raw "Ok"))
								(e-ident @164-24-164-30 (qaul "") (raw "number"))))
						(s-decl @165-2-165-34
							(p-ident @165-2-165-14 (raw "interpolated"))
							(e-string @165-17-165-34
								(e-string-part @165-18-165-25 (raw "Hello, "))
								(e-ident @165-27-165-32 (qaul "") (raw "world"))
								(e-string-part @165-33-165-33 (raw ""))))
						(s-decl @166-2-173-3
							(p-ident @166-2-166-6 (raw "list"))
							(e-list @166-9-173-3
								(e-apply @167-3-170-4
									(e-ident @167-3-167-10 (qaul "") (raw "add_one"))
									(e-dbg
										(e-ident @169-5-169-11 (qaul "") (raw "number"))))
								(e-int @171-3-171-6 (raw "456"))
								(e-int @172-3-172-6 (raw "789"))))
						(s-for
							(p-ident @174-6-174-7 (raw "n"))
							(e-ident @174-11-174-15 (qaul "") (raw "list"))
							(e-block @174-16-177-3
								(statements
									(e-apply @175-3-175-43
										(e-ident @175-3-175-15 (qaul "Stdout") (raw ".line!"))
										(e-string @175-16-175-42
											(e-string-part @175-17-175-24 (raw "Adding "))
											(e-ident @175-26-175-27 (qaul "") (raw "n"))
											(e-string-part @175-28-175-32 (raw " to "))
											(e-ident @175-34-175-40 (qaul "") (raw "number"))
											(e-string-part @175-41-175-41 (raw ""))))
									(s-decl @176-3-177-3
										(p-ident @176-3-176-9 (raw "number"))
										(e-binop @176-12-177-3 (op "+")
											(e-ident @176-12-176-18 (qaul "") (raw "number"))
											(e-ident @176-21-176-22 (qaul "") (raw "n")))))))
						(s-decl @178-2-178-71
							(p-ident @178-2-178-8 (raw "record"))
							(e-record @178-11-178-71
								(field (field "foo") (optional false)
									(e-int @178-18-178-21 (raw "123")))
								(field (field "bar") (optional false)
									(e-string @178-28-178-35
										(e-string-part @178-29-178-34 (raw "Hello"))))
								(field (field "baz") (optional false)
									(e-ident @178-42-178-45 (qaul "") (raw "tag")))
								(field (field "qux") (optional false)
									(e-apply @178-52-178-61
										(e-tag @178-52-178-54 (raw "Ok"))
										(e-ident @178-55-178-60 (qaul "") (raw "world"))))
								(field (field "punned") (optional false))))
						(s-decl @179-2-179-68
							(p-ident @179-2-179-7 (raw "tuple"))
							(e-tuple @179-10-179-68
								(e-int @179-11-179-14 (raw "123"))
								(e-string @179-16-179-23
									(e-string-part @179-17-179-22 (raw "World")))
								(e-ident @179-25-179-28 (qaul "") (raw "tag"))
								(e-apply @179-30-179-39
									(e-tag @179-30-179-32 (raw "Ok"))
									(e-ident @179-33-179-38 (qaul "") (raw "world")))
								(e-tuple @179-41-179-56
									(e-ident @179-42-179-48 (qaul "") (raw "nested"))
									(e-ident @179-50-179-55 (qaul "") (raw "tuple")))
								(e-list @179-58-179-67
									(e-int @179-59-179-60 (raw "1"))
									(e-int @179-62-179-63 (raw "2"))
									(e-int @179-65-179-66 (raw "3")))))
						(s-decl @180-2-187-3
							(p-ident @180-2-180-17 (raw "multiline_tuple"))
							(e-tuple @180-20-187-3
								(e-int @181-3-181-6 (raw "123"))
								(e-string @182-3-182-10
									(e-string-part @182-4-182-9 (raw "World")))
								(e-ident @183-3-183-7 (qaul "") (raw "tag1"))
								(e-apply @184-3-184-12
									(e-tag @184-3-184-5 (raw "Ok"))
									(e-ident @184-6-184-11 (qaul "") (raw "world")))
								(e-tuple @185-3-185-18
									(e-ident @185-4-185-10 (qaul "") (raw "nested"))
									(e-ident @185-12-185-17 (qaul "") (raw "tuple")))
								(e-list @186-3-186-12
									(e-int @186-4-186-5 (raw "1"))
									(e-int @186-7-186-8 (raw "2"))
									(e-int @186-10-186-11 (raw "3")))))
						(s-decl @188-2-189-23
							(p-ident @188-2-188-15 (raw "bin_op_result"))
							(e-binop @188-18-189-23 (op "or")
								(e-binop @188-18-188-74 (op "or")
									(e-binop @188-18-188-43 (op ">")
										(e-binop @188-18-188-34 (op "??")
											(e-apply @188-18-188-26
												(e-tag @188-18-188-21 (raw "Err"))
												(e-ident @188-22-188-25 (qaul "") (raw "foo")))
											(e-int @188-30-188-32 (raw "12")))
										(e-binop @188-35-188-43 (op "*")
											(e-int @188-35-188-36 (raw "5"))
											(e-int @188-39-188-40 (raw "5"))))
									(e-binop @188-44-188-74 (op "and")
										(e-binop @188-44-188-58 (op "<")
											(e-binop @188-44-188-52 (op "+")
												(e-int @188-44-188-46 (raw "13"))
												(e-int @188-49-188-50 (raw "2")))
											(e-int @188-53-188-54 (raw "5")))
										(e-binop @188-59-188-74 (op ">=")
											(e-binop @188-59-188-68 (op "-")
												(e-int @188-59-188-61 (raw "10"))
												(e-int @188-64-188-65 (raw "1")))
											(e-int @188-69-188-71 (raw "16")))))
								(e-binop @188-75-189-23 (op "<=")
									(e-int @188-75-188-77 (raw "12"))
									(e-binop @188-81-189-23 (op "/")
										(e-int @188-81-188-82 (raw "3"))
										(e-int @188-85-188-86 (raw "5"))))))
						(s-decl @189-2-190-8
							(p-ident @189-2-189-23 (raw "static_dispatch_style"))
							(e-field-access @189-26-190-8
								(e-binop @189-26-190-8 (op " This is a module comment!")
									(e-field-access @189-26-189-110
										(e-binop @189-26-189-110 (op " This is a module comment!")
											(e-field-access @189-26-189-94
												(e-binop @189-26-189-94 (op " This is a module comment!")
													(e-question-suffix @189-26-189-40
														(e-apply @189-26-189-39
															(e-ident @189-26-189-33 (qaul "") (raw "some_fn"))
															(e-ident @189-34-189-38 (qaul "") (raw "arg1"))))
													(e-question-suffix @189-40-189-66
														(e-apply @189-40-189-65
															(e-ident @189-40-189-63 (qaul "") (raw ".static_dispatch_method"))))))
											(e-question-suffix @189-66-189-97
												(e-apply @189-66-189-96
													(e-ident @189-66-189-94 (qaul "") (raw ".next_static_dispatch_method"))))))
									(e-question-suffix @189-97-189-111
										(e-ident @189-97-189-110 (qaul "") (raw ".record_field"))))))
						(e-question-suffix @190-2-190-29
							(e-apply @190-2-190-28
								(e-ident @190-2-190-14 (qaul "Stdout") (raw ".line!"))
								(e-ident @190-15-190-27 (qaul "") (raw "interpolated"))))
						(e-apply @191-2-195-3
							(e-ident @191-2-191-14 (qaul "Stdout") (raw ".line!"))
							(e-string @192-3-194-18
								(e-string-part @192-4-192-14 (raw "How about "))
								(e-apply @193-4-193-21
									(e-ident @193-4-193-13 (qaul "Num") (raw ".toStr"))
									(e-ident @193-14-193-20 (qaul "") (raw "number")))
								(e-string-part @194-4-194-17 (raw " as a string?"))))))))
		(s-type-anno @198-1-199-6 (name "empty")
			(ty-record @198-9-198-11))
		(s-decl @199-1-199-11
			(p-ident @199-1-199-6 (raw "empty"))
			(e-record @199-9-199-11))
		(s-type-anno @201-1-203-7 (name "tuple")
			(ty-apply @201-9-201-25
				(ty (name "Value"))
				(ty-tuple @201-15-201-24
					(ty-var @201-16-201-17 (raw "a"))
					(ty-var @201-19-201-20 (raw "b"))
					(ty-var @201-22-201-23 (raw "c")))))
		(s-expect @203-1-207-2
			(e-block @203-8-207-2
				(statements
					(s-decl @204-2-204-9
						(p-ident @204-2-204-5 (raw "foo"))
						(e-int @204-8-204-9 (raw "1")))
					(s-decl @205-2-205-10
						(p-ident @205-2-205-6 (raw "blah"))
						(e-int @205-9-205-10 (raw "1")))
					(e-binop @206-2-207-2 (op "==")
						(e-ident @206-2-206-6 (qaul "") (raw "blah"))
						(e-ident @206-10-206-13 (qaul "") (raw "foo"))))))))
~~~
# FORMATTED
~~~roc
NO CHANGE
~~~
# CANONICALIZE
~~~clojure
(can-ir
	(d-let (id 191)
		(p-assign @65-1-65-16 (ident "add_one_oneline") (id 179))
		(e-lambda @65-19-67-8 (id 190)
			(args
				(p-assign @65-20-65-23 (ident "num") (id 180)))
			(e-if @65-25-67-8 (cond-var 0) (branch-var 0)
				(if-branches
					(if-branch
						(e-lookup-local @65-28-65-31
							(pattern (id 180)))
						(e-int @65-32-65-33 (num-var 183) (value "2"))))
				(if-else
					(e-int @65-39-65-40 (num-var 186) (value "5"))))))
	(d-let (id 224)
		(p-assign @68-1-68-8 (ident "add_one") (id 195))
		(e-lambda @68-11-78-2 (id 218)
			(args
				(p-assign @68-12-68-15 (ident "num") (id 196)))
			(e-block @68-17-78-2
				(s-let @69-2-69-11
					(p-assign @69-2-69-7 (ident "other") (id 197))
					(e-int @69-10-69-11 (num-var 199) (value "1") (id 199)))
				(e-if @70-2-78-2 (cond-var 0) (branch-var 0)
					(if-branches
						(if-branch
							(e-lookup-local @70-5-70-8
								(pattern (id 196)))
							(e-block @70-9-74-3
								(s-expr @71-3-73-4
									(e-runtime-error (tag "not_implemented")))
								(e-int @73-3-73-4 (num-var 206) (value "0")))))
					(if-else
						(e-block @74-9-77-3
							(s-expr @75-3-76-8
								(e-runtime-error (tag "not_implemented")))
							(e-lookup-local @76-3-76-8
								(pattern (id 197))))))))
		(annotation @68-1-68-8 (signature 222) (id 223)
			(declared-type
				(ty-fn @67-11-67-21 (effectful false)
					(ty @67-11-67-14 (name "U64"))
					(ty @67-18-67-21 (name "U64"))))))
	(d-let (id 233)
		(p-assign @80-1-80-11 (ident "match_time") (id 225))
		(e-lambda @80-14-140-7 (id 230)
			(args
				(p-assign @81-2-81-3 (ident "a") (id 226))
				(p-assign @82-2-82-3 (ident "b") (id 227)))
			(e-runtime-error (tag "not_implemented"))))
<<<<<<< HEAD
	(d-let (id 443)
		(p-assign @144-1-144-6 (ident "main!") (id 242))
		(e-lambda @144-9-196-2 (id 437)
=======
	(d-let (id 463)
		(p-assign @144-1-144-6 (ident "main!") (id 246))
		(e-lambda @144-9-196-2 (id 457)
>>>>>>> 0691e26e
			(args
				(p-underscore @144-10-144-11 (id 243)))
			(e-block @144-13-196-2
				(s-let @145-2-145-17
					(p-assign @145-2-145-7 (ident "world") (id 244))
					(e-string @145-10-145-17 (id 246)
						(e-literal @145-11-145-16 (string "World"))))
				(s-var @146-2-147-8
					(p-assign @146-2-147-8 (ident "number") (id 250))
					(e-int @146-15-146-18 (num-var 249) (value "123") (id 249)))
				(s-let @148-2-148-12
					(p-assign @148-2-148-5 (ident "tag") (id 254))
					(e-tag @148-8-148-12 (ext-var 0) (name "Blue") (args "TODO") (id 256)))
				(s-expr @154-2-155-12
					(e-runtime-error (tag "not_implemented")))
				(s-expr @155-2-158-11
					(e-call @155-2-157-3
						(e-lookup-local @155-2-155-12
							(pattern (id 225)))
						(e-runtime-error (tag "not_implemented"))))
				(s-expr @158-2-162-7
					(e-call @158-2-161-3
						(e-runtime-error (tag "ident_not_in_scope"))
						(e-runtime-error (tag "not_implemented"))))
				(s-let @164-2-164-31
					(p-assign @164-2-164-18 (ident "tag_with_payload") (id 276))
					(e-call @164-21-164-31 (id 280)
						(e-tag @164-21-164-23 (ext-var 0) (name "Ok") (args "TODO"))
						(e-lookup-local @164-24-164-30
							(pattern (id 250)))))
				(s-let @165-2-165-34
					(p-assign @165-2-165-14 (ident "interpolated") (id 282))
					(e-string @165-17-165-34 (id 286)
						(e-literal @165-18-165-25 (string "Hello, "))
						(e-lookup-local @165-27-165-32
							(pattern (id 244)))
						(e-literal @165-33-165-33 (string ""))))
				(s-let @166-2-173-3
					(p-assign @166-2-166-6 (ident "list") (id 288))
					(e-list @166-9-173-3 (elem-var 297) (id 298)
						(elems
							(e-call @167-3-170-4
								(e-lookup-local @167-3-167-10
									(pattern (id 195)))
								(e-runtime-error (tag "not_implemented")))
							(e-int @171-3-171-6 (num-var 294) (value "456"))
							(e-int @172-3-172-6 (num-var 296) (value "789")))))
				(s-let @178-2-178-71
					(p-assign @178-2-178-8 (ident "record") (id 302))
					(e-runtime-error (tag "not_implemented") (id 304)))
				(s-let @179-2-179-68
					(p-assign @179-2-179-7 (ident "tuple") (id 306))
					(e-tuple @179-10-179-68 (tuple-var 329) (id 330)
						(elems
							(e-int @179-11-179-14 (num-var 308) (value "123"))
							(e-string @179-16-179-23
								(e-literal @179-17-179-22 (string "World")))
							(e-lookup-local @179-25-179-28
								(pattern (id 254)))
							(e-call @179-30-179-39
								(e-tag @179-30-179-32 (ext-var 0) (name "Ok") (args "TODO"))
								(e-lookup-local @179-33-179-38
									(pattern (id 244))))
							(e-tuple @179-41-179-56 (tuple-var 319)
								(elems
									(e-runtime-error (tag "ident_not_in_scope"))
									(e-lookup-local @179-50-179-55
										(pattern (id 306)))))
							(e-list @179-58-179-67 (elem-var 327)
								(elems
									(e-int @179-59-179-60 (num-var 322) (value "1"))
									(e-int @179-62-179-63 (num-var 324) (value "2"))
									(e-int @179-65-179-66 (num-var 326) (value "3")))))))
				(s-let @180-2-187-3
					(p-assign @180-2-180-17 (ident "multiline_tuple") (id 332))
					(e-tuple @180-20-187-3 (tuple-var 356) (id 357)
						(elems
							(e-int @181-3-181-6 (num-var 334) (value "123"))
							(e-string @182-3-182-10
								(e-literal @182-4-182-9 (string "World")))
							(e-runtime-error (tag "ident_not_in_scope"))
							(e-call @184-3-184-12
								(e-tag @184-3-184-5 (ext-var 0) (name "Ok") (args "TODO"))
								(e-lookup-local @184-6-184-11
									(pattern (id 244))))
							(e-tuple @185-3-185-18 (tuple-var 346)
								(elems
									(e-runtime-error (tag "ident_not_in_scope"))
									(e-lookup-local @185-12-185-17
										(pattern (id 306)))))
							(e-list @186-3-186-12 (elem-var 354)
								(elems
									(e-int @186-4-186-5 (num-var 349) (value "1"))
									(e-int @186-7-186-8 (num-var 351) (value "2"))
									(e-int @186-10-186-11 (num-var 353) (value "3")))))))
				(s-let @188-2-189-23
<<<<<<< HEAD
					(p-assign @188-2-188-15 (ident "bin_op_result") (id 359))
					(e-runtime-error (tag "not_implemented") (id 407)))
				(s-let @189-2-190-8
					(p-assign @189-2-189-23 (ident "static_dispatch_style") (id 409))
					(e-dot-access @189-26-190-8 (field "unknown") (id 414)
=======
					(p-assign @188-2-188-15 (ident "bin_op_result") (id 374))
					(e-binop @188-18-189-23 (op "or") (id 427)
						(e-binop @188-18-188-74 (op "or")
							(e-binop @188-18-188-43 (op "gt")
								(e-binop @188-18-188-34 (op "null_coalesce")
									(e-call @188-18-188-26
										(e-tag @188-18-188-21 (ext-var 0) (name "Err") (args "TODO"))
										(e-runtime-error (tag "ident_not_in_scope")))
									(e-int @188-30-188-32 (num-var 382) (sign-needed "false") (bits-needed "7") (value "12")))
								(e-binop @188-35-188-43 (op "mul")
									(e-int @188-35-188-36 (num-var 386) (sign-needed "false") (bits-needed "7") (value "5"))
									(e-int @188-39-188-40 (num-var 389) (sign-needed "false") (bits-needed "7") (value "5"))))
							(e-binop @188-44-188-74 (op "and")
								(e-binop @188-44-188-58 (op "lt")
									(e-binop @188-44-188-52 (op "add")
										(e-int @188-44-188-46 (num-var 394) (sign-needed "false") (bits-needed "7") (value "13"))
										(e-int @188-49-188-50 (num-var 397) (sign-needed "false") (bits-needed "7") (value "2")))
									(e-int @188-53-188-54 (num-var 401) (sign-needed "false") (bits-needed "7") (value "5")))
								(e-binop @188-59-188-74 (op "ge")
									(e-binop @188-59-188-68 (op "sub")
										(e-int @188-59-188-61 (num-var 405) (sign-needed "false") (bits-needed "7") (value "10"))
										(e-int @188-64-188-65 (num-var 408) (sign-needed "false") (bits-needed "7") (value "1")))
									(e-int @188-69-188-71 (num-var 412) (sign-needed "false") (bits-needed "7") (value "16")))))
						(e-binop @188-75-189-23 (op "le")
							(e-int @188-75-188-77 (num-var 418) (sign-needed "false") (bits-needed "7") (value "12"))
							(e-binop @188-81-189-23 (op "div")
								(e-int @188-81-188-82 (num-var 421) (sign-needed "false") (bits-needed "7") (value "3"))
								(e-int @188-85-188-86 (num-var 424) (sign-needed "false") (bits-needed "7") (value "5"))))))
				(s-let @189-2-190-8
					(p-assign @189-2-189-23 (ident "static_dispatch_style") (id 429))
					(e-dot-access @189-26-190-8 (field "unknown") (id 434)
>>>>>>> 0691e26e
						(receiver
							(e-dot-access @189-26-189-110 (field "unknown")
								(receiver
									(e-dot-access @189-26-189-94 (field "unknown")
										(receiver
											(e-runtime-error (tag "not_implemented")))))))))
				(s-expr @190-2-191-8
					(e-runtime-error (tag "not_implemented")))
				(e-call @191-2-195-3
					(e-lookup-external
<<<<<<< HEAD
						(ext-decl @191-2-191-14 (qualified "pf.Stdout.line!") (module "pf.Stdout") (local "line!") (kind "value") (type-var 419)))
=======
						(ext-decl @191-2-191-14 (qualified "pf.Stdout.line!") (module "pf.Stdout") (local "line!") (kind "value") (type-var 439)))
>>>>>>> 0691e26e
					(e-string @192-3-194-18
						(e-literal @192-4-192-14 (string "How about "))
						(e-call @193-4-193-21
							(e-runtime-error (tag "ident_not_in_scope"))
							(e-lookup-local @193-14-193-20
								(pattern (id 250))))
						(e-literal @194-4-194-17 (string " as a string?"))))))
<<<<<<< HEAD
		(annotation @144-1-144-6 (signature 441) (id 442)
=======
		(annotation @144-1-144-6 (signature 461) (id 462)
>>>>>>> 0691e26e
			(declared-type
				(ty-fn @143-9-143-38 (effectful false)
					(ty-apply @143-9-143-21 (symbol "List")
						(ty @143-14-143-20 (name "String")))
					(ty-apply @143-25-143-38 (symbol "Result")
						(ty-record @143-32-143-34)
						(ty-underscore @143-36-143-37))))))
<<<<<<< HEAD
	(d-let (id 451)
		(p-assign @199-1-199-6 (ident "empty") (id 445))
		(e-runtime-error (tag "not_implemented") (id 447))
		(annotation @199-1-199-6 (signature 449) (id 450)
=======
	(d-let (id 471)
		(p-assign @199-1-199-6 (ident "empty") (id 465))
		(e-runtime-error (tag "not_implemented") (id 467))
		(annotation @199-1-199-6 (signature 469) (id 470)
>>>>>>> 0691e26e
			(declared-type
				(ty-record @198-9-198-11))))
	(s-type-decl @22-1-23-6 (id 84)
		(ty-header @22-1-22-10 (name "Map")
			(ty-args
				(ty-var @22-5-22-6 (name "a"))
				(ty-var @22-8-22-9 (name "b"))))
		(ty-fn @22-13-22-41 (effectful false)
			(ty-apply @22-13-22-20 (symbol "List")
				(ty-var @22-18-22-19 (name "a")))
			(ty-parens @22-22-22-30
				(ty-fn @22-23-22-29 (effectful false)
					(ty-var @22-23-22-24 (name "a"))
					(ty-var @22-28-22-29 (name "b"))))
			(ty-apply @22-34-22-41 (symbol "List")
				(ty-var @22-39-22-40 (name "b")))))
	(s-type-decl @23-1-36-4 (id 97)
		(ty-header @23-1-26-2 (name "MapML")
			(ty-args
				(ty-var @24-2-24-3 (name "a"))
				(ty-var @25-2-25-3 (name "b"))))
		(ty-fn @28-3-34-5 (effectful false)
			(ty-apply @28-3-30-4 (symbol "List")
				(ty-var @29-4-29-5 (name "a")))
			(ty-parens @31-3-31-11
				(ty-fn @31-4-31-10 (effectful false)
					(ty-var @31-4-31-5 (name "a"))
					(ty-var @31-9-31-10 (name "b"))))
			(ty-apply @32-4-34-5 (symbol "List")
				(ty-var @33-5-33-6 (name "b")))))
	(s-type-decl @36-1-38-13 (id 104)
		(ty-header @36-1-36-4 (name "Foo"))
		(ty-tuple @36-7-36-17
			(ty @36-8-36-11 (name "Bar"))
			(ty @36-13-36-16 (name "Baz"))))
	(s-type-decl @38-1-43-5 (id 111)
		(ty-header @38-1-38-13 (name "FooMultiline"))
		(ty-tuple @38-16-41-2
			(ty @39-2-39-5 (name "Bar"))
			(ty @40-2-40-5 (name "Baz"))))
	(s-type-decl @43-1-44-7 (id 121)
		(ty-header @43-1-43-8 (name "Some")
			(ty-args
				(ty-var @43-6-43-7 (name "a"))))
		(ty-record @43-11-43-43
			(field (field "foo")
				(ty-apply @43-19-43-24 (symbol "Ok")
					(ty-var @43-22-43-23 (name "a"))))
			(field (field "bar")
				(ty @43-32-43-41 (name "Something")))))
	(s-type-decl @44-1-49-14 (id 131)
		(ty-header @44-1-44-10 (name "SomeMl")
			(ty-args
				(ty-var @44-8-44-9 (name "a"))))
		(ty-record @44-13-47-2
			(field (field "foo")
				(ty-apply @45-8-45-13 (symbol "Ok")
					(ty-var @45-11-45-12 (name "a"))))
			(field (field "bar")
				(ty @46-8-46-17 (name "Something")))))
	(s-type-decl @49-1-56-6 (id 141)
		(ty-header @49-1-49-17 (name "SomeMultiline")
			(ty-args
				(ty-var @49-15-49-16 (name "a"))))
		(ty-record @49-20-54-2
			(field (field "foo")
				(ty-apply @52-4-52-9 (symbol "Ok")
					(ty-var @52-7-52-8 (name "a"))))
			(field (field "bar")
				(ty @53-8-53-17 (name "Something")))))
	(s-type-decl @56-1-58-15 (id 148)
		(ty-header @56-1-56-9 (name "Maybe")
			(ty-args
				(ty-var @56-7-56-8 (name "a"))))
		(ty-tag-union @56-12-56-27
			(ty-apply @56-13-56-20 (symbol "Some")
				(ty-var @56-18-56-19 (name "a")))
			(ty @56-22-56-26 (name "None"))))
	(s-type-decl @58-1-63-9 (id 155)
		(ty-header @58-1-58-18 (name "MaybeMultiline")
			(ty-args
				(ty-var @58-16-58-17 (name "a"))))
		(ty-tag-union @58-21-61-2
			(ty-apply @59-2-59-9 (symbol "Some")
				(ty-var @59-7-59-8 (name "a")))
			(ty @60-2-60-6 (name "None"))))
	(s-type-decl @63-1-65-16 (id 164)
		(ty-header @63-1-63-12 (name "SomeFunc")
			(ty-args
				(ty-var @63-10-63-11 (name "a"))))
		(ty-fn @63-15-63-38 (effectful false)
			(ty-apply @63-15-63-23 (symbol "Maybe")
				(ty-var @63-21-63-22 (name "a")))
			(ty-var @63-25-63-26 (name "a"))
			(ty-apply @63-30-63-38 (symbol "Maybe")
				(ty-var @63-36-63-37 (name "a")))))
	(s-import @4-1-4-42 (module "pf.Stdout") (id 167)
		(exposes
			(exposed (name "line!") (wildcard false))
			(exposed (name "write!") (wildcard false))))
	(s-import @6-1-12-4 (module "pf # Comment after qualifier
		.StdoutMultiline") (id 172)
		(exposes
			(exposed (name "line!") (wildcard false))
			(exposed (name "write!") (wildcard false))))
	(s-import @14-1-14-82 (module "pkg.Something") (id 176)
		(exposes
			(exposed (name "func") (alias "function") (wildcard false))
			(exposed (name "Type") (alias "ValueCategory") (wildcard false))
			(exposed (name "Custom") (wildcard true))))
	(s-import @16-1-16-27 (module "BadName") (id 177)
		(exposes))
	(s-import @17-1-20-20 (module "BadNameMultiline") (id 178)
		(exposes)))
~~~
# TYPES
~~~clojure
(inferred-types
	(defs
		(def (name "add_one_oneline") (type "*"))
		(def (name "add_one") (type "*"))
		(def (name "match_time") (type "*"))
		(def (name "main!") (type "*"))
		(def (name "empty") (type "Error")))
	(expressions
		(expr @65-19-67-8 (type "*"))
		(expr @68-11-78-2 (type "*"))
		(expr @80-14-140-7 (type "*"))
		(expr @144-9-196-2 (type "*"))
		(expr @199-9-199-11 (type "Error"))))
~~~<|MERGE_RESOLUTION|>--- conflicted
+++ resolved
@@ -1288,15 +1288,9 @@
 				(p-assign @81-2-81-3 (ident "a") (id 226))
 				(p-assign @82-2-82-3 (ident "b") (id 227)))
 			(e-runtime-error (tag "not_implemented"))))
-<<<<<<< HEAD
-	(d-let (id 443)
+	(d-let (id 436)
 		(p-assign @144-1-144-6 (ident "main!") (id 242))
-		(e-lambda @144-9-196-2 (id 437)
-=======
-	(d-let (id 463)
-		(p-assign @144-1-144-6 (ident "main!") (id 246))
-		(e-lambda @144-9-196-2 (id 457)
->>>>>>> 0691e26e
+		(e-lambda @144-9-196-2 (id 430)
 			(args
 				(p-underscore @144-10-144-11 (id 243)))
 			(e-block @144-13-196-2
@@ -1393,45 +1387,37 @@
 									(e-int @186-7-186-8 (num-var 351) (value "2"))
 									(e-int @186-10-186-11 (num-var 353) (value "3")))))))
 				(s-let @188-2-189-23
-<<<<<<< HEAD
 					(p-assign @188-2-188-15 (ident "bin_op_result") (id 359))
-					(e-runtime-error (tag "not_implemented") (id 407)))
-				(s-let @189-2-190-8
-					(p-assign @189-2-189-23 (ident "static_dispatch_style") (id 409))
-					(e-dot-access @189-26-190-8 (field "unknown") (id 414)
-=======
-					(p-assign @188-2-188-15 (ident "bin_op_result") (id 374))
-					(e-binop @188-18-189-23 (op "or") (id 427)
+					(e-binop @188-18-189-23 (op "or") (id 400)
 						(e-binop @188-18-188-74 (op "or")
 							(e-binop @188-18-188-43 (op "gt")
 								(e-binop @188-18-188-34 (op "null_coalesce")
 									(e-call @188-18-188-26
 										(e-tag @188-18-188-21 (ext-var 0) (name "Err") (args "TODO"))
 										(e-runtime-error (tag "ident_not_in_scope")))
-									(e-int @188-30-188-32 (num-var 382) (sign-needed "false") (bits-needed "7") (value "12")))
+									(e-int @188-30-188-32 (num-var 366) (value "12")))
 								(e-binop @188-35-188-43 (op "mul")
-									(e-int @188-35-188-36 (num-var 386) (sign-needed "false") (bits-needed "7") (value "5"))
-									(e-int @188-39-188-40 (num-var 389) (sign-needed "false") (bits-needed "7") (value "5"))))
+									(e-int @188-35-188-36 (num-var 369) (value "5"))
+									(e-int @188-39-188-40 (num-var 371) (value "5"))))
 							(e-binop @188-44-188-74 (op "and")
 								(e-binop @188-44-188-58 (op "lt")
 									(e-binop @188-44-188-52 (op "add")
-										(e-int @188-44-188-46 (num-var 394) (sign-needed "false") (bits-needed "7") (value "13"))
-										(e-int @188-49-188-50 (num-var 397) (sign-needed "false") (bits-needed "7") (value "2")))
-									(e-int @188-53-188-54 (num-var 401) (sign-needed "false") (bits-needed "7") (value "5")))
+										(e-int @188-44-188-46 (num-var 375) (value "13"))
+										(e-int @188-49-188-50 (num-var 377) (value "2")))
+									(e-int @188-53-188-54 (num-var 380) (value "5")))
 								(e-binop @188-59-188-74 (op "ge")
 									(e-binop @188-59-188-68 (op "sub")
-										(e-int @188-59-188-61 (num-var 405) (sign-needed "false") (bits-needed "7") (value "10"))
-										(e-int @188-64-188-65 (num-var 408) (sign-needed "false") (bits-needed "7") (value "1")))
-									(e-int @188-69-188-71 (num-var 412) (sign-needed "false") (bits-needed "7") (value "16")))))
+										(e-int @188-59-188-61 (num-var 383) (value "10"))
+										(e-int @188-64-188-65 (num-var 385) (value "1")))
+									(e-int @188-69-188-71 (num-var 388) (value "16")))))
 						(e-binop @188-75-189-23 (op "le")
-							(e-int @188-75-188-77 (num-var 418) (sign-needed "false") (bits-needed "7") (value "12"))
+							(e-int @188-75-188-77 (num-var 393) (value "12"))
 							(e-binop @188-81-189-23 (op "div")
-								(e-int @188-81-188-82 (num-var 421) (sign-needed "false") (bits-needed "7") (value "3"))
-								(e-int @188-85-188-86 (num-var 424) (sign-needed "false") (bits-needed "7") (value "5"))))))
+								(e-int @188-81-188-82 (num-var 395) (value "3"))
+								(e-int @188-85-188-86 (num-var 397) (value "5"))))))
 				(s-let @189-2-190-8
-					(p-assign @189-2-189-23 (ident "static_dispatch_style") (id 429))
-					(e-dot-access @189-26-190-8 (field "unknown") (id 434)
->>>>>>> 0691e26e
+					(p-assign @189-2-189-23 (ident "static_dispatch_style") (id 402))
+					(e-dot-access @189-26-190-8 (field "unknown") (id 407)
 						(receiver
 							(e-dot-access @189-26-189-110 (field "unknown")
 								(receiver
@@ -1442,11 +1428,7 @@
 					(e-runtime-error (tag "not_implemented")))
 				(e-call @191-2-195-3
 					(e-lookup-external
-<<<<<<< HEAD
-						(ext-decl @191-2-191-14 (qualified "pf.Stdout.line!") (module "pf.Stdout") (local "line!") (kind "value") (type-var 419)))
-=======
-						(ext-decl @191-2-191-14 (qualified "pf.Stdout.line!") (module "pf.Stdout") (local "line!") (kind "value") (type-var 439)))
->>>>>>> 0691e26e
+						(ext-decl @191-2-191-14 (qualified "pf.Stdout.line!") (module "pf.Stdout") (local "line!") (kind "value") (type-var 412)))
 					(e-string @192-3-194-18
 						(e-literal @192-4-192-14 (string "How about "))
 						(e-call @193-4-193-21
@@ -1454,11 +1436,7 @@
 							(e-lookup-local @193-14-193-20
 								(pattern (id 250))))
 						(e-literal @194-4-194-17 (string " as a string?"))))))
-<<<<<<< HEAD
-		(annotation @144-1-144-6 (signature 441) (id 442)
-=======
-		(annotation @144-1-144-6 (signature 461) (id 462)
->>>>>>> 0691e26e
+		(annotation @144-1-144-6 (signature 434) (id 435)
 			(declared-type
 				(ty-fn @143-9-143-38 (effectful false)
 					(ty-apply @143-9-143-21 (symbol "List")
@@ -1466,17 +1444,10 @@
 					(ty-apply @143-25-143-38 (symbol "Result")
 						(ty-record @143-32-143-34)
 						(ty-underscore @143-36-143-37))))))
-<<<<<<< HEAD
-	(d-let (id 451)
-		(p-assign @199-1-199-6 (ident "empty") (id 445))
-		(e-runtime-error (tag "not_implemented") (id 447))
-		(annotation @199-1-199-6 (signature 449) (id 450)
-=======
-	(d-let (id 471)
-		(p-assign @199-1-199-6 (ident "empty") (id 465))
-		(e-runtime-error (tag "not_implemented") (id 467))
-		(annotation @199-1-199-6 (signature 469) (id 470)
->>>>>>> 0691e26e
+	(d-let (id 444)
+		(p-assign @199-1-199-6 (ident "empty") (id 438))
+		(e-runtime-error (tag "not_implemented") (id 440))
+		(annotation @199-1-199-6 (signature 442) (id 443)
 			(declared-type
 				(ty-record @198-9-198-11))))
 	(s-type-decl @22-1-23-6 (id 84)
