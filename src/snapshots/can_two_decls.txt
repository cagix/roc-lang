--- conflicted
+++ resolved
@@ -41,7 +41,7 @@
 	(d_let
 		(def_pattern
 			(p_assign (3:1-3:2)
-				(pid 2)
+				(pid 12)
 				(ident "a")))
 		(def_expr
 			(e_int (3:5-3:6)
@@ -53,34 +53,16 @@
 	(d_let
 		(def_pattern
 			(p_assign (4:1-4:2)
-				(pid 7)
+				(pid 17)
 				(ident "b")))
 		(def_expr
 			(e_binop (4:5-4:10)
 				"add"
-				(e_lookup (4:5-4:6) (pid 2))
+				(e_lookup (4:5-4:6) (pid 12))
 				(e_int (4:9-4:10)
 					(int_var "#7")
 					(precision_var "#6")
 					(literal "1")
 					(value "TODO")
-<<<<<<< HEAD
 					(bound "u8"))))))
-=======
-					(bound "u8"))))
-		(def
-			"let"
-			(pattern (4:1-4:2)
-				(assign (4:1-4:2) (ident "b")))
-			(expr (4:5-4:10)
-				(binop (4:5-4:10)
-					"add"
-					(lookup (4:5-4:6) (pattern_idx "12"))
-					(int (4:9-4:10)
-						(int_var "#7")
-						(precision_var "#6")
-						(literal "1")
-						(value "TODO")
-						(bound "u8")))))))
->>>>>>> eb2d5c67
 ~~~END