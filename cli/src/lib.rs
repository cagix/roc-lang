--- conflicted
+++ resolved
@@ -430,11 +430,7 @@
 
                     let mut bytes = std::fs::read(&binary_path).unwrap();
 
-<<<<<<< HEAD
-                    let x = roc_run(arena, &original_cwd, triple, args, &mut bytes);
-=======
-                    let x = roc_run(arena, triple, args, &mut bytes);
->>>>>>> 8bcc8156
+                    let x = roc_run(arena, triple, opt_level, args, &mut bytes);
                     std::mem::forget(bytes);
                     x
                 }
@@ -458,11 +454,7 @@
 
                         let mut bytes = std::fs::read(&binary_path).unwrap();
 
-<<<<<<< HEAD
-                        let x = roc_run(arena, &original_cwd, triple, args, &mut bytes);
-=======
-                        let x = roc_run(arena, triple, args, &mut bytes);
->>>>>>> 8bcc8156
+                        let x = roc_run(arena, triple, opt_level, args, &mut bytes);
                         std::mem::forget(bytes);
                         x
                     } else {
@@ -513,48 +505,12 @@
 fn roc_run<'a, I: IntoIterator<Item = &'a OsStr>>(
     arena: Bump, // This should be passed an owned value, not a reference, so we can usefully mem::forget it!
     triple: Triple,
+    _opt_level: OptLevel,
     args: I,
     binary_bytes: &mut [u8],
 ) -> io::Result<i32> {
     match triple.architecture {
         Architecture::Wasm32 => {
-<<<<<<< HEAD
-            todo!("figure out what to do with wasm");
-            //            // If possible, report the generated executable name relative to the current dir.
-            //            let generated_filename = binary_bytes
-            //                .strip_prefix(env::current_dir().unwrap())
-            //                .unwrap_or(binary_bytes);
-            //
-            //            // No need to waste time freeing this memory,
-            //            // since the process is about to exit anyway.
-            //            std::mem::forget(arena);
-            //
-            //            if cfg!(target_family = "unix") {
-            //                use std::os::unix::ffi::OsStrExt;
-            //
-            //                run_with_wasmer(
-            //                    generated_filename,
-            //                    args.into_iter().map(|os_str| os_str.as_bytes()),
-            //                );
-            //            } else {
-            //                run_with_wasmer(
-            //                    generated_filename,
-            //                    args.into_iter().map(|os_str| {
-            //                        os_str.to_str().expect(
-            //                            "Roc does not currently support passing non-UTF8 arguments to Wasmer.",
-            //                        )
-            //                    }),
-            //                );
-            //            }
-            //
-            //            Ok(0)
-        }
-        _ => {
-            if cfg!(target_family = "unix") {
-                roc_run_unix(cwd, args, binary_bytes)
-            } else {
-                roc_run_non_unix(arena, cwd, args, binary_bytes)
-=======
             let executable = roc_run_executable_file_path(binary_bytes)?;
             let path = executable.as_path();
             // If possible, report the generated executable name relative to the current dir.
@@ -643,246 +599,43 @@
             .chain([std::ptr::null()])
             .collect_in(&arena);
 
-        match executable {
-            #[cfg(target_os = "linux")]
-            ExecutableFile::MemFd(fd, _) => {
-                if libc::fexecve(fd, argv.as_ptr(), envp.as_ptr()) != 0 {
-                    internal_error!(
-                        "libc::fexecve({:?}, ..., ...) failed: {:?}",
-                        path,
-                        errno::errno()
-                    );
-                }
+        roc_run_native_fast(executable, &argv, &envp);
+    }
+
+    Ok(1)
+}
+
+unsafe fn roc_run_native_fast(
+    executable: ExecutableFile,
+    argv: &[*const libc::c_char],
+    envp: &[*const libc::c_char],
+) {
+    match executable {
+        #[cfg(target_os = "linux")]
+        ExecutableFile::MemFd(fd, path) => {
+            if libc::fexecve(fd, argv.as_ptr(), envp.as_ptr()) != 0 {
+                internal_error!(
+                    "libc::fexecve({:?}, ..., ...) failed: {:?}",
+                    path,
+                    errno::errno()
+                );
             }
-            #[cfg(not(target_os = "linux"))]
-            ExecutableFile::OnDisk(_, _) => {
-                if libc::execve(path_cstring.as_ptr().cast(), argv.as_ptr(), envp.as_ptr()) != 0 {
-                    internal_error!(
-                        "libc::execve({:?}, ..., ...) failed: {:?}",
-                        path,
-                        errno::errno()
-                    );
-                }
->>>>>>> 8bcc8156
+        }
+
+        #[cfg(not(target_os = "linux"))]
+        ExecutableFile::OnDisk(_, path) => {
+            let path_cstring = CString::new(path.as_os_str().as_bytes()).unwrap();
+            if libc::execve(path_cstring.as_ptr().cast(), argv.as_ptr(), envp.as_ptr()) != 0 {
+                internal_error!(
+                    "libc::execve({:?}, ..., ...) failed: {:?}",
+                    path,
+                    errno::errno()
+                );
             }
         }
     }
-
-    Ok(1)
-}
-
-<<<<<<< HEAD
-fn roc_run_unix<I: IntoIterator<Item = S>, S: AsRef<OsStr>>(
-    cwd: &Path,
-    args: I,
-    binary_bytes: &mut [u8],
-) -> ! {
-    unsafe {
-        use std::os::unix::ffi::OsStrExt;
-
-        let app_path_buf = std::env::current_dir().unwrap().join("roc_app_binary");
-        let app_path = CString::new(app_path_buf.as_os_str().as_bytes()).unwrap();
-
-        // write the app bytes to the file
-        {
-            dbg!(&app_path_buf);
-            let fd = libc::open(
-                app_path.as_ptr().cast(),
-                libc::O_CREAT | libc::O_WRONLY | libc::O_TRUNC,
-                0o777,
-            );
-
-            dbg!(fd);
-
-            dbg!(libc::write(
-                fd,
-                binary_bytes.as_ptr().cast(),
-                binary_bytes.len()
-            ));
-
-            dbg!(libc::close(fd));
-        }
-
-        // let shared_fd = libc::shm_open(cstring.as_ptr().cast(), libc::O_CREAT, 0o666);
-        let parent_pid = std::process::id();
-
-        use signal_hook::{consts::signal::SIGCHLD, consts::signal::SIGUSR1, iterator::Signals};
-
-        let mut signals = Signals::new(&[SIGCHLD, SIGUSR1]).unwrap();
-
-        // TODO
-        // 1. add some enum/thing to either 1) generate expects and put the current PID into the
-        //      generated binary or 2) don't emit expect's at all
-        //
-        // 2. get zig to write data upone failed expect into the shared memory
-        // 3. get zig to send SIGUSR1 to the parent
-        //
-        // think about: what if libc is not linked
-
-        match libc::fork() {
-            0 => {
-                // we are the child
-                println!("we are the child {}", std::process::id());
-
-                let name = "/roc_expect_buffer"; // IMPORTANT: shared memory object names must begin with / and contain no other slashes!
-                let cstring = CString::new(name).unwrap();
-                let shared_fd =
-                    libc::shm_open(cstring.as_ptr().cast(), libc::O_RDWR | libc::O_CREAT, 0o666);
-                let bytes_to_write = b"42";
-
-                dbg!(shared_fd);
-
-                // by default, shared memory has length 0; expand it before writing to it.
-                dbg!(libc::ftruncate(shared_fd, 4096));
-
-                let shared_ptr = libc::mmap(
-                    std::ptr::null_mut(),
-                    4096,
-                    libc::PROT_WRITE,
-                    libc::MAP_SHARED,
-                    shared_fd,
-                    0,
-                );
-
-                libc::memcpy(
-                    shared_ptr,
-                    bytes_to_write.as_ptr().cast(),
-                    bytes_to_write.len(),
-                );
-
-                dbg!(libc::munmap(shared_ptr, 4096,));
-
-                // let bytes_written = libc::write(
-                //     shared_fd,
-                //     bytes_to_write.as_ptr().cast(),
-                //     bytes_to_write.len(),
-                // );
-
-                // dbg!(bytes_written);
-
-                // if bytes_written < 0 {
-                //     // Get the current value of errno
-                //     let e = errno::errno();
-
-                //     // Extract the error code as an i32
-                //     let code = e.0;
-
-                //     // Display a human-friendly error message
-                //     println!("Error writing bytes to shared memory {}: {}", code, e);
-                // }
-
-                dbg!(libc::close(shared_fd));
-
-                dbg!(libc::kill(parent_pid as _, SIGUSR1));
-
-                let array_with_null_pointer = &[0usize];
-                let app_path_buf = std::env::current_dir().unwrap().join("roc_app_binary");
-                let app_path = CString::new(app_path_buf.as_os_str().as_bytes()).unwrap();
-
-                println!("child is running execve({:?})", app_path);
-
-                let c = libc::execve(
-                    app_path.as_ptr().cast(),
-                    array_with_null_pointer.as_ptr().cast(),
-                    array_with_null_pointer.as_ptr().cast(),
-                );
-
-                if dbg!(c) < 0 {
-                    // Get the current value of errno
-                    let e = errno::errno();
-
-                    // Extract the error code as an i32
-                    let code = e.0;
-
-                    // Display a human-friendly error message
-                    println!("💥 Error {}: {}", code, e);
-                    println!("after {:?}", c);
-                }
-            }
-            -1 => {
-                // something failed
-
-                // Get the current value of errno
-                let e = errno::errno();
-
-                // Extract the error code as an i32
-                let code = e.0;
-
-                // Display a human-friendly error message
-                println!("Error {}: {}", code, e);
-
-                process::exit(1)
-            }
-            1.. => {
-                // parent
-                println!("we are the parent {}", std::process::id());
-
-                let name = "/roc_expect_buffer"; // IMPORTANT: shared memory object names must begin with / and contain no other slashes!
-                let cstring = CString::new(name).unwrap();
-
-                for sig in &mut signals {
-                    match sig {
-                        SIGCHLD => {
-                            // clean up
-                            dbg!(libc::shm_unlink(cstring.as_ptr().cast()));
-
-                            dbg!(libc::unlink(app_path.as_ptr().cast()));
-
-                            // done!
-                            process::exit(0);
-                        }
-                        SIGUSR1 => {
-                            let shared_fd =
-                                libc::shm_open(cstring.as_ptr().cast(), libc::O_RDONLY, 0o666);
-                            // let mut buf: Vec<u8> = Vec::new();
-
-                            // // Grow the length so we can shrink down to it later
-                            // buf.resize(4096, 0);
-
-                            // let bytes_read = libc::read(shared_fd, buf.as_mut_ptr().cast(), 4096);
-
-                            // dbg!(bytes_read);
-
-                            let shared_ptr = libc::mmap(
-                                std::ptr::null_mut(),
-                                4096,
-                                libc::PROT_READ,
-                                libc::MAP_SHARED,
-                                shared_fd,
-                                0,
-                            );
-
-                            // if bytes_read > 0 {
-                            //     // Shrink down to the number of bytes that were actually read
-                            //     buf.resize(bytes_read.try_into().unwrap(), 0);
-
-                            //     dbg!(&buf);
-                            // } else {
-                            //     // Get the current value of errno
-                            //     let e = errno::errno();
-
-                            //     // Extract the error code as an i32
-                            //     let code = e.0;
-
-                            //     // Display a human-friendly error message
-                            //     println!("Error reading shared  memory {}: {}", code, e);
-                            // }
-
-                            let slice: &[u8] = std::slice::from_raw_parts(shared_ptr.cast(), 3);
-                            let cstr = std::ffi::CStr::from_bytes_with_nul_unchecked(slice);
-
-                            println!("The child process said: {:?}", cstr);
-                        }
-                        _ => println!("received signal {}", sig),
-                    }
-                }
-            }
-            _ => unreachable!(),
-        }
-
-        unreachable!();
-    }
-=======
+}
+
 #[derive(Debug)]
 enum ExecutableFile {
     #[cfg(target_os = "linux")]
@@ -948,7 +701,6 @@
     // If we didn't do that, then the tempdir would potentially get deleted by the
     // TempDir's Drop impl before the file had been executed.
     Ok(ExecutableFile::OnDisk(temp_dir, app_path_buf))
->>>>>>> 8bcc8156
 }
 
 /// Run on the native OS (not on wasm)
