--- conflicted
+++ resolved
@@ -4,14 +4,6 @@
     packages {}
     imports [ pf.Effect ]
     provides [ mainForHost ]
-<<<<<<< HEAD
-    effects fx.Effect
-        {
-            putLine : Str -> Effect {},
-            getLine : Effect Str,
-        }
-=======
->>>>>>> 1bb46026
 
 mainForHost : Effect.Effect {} as Fx
 mainForHost = main