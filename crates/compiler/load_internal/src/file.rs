#![allow(clippy::too_many_arguments)]

use crate::docs::ModuleDocumentation;
use bumpalo::Bump;
use crossbeam::channel::{bounded, Sender};
use crossbeam::deque::{Injector, Stealer, Worker};
use crossbeam::thread;
use parking_lot::Mutex;
use roc_builtins::roc::module_source;
use roc_can::abilities::{AbilitiesStore, PendingAbilitiesStore, ResolvedImpl};
use roc_can::constraint::{Constraint as ConstraintSoa, Constraints, TypeOrVar};
use roc_can::expr::{DbgLookup, Declarations, ExpectLookup, PendingDerives};
use roc_can::module::{
    canonicalize_module_defs, ExposedByModule, ExposedForModule, ExposedModuleTypes, Module,
    ResolvedImplementations, TypeState,
};
use roc_collections::{default_hasher, BumpMap, MutMap, MutSet, VecMap, VecSet};
use roc_constrain::module::constrain_module;
use roc_debug_flags::dbg_do;
#[cfg(debug_assertions)]
use roc_debug_flags::{
    ROC_CHECK_MONO_IR, ROC_PRINT_IR_AFTER_REFCOUNT, ROC_PRINT_IR_AFTER_RESET_REUSE,
    ROC_PRINT_IR_AFTER_SPECIALIZATION, ROC_PRINT_LOAD_LOG,
};
use roc_derive::SharedDerivedModule;
use roc_error_macros::internal_error;
use roc_intern::{GlobalInterner, SingleThreadedInterner};
use roc_late_solve::{AbilitiesView, WorldAbilities};
use roc_module::ident::{Ident, ModuleName, QualifiedModuleName};
use roc_module::symbol::{
    IdentIds, IdentIdsByModule, Interns, ModuleId, ModuleIds, PQModuleName, PackageModuleIds,
    PackageQualified, Symbol,
};
use roc_mono::ir::{
    CapturedSymbols, ExternalSpecializations, PartialProc, Proc, ProcLayout, Procs, ProcsBase,
    UpdateModeIds,
};
use roc_mono::layout::{
    CapturesNiche, LambdaName, Layout, LayoutCache, LayoutProblem, STLayoutInterner,
};
use roc_packaging::cache::{self, RocCacheDir};
#[cfg(not(target_family = "wasm"))]
use roc_packaging::https::PackageMetadata;
use roc_parse::ast::{self, Defs, ExtractSpaces, Spaced, StrLiteral, TypeAnnotation};
use roc_parse::header::{ExposedName, ImportsEntry, PackageEntry, PlatformHeader, To, TypedIdent};
use roc_parse::header::{HeaderType, PackagePath};
use roc_parse::module::module_defs;
use roc_parse::parser::{FileError, Parser, SourceError, SyntaxError};
use roc_problem::Severity;
use roc_region::all::{LineInfo, Loc, Region};
use roc_reporting::report::{Annotation, Palette, RenderTarget};
use roc_solve::module::{extract_module_owned_implementations, Solved, SolvedModule};
use roc_solve_problem::TypeError;
use roc_target::TargetInfo;
use roc_types::subs::{CopiedImport, ExposedTypesStorageSubs, Subs, VarStore, Variable};
use roc_types::types::{Alias, Types};
use std::collections::hash_map::Entry::{Occupied, Vacant};
use std::collections::HashMap;
use std::env::current_dir;
use std::io;
use std::iter;
use std::ops::ControlFlow;
use std::path::{Path, PathBuf};
use std::str::from_utf8_unchecked;
use std::sync::Arc;
use std::{env, fs};

pub use crate::work::Phase;
use crate::work::{DepCycle, Dependencies};

#[cfg(target_family = "wasm")]
use crate::wasm_instant::{Duration, Instant};
#[cfg(not(target_family = "wasm"))]
use std::time::{Duration, Instant};

/// Default name for the binary generated for an app, if an invalid one was specified.
const DEFAULT_APP_OUTPUT_PATH: &str = "app";

/// Filename extension for normal Roc modules
const ROC_FILE_EXTENSION: &str = "roc";

/// The . in between module names like Foo.Bar.Baz
const MODULE_SEPARATOR: char = '.';

const EXPANDED_STACK_SIZE: usize = 8 * 1024 * 1024;

macro_rules! log {
    ($($arg:tt)*) => (dbg_do!(ROC_PRINT_LOAD_LOG, println!($($arg)*)))
}

#[derive(Debug)]
pub struct LoadConfig {
    pub target_info: TargetInfo,
    pub render: RenderTarget,
    pub palette: Palette,
    pub threading: Threading,
    pub exec_mode: ExecutionMode,
}

#[derive(Debug, Clone, Copy)]
pub enum ExecutionMode {
    Check,
    Executable,
    /// Like [`ExecutionMode::Executable`], but stops in the presence of type errors.
    ExecutableIfCheck,
    /// Test is like [`ExecutionMode::ExecutableIfCheck`], but rather than producing a proper
    /// executable, run tests.
    Test,
}

impl ExecutionMode {
    fn goal_phase(&self) -> Phase {
        match self {
            ExecutionMode::Executable => Phase::MakeSpecializations,
            ExecutionMode::Check | ExecutionMode::ExecutableIfCheck | ExecutionMode::Test => {
                Phase::SolveTypes
            }
        }
    }

    fn build_if_checks(&self) -> bool {
        matches!(self, Self::ExecutableIfCheck | Self::Test)
    }
}

/// Struct storing various intermediate stages by their ModuleId
#[derive(Debug)]
struct ModuleCache<'a> {
    module_names: MutMap<ModuleId, PQModuleName<'a>>,

    /// Phases
    headers: MutMap<ModuleId, ModuleHeader<'a>>,
    parsed: MutMap<ModuleId, ParsedModule<'a>>,
    aliases: MutMap<ModuleId, MutMap<Symbol, (bool, Alias)>>,
    pending_abilities: MutMap<ModuleId, PendingAbilitiesStore>,
    constrained: MutMap<ModuleId, ConstrainedModule>,
    typechecked: MutMap<ModuleId, TypeCheckedModule<'a>>,
    found_specializations: MutMap<ModuleId, FoundSpecializationsModule<'a>>,
    late_specializations: MutMap<ModuleId, LateSpecializationsModule<'a>>,
    external_specializations_requested: MutMap<ModuleId, Vec<ExternalSpecializations<'a>>>,
    expectations: VecMap<ModuleId, Expectations>,

    /// Various information
    imports: MutMap<ModuleId, MutSet<ModuleId>>,
    top_level_thunks: MutMap<ModuleId, MutSet<Symbol>>,
    documentation: MutMap<ModuleId, ModuleDocumentation>,
    can_problems: MutMap<ModuleId, Vec<roc_problem::can::Problem>>,
    type_problems: MutMap<ModuleId, Vec<TypeError>>,

    sources: MutMap<ModuleId, (PathBuf, &'a str)>,
}

impl<'a> ModuleCache<'a> {
    fn has_can_errors(&self) -> bool {
        self.can_problems
            .values()
            .flatten()
            .any(|problem| problem.severity() == Severity::RuntimeError)
    }

    fn has_type_errors(&self) -> bool {
        self.type_problems
            .values()
            .flatten()
            .any(|problem| problem.severity() == Severity::RuntimeError)
    }

    pub fn has_errors(&self) -> bool {
        self.has_can_errors() || self.has_type_errors()
    }
}

impl Default for ModuleCache<'_> {
    fn default() -> Self {
        let mut module_names = MutMap::default();

        macro_rules! insert_builtins {
            ($($name:ident,)*) => {$(
                module_names.insert(
                    ModuleId::$name,
                    PQModuleName::Unqualified(ModuleName::from(ModuleName::$name)),
                );
            )*}
        }

        insert_builtins! {
            RESULT,
            LIST,
            STR,
            DICT,
            SET,
            BOOL,
            NUM,
            BOX,
            ENCODE,
            DECODE,
            HASH,
            JSON,
        }

        Self {
            module_names,
            headers: Default::default(),
            parsed: Default::default(),
            aliases: Default::default(),
            pending_abilities: Default::default(),
            constrained: Default::default(),
            typechecked: Default::default(),
            found_specializations: Default::default(),
            late_specializations: Default::default(),
            external_specializations_requested: Default::default(),
            imports: Default::default(),
            top_level_thunks: Default::default(),
            documentation: Default::default(),
            can_problems: Default::default(),
            type_problems: Default::default(),
            sources: Default::default(),
            expectations: Default::default(),
        }
    }
}

type SharedIdentIdsByModule = Arc<Mutex<roc_module::symbol::IdentIdsByModule>>;

fn start_phase<'a>(
    module_id: ModuleId,
    phase: Phase,
    arena: &'a Bump,
    state: &mut State<'a>,
) -> Vec<BuildTask<'a>> {
    // we blindly assume all dependencies are met

    use crate::work::PrepareStartPhase::*;
    match state.dependencies.prepare_start_phase(module_id, phase) {
        Continue => {
            // fall through
        }
        Done => {
            // no more work to do
            return vec![];
        }
        Recurse(new) => {
            return new
                .into_iter()
                .flat_map(|(module_id, phase)| start_phase(module_id, phase, arena, state))
                .collect()
        }
    }

    let task = {
        match phase {
            Phase::LoadHeader => {
                let opt_dep_name = state.module_cache.module_names.get(&module_id);

                match opt_dep_name {
                    None => {
                        panic!("Module {:?} is not in module_cache.module_names", module_id)
                    }
                    Some(dep_name) => {
                        let module_name = dep_name.clone();

                        BuildTask::LoadModule {
                            module_name,
                            // Provide mutexes of ModuleIds and IdentIds by module,
                            // so other modules can populate them as they load.
                            module_ids: Arc::clone(&state.arc_modules),
                            shorthands: Arc::clone(&state.arc_shorthands),
                            ident_ids_by_module: Arc::clone(&state.ident_ids_by_module),
                        }
                    }
                }
            }
            Phase::Parse => {
                // parse the file
                let header = state.module_cache.headers.remove(&module_id).unwrap();

                BuildTask::Parse { header }
            }
            Phase::CanonicalizeAndConstrain => {
                // canonicalize the file
                let parsed = state.module_cache.parsed.remove(&module_id).unwrap();

                let deps_by_name = &parsed.deps_by_name;
                let num_deps = deps_by_name.len();
                let mut dep_idents: IdentIdsByModule = IdentIds::exposed_builtins(num_deps);

                let State {
                    ident_ids_by_module,
                    ..
                } = &state;

                {
                    let ident_ids_by_module = (*ident_ids_by_module).lock();

                    // Populate dep_idents with each of their IdentIds,
                    // which we'll need during canonicalization to translate
                    // identifier strings into IdentIds, which we need to build Symbols.
                    // We only include the modules we care about (the ones we import).
                    //
                    // At the end of this loop, dep_idents contains all the information to
                    // resolve a symbol from another module: if it's in here, that means
                    // we have both imported the module and the ident was exported by that mdoule.
                    for dep_id in deps_by_name.values() {
                        // We already verified that these are all present,
                        // so unwrapping should always succeed here.
                        let idents = ident_ids_by_module.get(dep_id).unwrap();

                        dep_idents.insert(*dep_id, idents.clone());
                    }
                }

                // Clone the module_ids we'll need for canonicalization.
                // This should be small, and cloning it should be quick.
                // We release the lock as soon as we're done cloning, so we don't have
                // to lock the global module_ids while canonicalizing any given module.
                let qualified_module_ids = Arc::clone(&state.arc_modules);
                let qualified_module_ids = { (*qualified_module_ids).lock().clone() };

                let module_ids = qualified_module_ids.into_module_ids();

                let exposed_symbols = state
                    .exposed_symbols_by_module
                    .get(&module_id)
                    .expect("Could not find listener ID in exposed_symbols_by_module")
                    .clone();

                let mut aliases = MutMap::default();
                let mut abilities_store = PendingAbilitiesStore::default();

                for imported in parsed.imported_modules.keys() {
                    match state.module_cache.aliases.get(imported) {
                        None => unreachable!(
                            r"imported module {:?} did not register its aliases, so {:?} cannot use them",
                            imported, parsed.module_id,
                        ),
                        Some(new) => {
                            aliases.extend(new.iter().filter_map(|(s, (exposed, a))| {
                                // only pass this on if it's exposed, or the alias is a transitive import
                                if *exposed || s.module_id() != *imported {
                                    Some((*s, a.clone()))
                                } else {
                                    None
                                }
                            }));
                        }
                    }

                    match state.module_cache.pending_abilities.get(imported) {
                        None => unreachable!(
                            r"imported module {:?} did not register its abilities, so {:?} cannot use them",
                            imported, parsed.module_id,
                        ),
                        Some(import_store) => {
                            let exposed_symbols = state
                                .exposed_symbols_by_module
                                .get(imported)
                                .unwrap_or_else(|| {
                                    internal_error!(
                                        "Could not find exposed symbols of imported {:?}",
                                        imported
                                    )
                                });

                            // Add the declared abilities from the modules we import;
                            // we may not know all their types yet since type-solving happens in
                            // parallel, but we'll fill that in during type-checking our module.
                            abilities_store
                                .union(import_store.closure_from_imported(exposed_symbols));
                        }
                    }
                }

                let skip_constraint_gen = {
                    // Give this its own scope to make sure that the Guard from the lock() is dropped
                    // immediately after contains_key returns
                    state.cached_types.lock().contains_key(&module_id)
                };

                BuildTask::CanonicalizeAndConstrain {
                    parsed,
                    dep_idents,
                    exposed_symbols,
                    module_ids,
                    aliases,
                    abilities_store,
                    skip_constraint_gen,
                }
            }

            Phase::SolveTypes => {
                let constrained = state.module_cache.constrained.remove(&module_id).unwrap();

                let ConstrainedModule {
                    module,
                    ident_ids,
                    module_timing,
                    constraints,
                    constraint,
                    var_store,
                    imported_modules,
                    declarations,
                    dep_idents,
                    pending_derives,
                    types,
                    ..
                } = constrained;

                let derived_module = SharedDerivedModule::clone(&state.derived_module);

                BuildTask::solve_module(
                    module,
                    ident_ids,
                    module_timing,
                    types,
                    constraints,
                    constraint,
                    pending_derives,
                    var_store,
                    imported_modules,
                    &state.exposed_types,
                    dep_idents,
                    declarations,
                    state.cached_types.clone(),
                    derived_module,
                )
            }
            Phase::FindSpecializations => {
                let typechecked = state.module_cache.typechecked.remove(&module_id).unwrap();

                let TypeCheckedModule {
                    layout_cache,
                    module_id,
                    module_timing,
                    solved_subs,
                    decls,
                    ident_ids,
                    abilities_store,
                } = typechecked;

                let mut imported_module_thunks = bumpalo::collections::Vec::new_in(arena);

                if let Some(imports) = state.module_cache.imports.get(&module_id) {
                    for imported in imports.iter() {
                        imported_module_thunks.extend(
                            state.module_cache.top_level_thunks[imported]
                                .iter()
                                .copied(),
                        );
                    }
                }

                let derived_module = SharedDerivedModule::clone(&state.derived_module);

                let build_expects = matches!(state.exec_mode, ExecutionMode::Test)
                    && state.module_cache.expectations.contains_key(&module_id);

                BuildTask::BuildPendingSpecializations {
                    layout_cache,
                    module_id,
                    module_timing,
                    solved_subs,
                    imported_module_thunks: imported_module_thunks.into_bump_slice(),
                    decls,
                    ident_ids,
                    exposed_to_host: state.exposed_to_host.clone(),
                    abilities_store,
                    // TODO: awful, how can we get rid of the clone?
                    exposed_by_module: state.exposed_types.clone(),
                    derived_module,
                    build_expects,
                }
            }
            Phase::MakeSpecializations => {
                let mut specializations_we_must_make = state
                    .module_cache
                    .external_specializations_requested
                    .remove(&module_id)
                    .unwrap_or_default();

                if module_id == ModuleId::DERIVED_GEN {
                    // The derived gen module must also fulfill also specializations asked of the
                    // derived synth module.
                    let derived_synth_specializations = state
                        .module_cache
                        .external_specializations_requested
                        .remove(&ModuleId::DERIVED_SYNTH)
                        .unwrap_or_default();
                    specializations_we_must_make.extend(derived_synth_specializations)
                }

                let (mut ident_ids, mut subs, mut procs_base, layout_cache, mut module_timing) =
                    if state.make_specializations_pass.current_pass() == 1
                        && module_id == ModuleId::DERIVED_GEN
                    {
                        // This is the first time the derived module is introduced into the load
                        // graph. It has no abilities of its own or anything, just generate fresh
                        // information for it.
                        (
                            IdentIds::default(),
                            Subs::default(),
                            ProcsBase::default(),
                            LayoutCache::new(state.layout_interner.fork(), state.target_info),
                            ModuleTiming::new(Instant::now()),
                        )
                    } else if state.make_specializations_pass.current_pass() == 1 {
                        let found_specializations = state
                            .module_cache
                            .found_specializations
                            .remove(&module_id)
                            .unwrap();

                        let FoundSpecializationsModule {
                            ident_ids,
                            subs,
                            procs_base,
                            layout_cache,
                            module_timing,
                            abilities_store,
                        } = found_specializations;

                        let our_exposed_types = state
                            .exposed_types
                            .get(&module_id)
                            .unwrap_or_else(|| {
                                internal_error!("Exposed types for {:?} missing", module_id)
                            })
                            .clone();

                        // Add our abilities to the world.
                        state.world_abilities.insert(
                            module_id,
                            abilities_store,
                            our_exposed_types.exposed_types_storage_subs,
                        );

                        (ident_ids, subs, procs_base, layout_cache, module_timing)
                    } else {
                        let LateSpecializationsModule {
                            ident_ids,
                            subs,
                            module_timing,
                            layout_cache,
                            procs_base,
                        } = state
                            .module_cache
                            .late_specializations
                            .remove(&module_id)
                            .unwrap();

                        (ident_ids, subs, procs_base, layout_cache, module_timing)
                    };

                if module_id == ModuleId::DERIVED_GEN {
                    load_derived_partial_procs(
                        module_id,
                        arena,
                        &mut subs,
                        &mut ident_ids,
                        &state.derived_module,
                        &mut module_timing,
                        state.target_info,
                        &state.exposed_types,
                        &mut procs_base,
                        &mut state.world_abilities,
                    );
                }

                let derived_module = SharedDerivedModule::clone(&state.derived_module);

                BuildTask::MakeSpecializations {
                    module_id,
                    ident_ids,
                    subs,
                    procs_base,
                    layout_cache,
                    specializations_we_must_make,
                    module_timing,
                    world_abilities: state.world_abilities.clone_ref(),
                    // TODO: awful, how can we get rid of the clone?
                    exposed_by_module: state.exposed_types.clone(),
                    derived_module,
                }
            }
        }
    };

    vec![task]
}

#[derive(Debug)]
pub struct LoadedModule {
    pub module_id: ModuleId,
    pub interns: Interns,
    pub solved: Solved<Subs>,
    pub can_problems: MutMap<ModuleId, Vec<roc_problem::can::Problem>>,
    pub type_problems: MutMap<ModuleId, Vec<TypeError>>,
    pub declarations_by_id: MutMap<ModuleId, Declarations>,
    pub exposed_to_host: MutMap<Symbol, Variable>,
    pub dep_idents: IdentIdsByModule,
    pub exposed_aliases: MutMap<Symbol, Alias>,
    pub exposed_values: Vec<Symbol>,
    pub exposed_types_storage: ExposedTypesStorageSubs,
    pub resolved_implementations: ResolvedImplementations,
    pub sources: MutMap<ModuleId, (PathBuf, Box<str>)>,
    pub timings: MutMap<ModuleId, ModuleTiming>,
    pub documentation: MutMap<ModuleId, ModuleDocumentation>,
    pub abilities_store: AbilitiesStore,
}

impl LoadedModule {
    pub fn total_problems(&self) -> usize {
        let mut total = 0;

        for problems in self.can_problems.values() {
            total += problems.len();
        }

        for problems in self.type_problems.values() {
            total += problems.len();
        }

        total
    }

    pub fn exposed_values_str(&self) -> Vec<&str> {
        self.exposed_values
            .iter()
            .map(|symbol| symbol.as_str(&self.interns))
            .collect()
    }
}

#[derive(Debug)]
pub enum BuildProblem<'a> {
    FileNotFound(&'a Path),
}

#[derive(Debug)]
struct ModuleHeader<'a> {
    module_id: ModuleId,
    module_path: PathBuf,
    is_root_module: bool,
    exposed_ident_ids: IdentIds,
    deps_by_name: MutMap<PQModuleName<'a>, ModuleId>,
    packages: MutMap<&'a str, PackagePath<'a>>,
    imported_modules: MutMap<ModuleId, Region>,
    package_qualified_imported_modules: MutSet<PackageQualified<'a, ModuleId>>,
    exposes: Vec<Symbol>,
    exposed_imports: MutMap<Ident, (Symbol, Region)>,
    parse_state: roc_parse::state::State<'a>,
    header_type: HeaderType<'a>,
    symbols_from_requires: Vec<(Loc<Symbol>, Loc<TypeAnnotation<'a>>)>,
    module_timing: ModuleTiming,
}

#[derive(Debug)]
struct ConstrainedModule {
    module: Module,
    declarations: Declarations,
    imported_modules: MutMap<ModuleId, Region>,
    constraints: Constraints,
    constraint: ConstraintSoa,
    ident_ids: IdentIds,
    var_store: VarStore,
    dep_idents: IdentIdsByModule,
    module_timing: ModuleTiming,
    types: Types,
    // Rather than adding pending derives as constraints, hand them directly to solve because they
    // must be solved at the end of a module.
    pending_derives: PendingDerives,
}

#[derive(Debug)]
pub struct TypeCheckedModule<'a> {
    pub module_id: ModuleId,
    pub layout_cache: LayoutCache<'a>,
    pub module_timing: ModuleTiming,
    pub solved_subs: Solved<Subs>,
    pub decls: Declarations,
    pub ident_ids: IdentIds,
    pub abilities_store: AbilitiesStore,
}

#[derive(Debug)]
struct FoundSpecializationsModule<'a> {
    ident_ids: IdentIds,
    layout_cache: LayoutCache<'a>,
    procs_base: ProcsBase<'a>,
    subs: Subs,
    module_timing: ModuleTiming,
    abilities_store: AbilitiesStore,
}

#[derive(Debug)]
struct LateSpecializationsModule<'a> {
    ident_ids: IdentIds,
    subs: Subs,
    module_timing: ModuleTiming,
    layout_cache: LayoutCache<'a>,
    procs_base: ProcsBase<'a>,
}

#[derive(Debug, Default)]
pub struct ToplevelExpects {
    pub pure: VecMap<Symbol, Region>,
    pub fx: VecMap<Symbol, Region>,
}

#[derive(Debug)]
pub struct MonomorphizedModule<'a> {
    pub module_id: ModuleId,
    pub interns: Interns,
    pub subs: Subs,
    pub layout_interner: SingleThreadedInterner<'a, Layout<'a>>,
    pub output_path: Box<Path>,
    pub can_problems: MutMap<ModuleId, Vec<roc_problem::can::Problem>>,
    pub type_problems: MutMap<ModuleId, Vec<TypeError>>,
    pub procedures: MutMap<(Symbol, ProcLayout<'a>), Proc<'a>>,
    pub toplevel_expects: ToplevelExpects,
    pub entry_point: EntryPoint<'a>,
    pub exposed_to_host: ExposedToHost,
    pub sources: MutMap<ModuleId, (PathBuf, Box<str>)>,
    pub timings: MutMap<ModuleId, ModuleTiming>,
    pub expectations: VecMap<ModuleId, Expectations>,
    pub uses_prebuilt_platform: bool,
}

/// Values used to render expect output
pub struct ExpectMetadata<'a> {
    pub interns: Interns,
    pub layout_interner: SingleThreadedInterner<'a, Layout<'a>>,
    pub expectations: VecMap<ModuleId, Expectations>,
}

#[derive(Debug)]
pub enum EntryPoint<'a> {
    Executable {
        exposed_to_host: &'a [(Symbol, ProcLayout<'a>)],
        platform_path: PathBuf,
    },
    Test,
}

#[derive(Debug)]
pub struct Expectations {
    pub subs: roc_types::subs::Subs,
    pub path: PathBuf,
    pub expectations: VecMap<Region, Vec<ExpectLookup>>,
    pub dbgs: VecMap<Symbol, DbgLookup>,
    pub ident_ids: IdentIds,
}

#[derive(Clone, Debug, Default)]
pub struct ExposedToHost {
    /// usually `mainForHost`
    pub values: MutMap<Symbol, Variable>,
    /// exposed closure types, typically `Fx`
    pub closure_types: Vec<Symbol>,
}

impl<'a> MonomorphizedModule<'a> {
    pub fn total_problems(&self) -> usize {
        let mut total = 0;

        for problems in self.can_problems.values() {
            total += problems.len();
        }

        for problems in self.type_problems.values() {
            total += problems.len();
        }

        total
    }
}

#[derive(Debug)]
struct ParsedModule<'a> {
    module_id: ModuleId,
    module_path: PathBuf,
    src: &'a str,
    module_timing: ModuleTiming,
    deps_by_name: MutMap<PQModuleName<'a>, ModuleId>,
    imported_modules: MutMap<ModuleId, Region>,
    exposed_ident_ids: IdentIds,
    exposed_imports: MutMap<Ident, (Symbol, Region)>,
    parsed_defs: Defs<'a>,
    symbols_from_requires: Vec<(Loc<Symbol>, Loc<TypeAnnotation<'a>>)>,
    header_type: HeaderType<'a>,
}

type LocExpects = VecMap<Region, Vec<ExpectLookup>>;
type LocDbgs = VecMap<Symbol, DbgLookup>;

/// A message sent out _from_ a worker thread,
/// representing a result of work done, or a request for further work
#[derive(Debug)]
enum Msg<'a> {
    Many(Vec<Msg<'a>>),
    Header(ModuleHeader<'a>),
    Parsed(ParsedModule<'a>),
    CanonicalizedAndConstrained(CanAndCon),
    SolvedTypes {
        module_id: ModuleId,
        ident_ids: IdentIds,
        solved_module: SolvedModule,
        solved_subs: Solved<Subs>,
        decls: Declarations,
        dep_idents: IdentIdsByModule,
        module_timing: ModuleTiming,
        abilities_store: AbilitiesStore,
        loc_expects: LocExpects,
        loc_dbgs: LocDbgs,
    },
    FinishedAllTypeChecking {
        solved_subs: Solved<Subs>,
        exposed_vars_by_symbol: Vec<(Symbol, Variable)>,
        exposed_aliases_by_symbol: MutMap<Symbol, (bool, Alias)>,
        exposed_types_storage: ExposedTypesStorageSubs,
        resolved_implementations: ResolvedImplementations,
        dep_idents: IdentIdsByModule,
        documentation: MutMap<ModuleId, ModuleDocumentation>,
        abilities_store: AbilitiesStore,
    },
    FoundSpecializations {
        module_id: ModuleId,
        ident_ids: IdentIds,
        layout_cache: LayoutCache<'a>,
        procs_base: ProcsBase<'a>,
        solved_subs: Solved<Subs>,
        module_timing: ModuleTiming,
        abilities_store: AbilitiesStore,
        toplevel_expects: ToplevelExpects,
    },
    MadeSpecializations {
        module_id: ModuleId,
        ident_ids: IdentIds,
        layout_cache: LayoutCache<'a>,
        external_specializations_requested: BumpMap<ModuleId, ExternalSpecializations<'a>>,
        procs_base: ProcsBase<'a>,
        procedures: MutMap<(Symbol, ProcLayout<'a>), Proc<'a>>,
        update_mode_ids: UpdateModeIds,
        module_timing: ModuleTiming,
        subs: Subs,
    },

    /// The task is to only typecheck AND monomorphize modules
    /// all modules are now monomorphized, we are done
    FinishedAllSpecialization {
        subs: Subs,
        /// The layout interner after all passes in mono are done.
        /// DO NOT use the one on state; that is left in an empty state after specialization is complete!
        layout_interner: STLayoutInterner<'a>,
        exposed_to_host: ExposedToHost,
    },

    FailedToParse(FileError<'a, SyntaxError<'a>>),
    FailedToReadFile {
        filename: PathBuf,
        error: io::ErrorKind,
    },

    IncorrectModuleName(FileError<'a, IncorrectModuleName<'a>>),
}

#[derive(Debug)]
struct CanAndCon {
    constrained_module: ConstrainedModule,
    canonicalization_problems: Vec<roc_problem::can::Problem>,
    module_docs: Option<ModuleDocumentation>,
}

#[derive(Debug)]
enum PlatformPath<'a> {
    NotSpecified,
    Valid(To<'a>),
    RootIsInterface,
    RootIsHosted,
    RootIsPlatformModule,
}

#[derive(Debug)]
struct PlatformData<'a> {
    module_id: ModuleId,
    provides: &'a [(Loc<ExposedName<'a>>, Loc<TypedIdent<'a>>)],
    is_prebuilt: bool,
}

#[derive(Debug, Clone, Copy)]
enum MakeSpecializationsPass {
    Pass(u8),
}

impl MakeSpecializationsPass {
    fn inc(&mut self) {
        match self {
            &mut Self::Pass(n) => {
                *self = Self::Pass(
                    n.checked_add(1)
                        .expect("way too many specialization passes!"),
                )
            }
        }
    }

    fn current_pass(&self) -> u8 {
        match self {
            MakeSpecializationsPass::Pass(n) => *n,
        }
    }
}

#[derive(Debug)]
struct State<'a> {
    pub root_id: ModuleId,
    pub root_subs: Option<Subs>,
    pub cache_dir: PathBuf,
    /// If the root is an app module, the shorthand specified in its header's `to` field
    pub opt_platform_shorthand: Option<&'a str>,
    pub platform_data: Option<PlatformData<'a>>,
    pub exposed_types: ExposedByModule,
    pub output_path: Option<&'a str>,
    pub platform_path: PlatformPath<'a>,
    pub target_info: TargetInfo,

    pub module_cache: ModuleCache<'a>,
    pub dependencies: Dependencies<'a>,
    pub procedures: MutMap<(Symbol, ProcLayout<'a>), Proc<'a>>,
    pub toplevel_expects: ToplevelExpects,
    pub exposed_to_host: ExposedToHost,

    /// This is the "final" list of IdentIds, after canonicalization and constraint gen
    /// have completed for a given module.
    pub constrained_ident_ids: IdentIdsByModule,

    /// From now on, these will be used by multiple threads; time to make an Arc<Mutex<_>>!
    pub arc_modules: Arc<Mutex<PackageModuleIds<'a>>>,
    pub arc_shorthands: Arc<Mutex<MutMap<&'a str, ShorthandPath>>>,
    #[allow(unused)]
    pub derived_module: SharedDerivedModule,

    pub ident_ids_by_module: SharedIdentIdsByModule,

    pub declarations_by_id: MutMap<ModuleId, Declarations>,

    pub exposed_symbols_by_module: MutMap<ModuleId, VecSet<Symbol>>,

    pub timings: MutMap<ModuleId, ModuleTiming>,

    // Each thread gets its own layout cache. When one "pending specializations"
    // pass completes, it returns its layout cache so another thread can use it.
    // We don't bother trying to union them all together to maximize cache hits,
    // since the unioning process could potentially take longer than the savings.
    // (Granted, this has not been attempted or measured!)
    pub layout_caches: std::vec::Vec<LayoutCache<'a>>,

    pub render: RenderTarget,
    pub palette: Palette,
    pub exec_mode: ExecutionMode,

    /// All abilities across all modules.
    pub world_abilities: WorldAbilities,

    make_specializations_pass: MakeSpecializationsPass,

    // cached types (used for builtin modules, could include packages in the future too)
    cached_types: CachedTypeState,

    layout_interner: Arc<GlobalInterner<'a, Layout<'a>>>,
}

type CachedTypeState = Arc<Mutex<MutMap<ModuleId, TypeState>>>;

impl<'a> State<'a> {
    fn goal_phase(&self) -> Phase {
        self.exec_mode.goal_phase()
    }

    fn new(
        root_id: ModuleId,
        opt_platform_shorthand: Option<&'a str>,
        target_info: TargetInfo,
        exposed_types: ExposedByModule,
        arc_modules: Arc<Mutex<PackageModuleIds<'a>>>,
        ident_ids_by_module: SharedIdentIdsByModule,
        cached_types: MutMap<ModuleId, TypeState>,
        render: RenderTarget,
        palette: Palette,
        number_of_workers: usize,
        exec_mode: ExecutionMode,
    ) -> Self {
        let arc_shorthands = Arc::new(Mutex::new(MutMap::default()));
        let cache_dir = roc_packaging::cache::roc_cache_dir();
        let dependencies = Dependencies::new(exec_mode.goal_phase());

        Self {
            root_id,
            root_subs: None,
            opt_platform_shorthand,
            cache_dir,
            target_info,
            platform_data: None,
            output_path: None,
            platform_path: PlatformPath::NotSpecified,
            module_cache: ModuleCache::default(),
            dependencies,
            procedures: MutMap::default(),
            toplevel_expects: ToplevelExpects::default(),
            exposed_to_host: ExposedToHost::default(),
            exposed_types,
            arc_modules,
            arc_shorthands,
            derived_module: Default::default(),
            constrained_ident_ids: IdentIds::exposed_builtins(0),
            ident_ids_by_module,
            declarations_by_id: MutMap::default(),
            exposed_symbols_by_module: MutMap::default(),
            timings: MutMap::default(),
            layout_caches: std::vec::Vec::with_capacity(number_of_workers),
            cached_types: Arc::new(Mutex::new(cached_types)),
            render,
            palette,
            exec_mode,
            make_specializations_pass: MakeSpecializationsPass::Pass(1),
            world_abilities: Default::default(),
            layout_interner: GlobalInterner::with_capacity(128),
        }
    }
}

#[derive(Debug)]
pub struct ModuleTiming {
    pub read_roc_file: Duration,
    pub parse_header: Duration,
    pub parse_body: Duration,
    pub canonicalize: Duration,
    pub constrain: Duration,
    pub solve: Duration,
    pub find_specializations: Duration,
    // indexed by make specializations pass
    pub make_specializations: Vec<Duration>,
    // TODO pub monomorphize: Duration,
    /// Total duration will always be more than the sum of the other fields, due
    /// to things like state lookups in between phases, waiting on other threads, etc.
    start_time: Instant,
    end_time: Instant,
}

impl ModuleTiming {
    pub fn new(start_time: Instant) -> Self {
        ModuleTiming {
            read_roc_file: Duration::default(),
            parse_header: Duration::default(),
            parse_body: Duration::default(),
            canonicalize: Duration::default(),
            constrain: Duration::default(),
            solve: Duration::default(),
            find_specializations: Duration::default(),
            make_specializations: Vec::with_capacity(2),
            start_time,
            end_time: start_time, // just for now; we'll overwrite this at the end
        }
    }

    pub fn total(&self) -> Duration {
        self.end_time.duration_since(self.start_time)
    }

    /// Subtract all the other fields from total_start_to_finish
    pub fn other(&self) -> Duration {
        let Self {
            read_roc_file,
            parse_header,
            parse_body,
            canonicalize,
            constrain,
            solve,
            find_specializations,
            make_specializations,
            start_time,
            end_time,
        } = self;

        let calculate = |d: Option<Duration>| -> Option<Duration> {
            make_specializations
                .iter()
                .fold(d, |d, pass_time| d?.checked_sub(*pass_time))?
                .checked_sub(*find_specializations)?
                .checked_sub(*solve)?
                .checked_sub(*constrain)?
                .checked_sub(*canonicalize)?
                .checked_sub(*parse_body)?
                .checked_sub(*parse_header)?
                .checked_sub(*read_roc_file)
        };

        calculate(Some(end_time.duration_since(*start_time))).unwrap_or_default()
    }
}

/// A message sent _to_ a worker thread, describing the work to be done
#[derive(Debug)]
#[allow(dead_code)]
enum BuildTask<'a> {
    LoadModule {
        module_name: PQModuleName<'a>,
        module_ids: Arc<Mutex<PackageModuleIds<'a>>>,
        shorthands: Arc<Mutex<MutMap<&'a str, ShorthandPath>>>,
        ident_ids_by_module: SharedIdentIdsByModule,
    },
    Parse {
        header: ModuleHeader<'a>,
    },
    CanonicalizeAndConstrain {
        parsed: ParsedModule<'a>,
        module_ids: ModuleIds,
        dep_idents: IdentIdsByModule,
        exposed_symbols: VecSet<Symbol>,
        aliases: MutMap<Symbol, Alias>,
        abilities_store: PendingAbilitiesStore,
        skip_constraint_gen: bool,
    },
    Solve {
        module: Module,
        ident_ids: IdentIds,
        exposed_for_module: ExposedForModule,
        module_timing: ModuleTiming,
        types: Types,
        constraints: Constraints,
        constraint: ConstraintSoa,
        pending_derives: PendingDerives,
        var_store: VarStore,
        declarations: Declarations,
        dep_idents: IdentIdsByModule,
        cached_subs: CachedTypeState,
        derived_module: SharedDerivedModule,
    },
    BuildPendingSpecializations {
        module_timing: ModuleTiming,
        layout_cache: LayoutCache<'a>,
        solved_subs: Solved<Subs>,
        imported_module_thunks: &'a [Symbol],
        module_id: ModuleId,
        ident_ids: IdentIds,
        decls: Declarations,
        exposed_to_host: ExposedToHost,
        exposed_by_module: ExposedByModule,
        abilities_store: AbilitiesStore,
        derived_module: SharedDerivedModule,
        build_expects: bool,
    },
    MakeSpecializations {
        module_id: ModuleId,
        ident_ids: IdentIds,
        subs: Subs,
        procs_base: ProcsBase<'a>,
        layout_cache: LayoutCache<'a>,
        specializations_we_must_make: Vec<ExternalSpecializations<'a>>,
        module_timing: ModuleTiming,
        exposed_by_module: ExposedByModule,
        world_abilities: WorldAbilities,
        derived_module: SharedDerivedModule,
    },
}

#[derive(Debug)]
enum WorkerMsg {
    Shutdown,
    TaskAdded,
}

#[derive(Debug)]
pub struct IncorrectModuleName<'a> {
    pub module_id: ModuleId,
    pub found: Loc<PQModuleName<'a>>,
    pub expected: PQModuleName<'a>,
}

#[derive(Debug)]
pub enum LoadingProblem<'a> {
    FileProblem {
        filename: PathBuf,
        error: io::ErrorKind,
    },
    ParsingFailed(FileError<'a, SyntaxError<'a>>),
    UnexpectedHeader(String),

    MsgChannelDied,
    ErrJoiningWorkerThreads,
    TriedToImportAppModule,

    /// a formatted report
    FormattedReport(String),

    ImportCycle(PathBuf, Vec<ModuleId>),
    IncorrectModuleName(FileError<'a, IncorrectModuleName<'a>>),
    CouldNotFindCacheDir,
}

pub enum Phases {
    /// Parse, canonicalize, check types
    TypeCheck,
    /// Parse, canonicalize, check types, monomorphize
    Monomorphize,
}

type MsgSender<'a> = Sender<Msg<'a>>;

/// Add a task to the queue, and notify all the listeners.
fn enqueue_task<'a>(
    injector: &Injector<BuildTask<'a>>,
    listeners: &[Sender<WorkerMsg>],
    task: BuildTask<'a>,
) -> Result<(), LoadingProblem<'a>> {
    injector.push(task);

    for listener in listeners {
        listener
            .send(WorkerMsg::TaskAdded)
            .map_err(|_| LoadingProblem::MsgChannelDied)?;
    }

    Ok(())
}

pub fn load_and_typecheck_str<'a>(
    arena: &'a Bump,
    filename: PathBuf,
    source: &'a str,
    src_dir: PathBuf,
    exposed_types: ExposedByModule,
    target_info: TargetInfo,
    render: RenderTarget,
    palette: Palette,
    roc_cache_dir: RocCacheDir<'_>,
    threading: Threading,
) -> Result<LoadedModule, LoadingProblem<'a>> {
    use LoadResult::*;

    let load_start = LoadStart::from_str(arena, filename, source, roc_cache_dir, src_dir)?;

    // this function is used specifically in the case
    // where we want to regenerate the cached data
    let cached_subs = MutMap::default();

    let load_config = LoadConfig {
        target_info,
        render,
        palette,
        threading,
        exec_mode: ExecutionMode::Check,
    };

    match load(
        arena,
        load_start,
        exposed_types,
        cached_subs,
        roc_cache_dir,
        load_config,
    )? {
        Monomorphized(_) => unreachable!(""),
        TypeChecked(module) => Ok(module),
    }
}

#[derive(Clone, Copy)]
pub enum PrintTarget {
    ColorTerminal,
    Generic,
}

pub struct LoadStart<'a> {
    arc_modules: Arc<Mutex<PackageModuleIds<'a>>>,
    ident_ids_by_module: SharedIdentIdsByModule,
    root_id: ModuleId,
    opt_platform_shorthand: Option<&'a str>,
    root_msg: Msg<'a>,
    src_dir: PathBuf,
}

impl<'a> LoadStart<'a> {
    pub fn from_path(
        arena: &'a Bump,
        filename: PathBuf,
        render: RenderTarget,
        roc_cache_dir: RocCacheDir<'_>,
        palette: Palette,
    ) -> Result<Self, LoadingProblem<'a>> {
        let arc_modules = Arc::new(Mutex::new(PackageModuleIds::default()));
        let root_exposed_ident_ids = IdentIds::exposed_builtins(0);
        let ident_ids_by_module = Arc::new(Mutex::new(root_exposed_ident_ids));
        let mut src_dir = filename.parent().unwrap().to_path_buf();

        // Load the root module synchronously; we can't proceed until we have its id.
        let header_output = {
            let root_start_time = Instant::now();

            let res_loaded = load_filename(
                arena,
                filename,
                true,
                None,
                None,
                Arc::clone(&arc_modules),
                Arc::clone(&ident_ids_by_module),
                roc_cache_dir,
                root_start_time,
            );

            match res_loaded {
                Ok(header_output) => {
                    if let Msg::Header(ModuleHeader {
                        module_id: header_id,
                        header_type,
                        is_root_module,
                        ..
                    }) = &header_output.msg
                    {
                        debug_assert_eq!(*header_id, header_output.module_id);
                        debug_assert!(is_root_module);

                        if let HeaderType::Interface { name, .. } = header_type {
                            // Interface modules can have names like Foo.Bar.Baz,
                            // in which case we need to adjust the src_dir to
                            // remove the "Bar/Baz" directories in order to correctly
                            // resolve this interface module's imports!
                            let dirs_to_pop = name.as_str().matches('.').count();

                            for _ in 0..dirs_to_pop {
                                src_dir.pop();
                            }
                        }
                    }

                    header_output
                }

                Err(LoadingProblem::ParsingFailed(problem)) => {
                    let module_ids = Arc::try_unwrap(arc_modules)
                        .unwrap_or_else(|_| {
                            panic!("There were still outstanding Arc references to module_ids")
                        })
                        .into_inner()
                        .into_module_ids();

                    // if parsing failed, this module did not add any identifiers
                    let root_exposed_ident_ids = IdentIds::exposed_builtins(0);
                    let buf = to_parse_problem_report(
                        problem,
                        module_ids,
                        root_exposed_ident_ids,
                        render,
                        palette,
                    );
                    return Err(LoadingProblem::FormattedReport(buf));
                }
                Err(LoadingProblem::FileProblem { filename, error }) => {
                    let buf = to_file_problem_report(&filename, error);
                    return Err(LoadingProblem::FormattedReport(buf));
                }
                Err(LoadingProblem::ImportCycle(filename, cycle)) => {
                    let module_ids = Arc::try_unwrap(arc_modules)
                        .unwrap_or_else(|_| {
                            panic!("There were still outstanding Arc references to module_ids")
                        })
                        .into_inner()
                        .into_module_ids();

                    let root_exposed_ident_ids = IdentIds::exposed_builtins(0);
                    let buf = to_import_cycle_report(
                        module_ids,
                        root_exposed_ident_ids,
                        cycle,
                        filename,
                        render,
                    );
                    return Err(LoadingProblem::FormattedReport(buf));
                }
                Err(LoadingProblem::IncorrectModuleName(FileError {
                    problem: SourceError { problem, bytes },
                    filename,
                })) => {
                    let module_ids = Arc::try_unwrap(arc_modules)
                        .unwrap_or_else(|_| {
                            panic!("There were still outstanding Arc references to module_ids")
                        })
                        .into_inner()
                        .into_module_ids();

                    let root_exposed_ident_ids = IdentIds::exposed_builtins(0);
                    let buf = to_incorrect_module_name_report(
                        module_ids,
                        root_exposed_ident_ids,
                        problem,
                        filename,
                        bytes,
                        render,
                    );
                    return Err(LoadingProblem::FormattedReport(buf));
                }
                Err(e) => return Err(e),
            }
        };

        Ok(LoadStart {
            arc_modules,
            ident_ids_by_module,
            src_dir,
            root_id: header_output.module_id,
            root_msg: header_output.msg,
            opt_platform_shorthand: header_output.opt_platform_shorthand,
        })
    }

    pub fn from_str(
        arena: &'a Bump,
        filename: PathBuf,
        src: &'a str,
        roc_cache_dir: RocCacheDir<'_>,
        src_dir: PathBuf,
    ) -> Result<Self, LoadingProblem<'a>> {
        let arc_modules = Arc::new(Mutex::new(PackageModuleIds::default()));
        let root_exposed_ident_ids = IdentIds::exposed_builtins(0);
        let ident_ids_by_module = Arc::new(Mutex::new(root_exposed_ident_ids));

        // Load the root module synchronously; we can't proceed until we have its id.
        let HeaderOutput {
            module_id: root_id,
            msg: root_msg,
            opt_platform_shorthand: opt_platform_id,
        } = {
            let root_start_time = Instant::now();

            load_from_str(
                arena,
                filename,
                src,
                Arc::clone(&arc_modules),
                Arc::clone(&ident_ids_by_module),
                roc_cache_dir,
                root_start_time,
            )?
        };

        Ok(LoadStart {
            arc_modules,
            src_dir,
            ident_ids_by_module,
            root_id,
            root_msg,
            opt_platform_shorthand: opt_platform_id,
        })
    }
}

pub enum LoadResult<'a> {
    TypeChecked(LoadedModule),
    Monomorphized(MonomorphizedModule<'a>),
}

#[derive(Copy, Clone, Debug, PartialEq, Eq)]
pub enum Threading {
    Single,
    AllAvailable,
    AtMost(usize),
}

/// The loading process works like this, starting from the given filename (e.g. "main.roc"):
///
/// 1. Open the file.
/// 2. Parse the module's header.
/// 3. For each of its imports, send a message on the channel to the coordinator thread, which
///    will repeat this process to load that module - starting with step 1.
/// 4. Add everything we were able to import unqualified to the module's default scope.
/// 5. Parse the module's defs.
/// 6. Canonicalize the module.
/// 7. Before type checking, block on waiting for type checking to complete on all imports.
///    (Since Roc doesn't allow cyclic dependencies, this cannot deadlock.)
/// 8. Type check the module and create type annotations for its top-level declarations.
/// 9. Report the completed type annotation to the coordinator thread, so other modules
///    that are waiting in step 7 can unblock.
///
/// The loaded_modules argument specifies which modules have already been loaded.
/// It typically contains *at least* the standard modules, but is empty when loading
/// the standard modules themselves.
///
/// If we're just type-checking everything (e.g. running `roc check` at the command line),
/// we can stop there. However, if we're generating code, then there are additional steps.
///
/// 10. After reporting the completed type annotation, we have all the information necessary
///     to monomorphize. However, since we want to monomorphize in parallel without
///     duplicating work, we do monomorphization in two steps. First, we go through and
///     determine all the specializations this module *wants*. We compute the hashes
///     and report them to the coordinator thread, along with the mono::expr::Expr values of
///     the current function's body. At this point, we have not yet begun to assemble Procs;
///     all we've done is send a list of requetsted specializations to the coordinator.
/// 11. The coordinator works through the specialization requests in parallel, adding them
///     to a global map once they're finished. Performing one specialization may result
///     in requests for others; these are added to the queue and worked through as normal.
///     This process continues until *both* all modules have reported that they've finished
///     adding specialization requests to the queue, *and* the queue is empty (including
///     of any requests that were added in the course of completing other requests). Now
///     we have a map of specializations, and everything was assembled in parallel with
///     no unique specialization ever getting assembled twice (meaning no wasted effort).
///
///     a. Note that this might mean that we have to specialize certain modules multiple times.
///        When might this happen? Well, abilities can introduce implicit edges in the dependency
///        graph, and even cycles. For example, suppose module Ab provides "ability1" and a function
///        "f" that uses "ability1", and module App implements "ability1" and calls "f" with the
///        implementing type. Then the specialization of "Ab#f" depends on the specialization of
///        "ability1" back in the App module.
/// 12. Now that we have our final map of specializations, we can proceed to code gen!
///     As long as the specializations are stored in a per-ModuleId map, we can also
///     parallelize this code gen. (e.g. in dev builds, building separate LLVM modules
///     and then linking them together, and possibly caching them by the hash of their
///     specializations, so if none of their specializations changed, we don't even need
///     to rebuild the module and can link in the cached one directly.)
pub fn load<'a>(
    arena: &'a Bump,
    load_start: LoadStart<'a>,
    exposed_types: ExposedByModule,
    cached_types: MutMap<ModuleId, TypeState>,
    roc_cache_dir: RocCacheDir<'_>,
    load_config: LoadConfig,
) -> Result<LoadResult<'a>, LoadingProblem<'a>> {
    enum Threads {
        Single,
        Many(usize),
    }

    let threads = {
        if cfg!(target_family = "wasm") {
            // When compiling to wasm, we cannot spawn extra threads
            // so we have a single-threaded implementation
            Threads::Single
        } else {
            match std::thread::available_parallelism().map(|v| v.get()) {
                Err(_) => Threads::Single,
                Ok(0) => unreachable!("NonZeroUsize"),
                Ok(1) => Threads::Single,
                Ok(reported) => match load_config.threading {
                    Threading::Single => Threads::Single,
                    Threading::AllAvailable => Threads::Many(reported),
                    Threading::AtMost(at_most) => Threads::Many(Ord::min(reported, at_most)),
                },
            }
        }
    };

    match threads {
        Threads::Single => load_single_threaded(
            arena,
            load_start,
            exposed_types,
            load_config.target_info,
            cached_types,
            load_config.render,
            load_config.palette,
            load_config.exec_mode,
            roc_cache_dir,
        ),
        Threads::Many(threads) => load_multi_threaded(
            arena,
            load_start,
            exposed_types,
            load_config.target_info,
            cached_types,
            load_config.render,
            load_config.palette,
            threads,
            load_config.exec_mode,
            roc_cache_dir,
        ),
    }
}

/// Load using only a single thread; used when compiling to webassembly
pub fn load_single_threaded<'a>(
    arena: &'a Bump,
    load_start: LoadStart<'a>,
    exposed_types: ExposedByModule,
    target_info: TargetInfo,
    cached_types: MutMap<ModuleId, TypeState>,
    render: RenderTarget,
    palette: Palette,
    exec_mode: ExecutionMode,
    roc_cache_dir: RocCacheDir<'_>,
) -> Result<LoadResult<'a>, LoadingProblem<'a>> {
    let LoadStart {
        arc_modules,
        ident_ids_by_module,
        root_id,
        root_msg,
        src_dir,
        opt_platform_shorthand,
        ..
    } = load_start;

    let (msg_tx, msg_rx) = bounded(1024);

    msg_tx
        .send(root_msg)
        .map_err(|_| LoadingProblem::MsgChannelDied)?;

    let number_of_workers = 1;
    let mut state = State::new(
        root_id,
        opt_platform_shorthand,
        target_info,
        exposed_types,
        arc_modules,
        ident_ids_by_module,
        cached_types,
        render,
        palette,
        number_of_workers,
        exec_mode,
    );

    // We'll add tasks to this, and then worker threads will take tasks from it.
    let injector = Injector::new();

    let (worker_msg_tx, worker_msg_rx) = bounded(1024);
    let worker_listener = worker_msg_tx;
    let worker_listeners = arena.alloc([worker_listener]);

    let worker = Worker::new_fifo();
    let stealer = worker.stealer();
    let stealers = &[stealer];

    // now we just manually interleave stepping the state "thread" and the worker "thread"
    loop {
        match state_thread_step(
            arena,
            state,
            &src_dir,
            worker_listeners,
            &injector,
            &msg_tx,
            &msg_rx,
        ) {
            Ok(ControlFlow::Break(done)) => return Ok(done),
            Ok(ControlFlow::Continue(new_state)) => {
                state = new_state;
            }
            Err(e) => return Err(e),
        }

        // then check if the worker can step
        let control_flow = worker_task_step(
            arena,
            &worker,
            &injector,
            stealers,
            &worker_msg_rx,
            &msg_tx,
            &src_dir,
            roc_cache_dir,
            target_info,
        );

        match control_flow {
            Ok(ControlFlow::Break(())) => panic!("the worker should not break!"),
            Ok(ControlFlow::Continue(())) => {
                // progress was made
            }
            Err(e) => return Err(e),
        }
    }
}

fn state_thread_step<'a>(
    arena: &'a Bump,
    state: State<'a>,
    src_dir: &Path,
    worker_listeners: &'a [Sender<WorkerMsg>],
    injector: &Injector<BuildTask<'a>>,
    msg_tx: &crossbeam::channel::Sender<Msg<'a>>,
    msg_rx: &crossbeam::channel::Receiver<Msg<'a>>,
) -> Result<ControlFlow<LoadResult<'a>, State<'a>>, LoadingProblem<'a>> {
    match msg_rx.try_recv() {
        Ok(msg) => {
            match msg {
                Msg::FinishedAllTypeChecking {
                    solved_subs,
                    exposed_vars_by_symbol,
                    exposed_aliases_by_symbol,
                    exposed_types_storage,
                    resolved_implementations,
                    dep_idents,
                    documentation,
                    abilities_store,
                } => {
                    // We're done! There should be no more messages pending.
                    debug_assert!(msg_rx.is_empty());

                    let exposed_aliases_by_symbol = exposed_aliases_by_symbol
                        .into_iter()
                        .map(|(k, (_, v))| (k, v))
                        .collect();

                    let typechecked = finish(
                        state,
                        solved_subs,
                        exposed_aliases_by_symbol,
                        exposed_vars_by_symbol,
                        exposed_types_storage,
                        resolved_implementations,
                        dep_idents,
                        documentation,
                        abilities_store,
                    );

                    Ok(ControlFlow::Break(LoadResult::TypeChecked(typechecked)))
                }
                Msg::FinishedAllSpecialization {
                    subs,
                    layout_interner,
                    exposed_to_host,
                } => {
                    // We're done! There should be no more messages pending.
                    debug_assert!(msg_rx.is_empty());

                    let monomorphized = finish_specialization(
                        arena,
                        state,
                        subs,
                        layout_interner,
                        exposed_to_host,
                    )?;

                    Ok(ControlFlow::Break(LoadResult::Monomorphized(monomorphized)))
                }
                Msg::FailedToReadFile { filename, error } => {
                    let buf = to_file_problem_report(&filename, error);
                    Err(LoadingProblem::FormattedReport(buf))
                }

                Msg::FailedToParse(problem) => {
                    let module_ids = (*state.arc_modules).lock().clone().into_module_ids();
                    let buf = to_parse_problem_report(
                        problem,
                        module_ids,
                        state.constrained_ident_ids,
                        state.render,
                        state.palette,
                    );
                    Err(LoadingProblem::FormattedReport(buf))
                }
                Msg::IncorrectModuleName(FileError {
                    problem: SourceError { problem, bytes },
                    filename,
                }) => {
                    let module_ids = (*state.arc_modules).lock().clone().into_module_ids();
                    let buf = to_incorrect_module_name_report(
                        module_ids,
                        state.constrained_ident_ids,
                        problem,
                        filename,
                        bytes,
                        state.render,
                    );
                    Err(LoadingProblem::FormattedReport(buf))
                }
                msg => {
                    // This is where most of the main thread's work gets done.
                    // Everything up to this point has been setting up the threading
                    // system which lets this logic work efficiently.
                    let arc_modules = state.arc_modules.clone();

                    let render = state.render;
                    let palette = state.palette;

                    let res_state = update(
                        state,
                        src_dir,
                        msg,
                        msg_tx.clone(),
                        injector,
                        worker_listeners,
                        arena,
                    );

                    match res_state {
                        Ok(new_state) => Ok(ControlFlow::Continue(new_state)),
                        Err(LoadingProblem::ParsingFailed(problem)) => {
                            let module_ids = Arc::try_unwrap(arc_modules)
                                .unwrap_or_else(|_| {
                                    panic!(
                                        r"There were still outstanding Arc references to module_ids"
                                    )
                                })
                                .into_inner()
                                .into_module_ids();

                            // if parsing failed, this module did not add anything to IdentIds
                            let root_exposed_ident_ids = IdentIds::exposed_builtins(0);
                            let buf = to_parse_problem_report(
                                problem,
                                module_ids,
                                root_exposed_ident_ids,
                                render,
                                palette,
                            );
                            Err(LoadingProblem::FormattedReport(buf))
                        }
                        Err(LoadingProblem::ImportCycle(filename, cycle)) => {
                            let module_ids = arc_modules.lock().clone().into_module_ids();

                            let root_exposed_ident_ids = IdentIds::exposed_builtins(0);
                            let buf = to_import_cycle_report(
                                module_ids,
                                root_exposed_ident_ids,
                                cycle,
                                filename,
                                render,
                            );
                            return Err(LoadingProblem::FormattedReport(buf));
                        }
                        Err(LoadingProblem::IncorrectModuleName(FileError {
                            problem: SourceError { problem, bytes },
                            filename,
                        })) => {
                            let module_ids = arc_modules.lock().clone().into_module_ids();

                            let root_exposed_ident_ids = IdentIds::exposed_builtins(0);
                            let buf = to_incorrect_module_name_report(
                                module_ids,
                                root_exposed_ident_ids,
                                problem,
                                filename,
                                bytes,
                                render,
                            );
                            return Err(LoadingProblem::FormattedReport(buf));
                        }
                        Err(e) => Err(e),
                    }
                }
            }
        }
        Err(err) => match err {
            crossbeam::channel::TryRecvError::Empty => Ok(ControlFlow::Continue(state)),
            crossbeam::channel::TryRecvError::Disconnected => Err(LoadingProblem::MsgChannelDied),
        },
    }
}

fn load_multi_threaded<'a>(
    arena: &'a Bump,
    load_start: LoadStart<'a>,
    exposed_types: ExposedByModule,
    target_info: TargetInfo,
    cached_types: MutMap<ModuleId, TypeState>,
    render: RenderTarget,
    palette: Palette,
    available_threads: usize,
    exec_mode: ExecutionMode,
    roc_cache_dir: RocCacheDir<'_>,
) -> Result<LoadResult<'a>, LoadingProblem<'a>> {
    let LoadStart {
        arc_modules,
        ident_ids_by_module,
        root_id,
        root_msg,
        src_dir,
        opt_platform_shorthand,
        ..
    } = load_start;

    let (msg_tx, msg_rx) = bounded(1024);
    msg_tx
        .send(root_msg)
        .map_err(|_| LoadingProblem::MsgChannelDied)?;

    // Reserve one CPU for the main thread, and let all the others be eligible
    // to spawn workers.
    let available_workers = available_threads - 1;

    let num_workers = match env::var("ROC_NUM_WORKERS") {
        Ok(env_str) => env_str
            .parse::<usize>()
            .unwrap_or(available_workers)
            .min(available_workers),
        Err(_) => available_workers,
    };

    assert!(
        num_workers >= 1,
        "`load_multi_threaded` needs at least one worker"
    );

    let mut state = State::new(
        root_id,
        opt_platform_shorthand,
        target_info,
        exposed_types,
        arc_modules,
        ident_ids_by_module,
        cached_types,
        render,
        palette,
        num_workers,
        exec_mode,
    );

    // an arena for every worker, stored in an arena-allocated bumpalo vec to make the lifetimes work
    let arenas = std::iter::repeat_with(Bump::new).take(num_workers);
    let worker_arenas = arena.alloc(bumpalo::collections::Vec::from_iter_in(arenas, arena));

    // We'll add tasks to this, and then worker threads will take tasks from it.
    let injector = Injector::new();

    // We need to allocate worker *queues* on the main thread and then move them
    // into the worker threads, because those workers' stealers need to be
    // shared between all threads, and this coordination work is much easier
    // on the main thread.
    let mut worker_queues = bumpalo::collections::Vec::with_capacity_in(num_workers, arena);
    let mut stealers = bumpalo::collections::Vec::with_capacity_in(num_workers, arena);

    for _ in 0..num_workers {
        let worker = Worker::new_fifo();

        stealers.push(worker.stealer());
        worker_queues.push(worker);
    }

    // Get a reference to the completed stealers, so we can send that
    // reference to each worker. (Slices are Sync, but bumpalo Vecs are not.)
    let stealers = stealers.into_bump_slice();

    let it = worker_arenas.iter_mut();
    {
        thread::scope(|thread_scope| {
            let mut worker_listeners =
                bumpalo::collections::Vec::with_capacity_in(num_workers, arena);

            for worker_arena in it {
                let msg_tx = msg_tx.clone();
                let worker = worker_queues.pop().unwrap();

                let (worker_msg_tx, worker_msg_rx) = bounded(1024);
                worker_listeners.push(worker_msg_tx);

                // We only want to move a *reference* to the main task queue's
                // injector in the thread, not the injector itself
                // (since other threads need to reference it too). Same with src_dir.
                let injector = &injector;
                let src_dir = &src_dir;

                // Record this thread's handle so the main thread can join it later.
                let res_join_handle = thread_scope
                    .builder()
                    .stack_size(EXPANDED_STACK_SIZE)
                    .spawn(move |_| {
                        // will process messages until we run out
                        worker_task(
                            worker_arena,
                            worker,
                            injector,
                            stealers,
                            worker_msg_rx,
                            msg_tx,
                            src_dir,
                            roc_cache_dir,
                            target_info,
                        )
                    });

                res_join_handle.unwrap();
            }

            // We've now distributed one worker queue to each thread.
            // There should be no queues left to distribute!
            debug_assert!(worker_queues.is_empty());
            drop(worker_queues);

            // Grab a reference to these Senders outside the loop, so we can share
            // it across each iteration of the loop.
            let worker_listeners = worker_listeners.into_bump_slice();
            let msg_tx = msg_tx.clone();

            macro_rules! shut_down_worker_threads {
                () => {
                    for listener in worker_listeners {
                        listener
                            .send(WorkerMsg::Shutdown)
                            .map_err(|_| LoadingProblem::MsgChannelDied)?;
                    }
                };
            }

            // The root module will have already queued up messages to process,
            // and processing those messages will in turn queue up more messages.
            loop {
                match state_thread_step(
                    arena,
                    state,
                    &src_dir,
                    worker_listeners,
                    &injector,
                    &msg_tx,
                    &msg_rx,
                ) {
                    Ok(ControlFlow::Break(load_result)) => {
                        shut_down_worker_threads!();

                        return Ok(load_result);
                    }
                    Ok(ControlFlow::Continue(new_state)) => {
                        state = new_state;
                        continue;
                    }
                    Err(e) => {
                        shut_down_worker_threads!();

                        return Err(e);
                    }
                }
            }
        })
    }
    .unwrap()
}

fn worker_task_step<'a>(
    worker_arena: &'a Bump,
    worker: &Worker<BuildTask<'a>>,
    injector: &Injector<BuildTask<'a>>,
    stealers: &[Stealer<BuildTask<'a>>],
    worker_msg_rx: &crossbeam::channel::Receiver<WorkerMsg>,
    msg_tx: &MsgSender<'a>,
    src_dir: &Path,
    roc_cache_dir: RocCacheDir<'_>,
    target_info: TargetInfo,
) -> Result<ControlFlow<(), ()>, LoadingProblem<'a>> {
    match worker_msg_rx.try_recv() {
        Ok(msg) => {
            match msg {
                WorkerMsg::Shutdown => {
                    // We've finished all our work. It's time to
                    // shut down the thread, so when the main thread
                    // blocks on joining with all the worker threads,
                    // it can finally exit too!
                    Ok(ControlFlow::Break(()))
                }
                WorkerMsg::TaskAdded => {
                    // Find a task - either from this thread's queue,
                    // or from the main queue, or from another worker's
                    // queue - and run it.
                    //
                    // There might be no tasks to work on! That could
                    // happen if another thread is working on a task
                    // which will later result in more tasks being
                    // added. In that case, do nothing, and keep waiting
                    // until we receive a Shutdown message.
                    if let Some(task) = find_task(worker, injector, stealers) {
                        let result = run_task(
                            task,
                            worker_arena,
                            src_dir,
                            msg_tx.clone(),
                            roc_cache_dir,
                            target_info,
                        );

                        match result {
                            Ok(()) => {}
                            Err(LoadingProblem::MsgChannelDied) => {
                                panic!("Msg channel closed unexpectedly.")
                            }
                            Err(LoadingProblem::ParsingFailed(problem)) => {
                                msg_tx.send(Msg::FailedToParse(problem)).unwrap();
                            }
                            Err(LoadingProblem::FileProblem { filename, error }) => {
                                msg_tx
                                    .send(Msg::FailedToReadFile { filename, error })
                                    .unwrap();
                            }
                            Err(LoadingProblem::IncorrectModuleName(err)) => {
                                msg_tx.send(Msg::IncorrectModuleName(err)).unwrap();
                            }
                            Err(other) => {
                                return Err(other);
                            }
                        }
                    }

                    Ok(ControlFlow::Continue(()))
                }
            }
        }
        Err(err) => match err {
            crossbeam::channel::TryRecvError::Empty => Ok(ControlFlow::Continue(())),
            crossbeam::channel::TryRecvError::Disconnected => Ok(ControlFlow::Break(())),
        },
    }
}

fn worker_task<'a>(
    worker_arena: &'a Bump,
    worker: Worker<BuildTask<'a>>,
    injector: &Injector<BuildTask<'a>>,
    stealers: &[Stealer<BuildTask<'a>>],
    worker_msg_rx: crossbeam::channel::Receiver<WorkerMsg>,
    msg_tx: MsgSender<'a>,
    src_dir: &Path,
    roc_cache_dir: RocCacheDir<'_>,
    target_info: TargetInfo,
) -> Result<(), LoadingProblem<'a>> {
    // Keep listening until we receive a Shutdown msg
    for msg in worker_msg_rx.iter() {
        match msg {
            WorkerMsg::Shutdown => {
                // We've finished all our work. It's time to
                // shut down the thread, so when the main thread
                // blocks on joining with all the worker threads,
                // it can finally exit too!
                return Ok(());
            }
            WorkerMsg::TaskAdded => {
                // Find a task - either from this thread's queue,
                // or from the main queue, or from another worker's
                // queue - and run it.
                //
                // There might be no tasks to work on! That could
                // happen if another thread is working on a task
                // which will later result in more tasks being
                // added. In that case, do nothing, and keep waiting
                // until we receive a Shutdown message.
                if let Some(task) = find_task(&worker, injector, stealers) {
                    log!(
                        ">>> {}",
                        match &task {
                            BuildTask::LoadModule { module_name, .. } => {
                                format!("BuildTask::LoadModule({:?})", module_name)
                            }
                            BuildTask::Parse { header } => {
                                format!("BuildTask::Parse({})", header.module_path.display())
                            }
                            BuildTask::CanonicalizeAndConstrain { parsed, .. } => format!(
                                "BuildTask::CanonicalizeAndConstrain({})",
                                parsed.module_path.display()
                            ),
                            BuildTask::Solve { module, .. } => {
                                format!("BuildTask::Solve({:?})", module.module_id)
                            }
                            BuildTask::BuildPendingSpecializations { module_id, .. } => {
                                format!("BuildTask::BuildPendingSpecializations({:?})", module_id)
                            }
                            BuildTask::MakeSpecializations { module_id, .. } => {
                                format!("BuildTask::MakeSpecializations({:?})", module_id)
                            }
                        }
                    );

                    let result = run_task(
                        task,
                        worker_arena,
                        src_dir,
                        msg_tx.clone(),
                        roc_cache_dir,
                        target_info,
                    );

                    match result {
                        Ok(()) => {}
                        Err(LoadingProblem::MsgChannelDied) => {
                            panic!("Msg channel closed unexpectedly.")
                        }
                        Err(LoadingProblem::ParsingFailed(problem)) => {
                            msg_tx.send(Msg::FailedToParse(problem)).unwrap();
                        }
                        Err(LoadingProblem::FileProblem { filename, error }) => {
                            msg_tx
                                .send(Msg::FailedToReadFile { filename, error })
                                .unwrap();
                        }
                        Err(LoadingProblem::IncorrectModuleName(err)) => {
                            msg_tx.send(Msg::IncorrectModuleName(err)).unwrap();
                        }
                        Err(other) => {
                            return Err(other);
                        }
                    }
                }
            }
        }
    }

    Ok(())
}

fn start_tasks<'a>(
    arena: &'a Bump,
    state: &mut State<'a>,
    work: MutSet<(ModuleId, Phase)>,
    injector: &Injector<BuildTask<'a>>,
    worker_listeners: &'a [Sender<WorkerMsg>],
) -> Result<(), LoadingProblem<'a>> {
    for (module_id, phase) in work {
        for task in start_phase(module_id, phase, arena, state) {
            enqueue_task(injector, worker_listeners, task)?
        }
    }

    Ok(())
}

macro_rules! debug_print_ir {
    ($state:expr, $interner:expr, $flag:path) => {
        dbg_do!($flag, {
            let procs_string = $state
                .procedures
                .values()
                .map(|proc| proc.to_pretty($interner, 200, true))
                .collect::<Vec<_>>();

            let result = procs_string.join("\n");

            eprintln!("{}", result);
        })
    };
}

macro_rules! debug_check_ir {
    ($state:expr, $arena:expr, $interner:expr, $flag:path) => {
        dbg_do!($flag, {
            use roc_mono::debug::{check_procs, format_problems};

            let interns = Interns {
                module_ids: $state.arc_modules.lock().clone().into_module_ids(),
                all_ident_ids: $state.constrained_ident_ids.clone(),
            };

            let procedures = &$state.procedures;

            let problems = check_procs($arena, $interner, procedures);
            if !problems.is_empty() {
                let formatted = format_problems(&interns, $interner, problems);
                eprintln!("IR PROBLEMS FOUND:\n{formatted}");
            }
        })
    };
}

/// Report modules that are imported, but from which nothing is used
fn report_unused_imported_modules<'a>(
    state: &mut State<'a>,
    module_id: ModuleId,
    constrained_module: &ConstrainedModule,
) {
    let mut unused_imported_modules = constrained_module.imported_modules.clone();
    let mut unused_imports = constrained_module.module.exposed_imports.clone();

    for symbol in constrained_module.module.referenced_values.iter() {
        unused_imported_modules.remove(&symbol.module_id());
        unused_imports.remove(symbol);
    }

    for symbol in constrained_module.module.referenced_types.iter() {
        unused_imported_modules.remove(&symbol.module_id());
        unused_imports.remove(symbol);
    }

    let existing = match state.module_cache.can_problems.entry(module_id) {
        Vacant(entry) => entry.insert(std::vec::Vec::new()),
        Occupied(entry) => entry.into_mut(),
    };

    for (unused, region) in unused_imported_modules.drain() {
        if !unused.is_builtin() {
            existing.push(roc_problem::can::Problem::UnusedModuleImport(
                unused, region,
            ));
        }
    }

    for (unused, region) in unused_imports.drain() {
        existing.push(roc_problem::can::Problem::UnusedImport(unused, region));
    }
}

fn extend_header_with_builtin(header: &mut ModuleHeader, module: ModuleId) {
    header
        .package_qualified_imported_modules
        .insert(PackageQualified::Unqualified(module));

    header.imported_modules.insert(module, Region::zero());

    let types = Symbol::builtin_types_in_scope(module)
        .iter()
        .map(|(name, info)| (Ident::from(*name), *info));
    header.exposed_imports.extend(types);
}

fn update<'a>(
    mut state: State<'a>,
    src_dir: &Path,
    msg: Msg<'a>,
    msg_tx: MsgSender<'a>,
    injector: &Injector<BuildTask<'a>>,
    worker_listeners: &'a [Sender<WorkerMsg>],
    arena: &'a Bump,
) -> Result<State<'a>, LoadingProblem<'a>> {
    use self::Msg::*;

    match msg {
        Many(messages) => {
            // enqueue all these message
            for msg in messages {
                msg_tx
                    .send(msg)
                    .map_err(|_| LoadingProblem::MsgChannelDied)?;
            }

            Ok(state)
        }
        Header(header) => {
            use HeaderType::*;

            log!("loaded header for {:?}", header.module_id);
            let home = header.module_id;

            let mut work = MutSet::default();

            // Register the package's path under its shorthand
            // (e.g. for { pf: "blah" }, register that "pf" should resolve to "blah")
            {
                let mut shorthands = (*state.arc_shorthands).lock();

                for (shorthand, package_name) in header.packages.iter() {
                    let package_str = package_name.as_str();
                    let shorthand_path = if package_str.starts_with("https://") {
                        #[cfg(not(target_family = "wasm"))]
                        {
                            let url = package_str;
                            match PackageMetadata::try_from(url) {
                                Ok(url_metadata) => {
                                    // This was a valid URL
                                    let root_module_dir = state
                                        .cache_dir
                                        .join(url_metadata.cache_subdir)
                                        .join(url_metadata.content_hash);
                                    let root_module = root_module_dir.join(
                                        url_metadata.root_module_filename.unwrap_or("main.roc"),
                                    );

                                    ShorthandPath::FromHttpsUrl {
                                        root_module_dir,
                                        root_module,
                                    }
                                }
                                Err(url_err) => {
                                    todo!(
                                        "Gracefully report URL error for {:?} - {:?}",
                                        url,
                                        url_err
                                    );
                                }
                            }
                        }

                        #[cfg(target_family = "wasm")]
                        {
                            panic!("Specifying packages via URLs is curently unsupported in wasm.");
                        }
                    } else {
                        // This wasn't a URL, so it must be a filesystem path.
                        let root_module: PathBuf = src_dir.join(package_str);
                        let root_module_dir = root_module.parent().unwrap_or_else(|| {
                            if root_module.is_file() {
                                // Files must have parents!
                                internal_error!("Somehow I got a file path to a real file on the filesystem that has no parent!");
                            } else {
                                // TODO make this a nice report
                                todo!(
                                    "platform module {:?} was not a file.",
                                    package_str
                                )
                            }
                        }).into();

                        ShorthandPath::RelativeToSrc {
                            root_module_dir,
                            root_module,
                        }
                    };

                    log!(
                        "New package shorthand: {:?} => {:?}",
                        shorthand,
                        shorthand_path
                    );

                    shorthands.insert(shorthand, shorthand_path);
                }

                match header.header_type {
                    App { to_platform, .. } => {
                        debug_assert!(matches!(state.platform_path, PlatformPath::NotSpecified));
                        state.platform_path = PlatformPath::Valid(to_platform);
                    }
                    Platform {
                        config_shorthand,
                        provides,
                        ..
                    } => {
                        work.extend(state.dependencies.notify_package(config_shorthand));

                        let is_prebuilt = if header.is_root_module {
                            debug_assert!(matches!(
                                state.platform_path,
                                PlatformPath::NotSpecified
                            ));
                            state.platform_path = PlatformPath::RootIsPlatformModule;

                            // If the root module is this platform, then the platform is the very
                            // thing we're rebuilding!
                            false
                        } else {
                            // platforms from HTTPS URLs are always prebuilt
                            matches!(
                                shorthands.get(config_shorthand),
                                Some(ShorthandPath::FromHttpsUrl { .. })
                            )
                        };

                        // If we're building an app module, and this was the platform
                        // specified in its header's `to` field, record it as our platform.
                        if state.opt_platform_shorthand == Some(config_shorthand) {
                            debug_assert!(matches!(state.platform_data, None));

                            state.platform_data = Some(PlatformData {
                                module_id: header.module_id,
                                provides,
                                is_prebuilt,
                            });
                        }
                    }
                    Builtin { .. } | Interface { .. } => {
                        if header.is_root_module {
                            debug_assert!(matches!(
                                state.platform_path,
                                PlatformPath::NotSpecified
                            ));
                            state.platform_path = PlatformPath::RootIsInterface;
                        }
                    }
                    Hosted { .. } => {
                        if header.is_root_module {
                            debug_assert!(matches!(
                                state.platform_path,
                                PlatformPath::NotSpecified
                            ));
                            state.platform_path = PlatformPath::RootIsHosted;
                        }
                    }
                }
            }

            // store an ID to name mapping, so we know the file to read when fetching dependencies' headers
            for (name, id) in header.deps_by_name.iter() {
                state.module_cache.module_names.insert(*id, name.clone());
            }

            // This was a dependency. Write it down and keep processing messages.
            let mut exposed_symbols: VecSet<Symbol> = VecSet::with_capacity(header.exposes.len());

            // TODO can we avoid this loop by storing them as a Set in Header to begin with?
            for symbol in header.exposes.iter() {
                exposed_symbols.insert(*symbol);
            }

            // NOTE we currently re-parse the headers when a module is imported twice.
            // We need a proper solution that marks a phase as in-progress so it's not repeated
            // debug_assert!(!state.exposed_symbols_by_module.contains_key(&home));

            state
                .exposed_symbols_by_module
                .insert(home, exposed_symbols);

            // add the prelude
            let mut header = header;

            if !header.module_id.is_builtin() {
                let header = &mut header;

                extend_header_with_builtin(header, ModuleId::NUM);
                extend_header_with_builtin(header, ModuleId::BOOL);
                extend_header_with_builtin(header, ModuleId::STR);
                extend_header_with_builtin(header, ModuleId::LIST);
                extend_header_with_builtin(header, ModuleId::RESULT);
                extend_header_with_builtin(header, ModuleId::DICT);
                extend_header_with_builtin(header, ModuleId::SET);
                extend_header_with_builtin(header, ModuleId::BOX);
                extend_header_with_builtin(header, ModuleId::ENCODE);
                extend_header_with_builtin(header, ModuleId::DECODE);
                extend_header_with_builtin(header, ModuleId::HASH);
            }

            state
                .module_cache
                .imports
                .entry(header.module_id)
                .or_default()
                .extend(
                    header
                        .package_qualified_imported_modules
                        .iter()
                        .map(|x| *x.as_inner()),
                );

            let added_deps_result = state.dependencies.add_module(
                header.module_id,
                &header.package_qualified_imported_modules,
                state.exec_mode.goal_phase(),
            );

            let new_work = match added_deps_result {
                Ok(work) => work,
                Err(DepCycle { cycle }) => {
                    return Err(LoadingProblem::ImportCycle(
                        header.module_path.clone(),
                        cycle,
                    ));
                }
            };

            work.extend(new_work);

            state.module_cache.headers.insert(header.module_id, header);

            start_tasks(arena, &mut state, work, injector, worker_listeners)?;

            let work = state.dependencies.notify(home, Phase::LoadHeader);

            start_tasks(arena, &mut state, work, injector, worker_listeners)?;

            Ok(state)
        }
        Parsed(parsed) => {
            state
                .module_cache
                .sources
                .insert(parsed.module_id, (parsed.module_path.clone(), parsed.src));

            // If this was an app module, set the output path to be
            // the module's declared "name".
            //
            // e.g. for `app "blah"` we should generate an output file named "blah"
            if let HeaderType::App { output_name, .. } = &parsed.header_type {
                match output_name {
                    StrLiteral::PlainLine(path) => {
                        state.output_path = Some(path);
                    }
                    _ => {
                        todo!("TODO gracefully handle a malformed string literal after `app` keyword.");
                    }
                }
            }

            let module_id = parsed.module_id;

            state.module_cache.parsed.insert(parsed.module_id, parsed);

            let work = state.dependencies.notify(module_id, Phase::Parse);

            start_tasks(arena, &mut state, work, injector, worker_listeners)?;

            Ok(state)
        }

        CanonicalizedAndConstrained(CanAndCon {
            constrained_module,
            canonicalization_problems,
            module_docs,
        }) => {
            let module_id = constrained_module.module.module_id;
            log!("generated constraints for {:?}", module_id);
            state
                .module_cache
                .can_problems
                .insert(module_id, canonicalization_problems);

            if let Some(docs) = module_docs {
                state.module_cache.documentation.insert(module_id, docs);
            }

            report_unused_imported_modules(&mut state, module_id, &constrained_module);

            state
                .module_cache
                .aliases
                .insert(module_id, constrained_module.module.aliases.clone());

            state
                .module_cache
                .pending_abilities
                .insert(module_id, constrained_module.module.abilities_store.clone());

            state
                .module_cache
                .constrained
                .insert(module_id, constrained_module);

            let work = state
                .dependencies
                .notify(module_id, Phase::CanonicalizeAndConstrain);

            start_tasks(arena, &mut state, work, injector, worker_listeners)?;

            Ok(state)
        }
        SolvedTypes {
            module_id,
            ident_ids,
            solved_module,
            solved_subs,
            decls,
            dep_idents,
            mut module_timing,
            abilities_store,
            loc_expects,
            loc_dbgs,
        } => {
            log!("solved types for {:?}", module_id);
            module_timing.end_time = Instant::now();

            state
                .module_cache
                .type_problems
                .insert(module_id, solved_module.problems);

            let should_include_expects = (!loc_expects.is_empty() || !loc_dbgs.is_empty()) && {
                let modules = state.arc_modules.lock();
                modules
                    .package_eq(module_id, state.root_id)
                    .expect("root or this module is not yet known - that's a bug!")
            };

            if should_include_expects {
                let (path, _) = state.module_cache.sources.get(&module_id).unwrap();

                let expectations = Expectations {
                    expectations: loc_expects,
                    dbgs: loc_dbgs,
                    subs: solved_subs.clone().into_inner(),
                    path: path.to_owned(),
                    ident_ids: ident_ids.clone(),
                };

                state
                    .module_cache
                    .expectations
                    .insert(module_id, expectations);
            }

            let work = state.dependencies.notify(module_id, Phase::SolveTypes);

            // if there is a platform, the `platform` module provides host-exposed,
            // otherwise the App module exposes host-exposed
            let is_host_exposed = match state.platform_data {
                None => module_id == state.root_id,
                Some(ref platform_data) => module_id == platform_data.module_id,
            };

            let add_to_host_exposed = is_host_exposed &&
                // During testing, we don't need to expose anything to the host.
                !matches!(state.exec_mode, ExecutionMode::Test);

            if add_to_host_exposed {
                state.exposed_to_host.values.extend(
                    solved_module
                        .exposed_vars_by_symbol
                        .iter()
                        .filter_map(|(k, v)| {
                            if abilities_store.is_specialization_name(*k) {
                                None
                            } else {
                                Some((*k, *v))
                            }
                        }),
                );

                state
                    .exposed_to_host
                    .closure_types
                    .extend(solved_module.aliases.keys().copied());
            }

            let finish_type_checking = is_host_exposed &&
                (state.goal_phase() == Phase::SolveTypes)
                // If we're running in check-and-then-build mode, only exit now there are errors.
                && (!state.exec_mode.build_if_checks() || state.module_cache.has_errors());

            if finish_type_checking {
                debug_assert!(work.is_empty());
                debug_assert!(state.dependencies.solved_all());

                state.timings.insert(module_id, module_timing);

                if state.exec_mode.build_if_checks() {
                    // We there may outstanding modules in the typecheked cache whose ident IDs
                    // aren't registered; transfer all of their idents over to the state, since
                    // we're now done and ready to report errors.
                    for (
                        module_id,
                        TypeCheckedModule {
                            ident_ids,
                            module_timing,
                            ..
                        },
                    ) in state.module_cache.typechecked.drain()
                    {
                        state.constrained_ident_ids.insert(module_id, ident_ids);
                        state.timings.insert(module_id, module_timing);
                    }
                }

                let documentation = {
                    let mut empty = MutMap::default();
                    std::mem::swap(&mut empty, &mut state.module_cache.documentation);

                    empty
                };

                msg_tx
                    .send(Msg::FinishedAllTypeChecking {
                        solved_subs,
                        exposed_vars_by_symbol: solved_module.exposed_vars_by_symbol,
                        exposed_aliases_by_symbol: solved_module.aliases,
                        exposed_types_storage: solved_module.exposed_types,
                        resolved_implementations: solved_module.solved_implementations,
                        dep_idents,
                        documentation,
                        abilities_store,
                    })
                    .map_err(|_| LoadingProblem::MsgChannelDied)?;

                // bookkeeping
                state.declarations_by_id.insert(module_id, decls);
                state.constrained_ident_ids.insert(module_id, ident_ids);

                // As far as type-checking goes, once we've solved
                // the originally requested module, we're all done!
                return Ok(state);
            } else {
                state.exposed_types.insert(
                    module_id,
                    ExposedModuleTypes {
                        exposed_types_storage_subs: solved_module.exposed_types,
                        resolved_implementations: solved_module.solved_implementations,
                    },
                );

                if state.goal_phase() > Phase::SolveTypes || state.exec_mode.build_if_checks() {
                    let layout_cache = state.layout_caches.pop().unwrap_or_else(|| {
                        LayoutCache::new(state.layout_interner.fork(), state.target_info)
                    });

                    let typechecked = TypeCheckedModule {
                        module_id,
                        layout_cache,
                        module_timing,
                        solved_subs,
                        decls,
                        ident_ids,
                        abilities_store,
                    };

                    state
                        .module_cache
                        .typechecked
                        .insert(module_id, typechecked);
                } else {
                    state.constrained_ident_ids.insert(module_id, ident_ids);
                    state.timings.insert(module_id, module_timing);
                }

                let work = if is_host_exposed && state.exec_mode.build_if_checks() {
                    debug_assert!(
                        work.is_empty(),
                        "work left over after host exposed is checked"
                    );

                    // Load the find + make specializations portion of the dependency graph.
                    state
                        .dependencies
                        .load_find_and_make_specializations_after_check()
                } else {
                    work
                };

                start_tasks(arena, &mut state, work, injector, worker_listeners)?;
            }

            Ok(state)
        }
        FoundSpecializations {
            module_id,
            procs_base,
            solved_subs,
            ident_ids,
            layout_cache,
            module_timing,
            abilities_store,
            toplevel_expects,
        } => {
            log!("found specializations for {:?}", module_id);

            let subs = solved_subs.into_inner();

            state.toplevel_expects.pure.extend(toplevel_expects.pure);
            state.toplevel_expects.fx.extend(toplevel_expects.fx);

            state
                .module_cache
                .top_level_thunks
                .entry(module_id)
                .or_default()
                .extend(procs_base.module_thunks.iter().copied());

            let found_specializations_module = FoundSpecializationsModule {
                ident_ids,
                layout_cache,
                procs_base,
                subs,
                module_timing,
                abilities_store,
            };

            state
                .module_cache
                .found_specializations
                .insert(module_id, found_specializations_module);

            let work = state
                .dependencies
                .notify(module_id, Phase::FindSpecializations);

            start_tasks(arena, &mut state, work, injector, worker_listeners)?;

            Ok(state)
        }
        MadeSpecializations {
            module_id,
            ident_ids,
            mut update_mode_ids,
            subs,
            procs_base,
            procedures,
            external_specializations_requested,
            module_timing,
            layout_cache,
            ..
        } => {
            debug_assert!(
                state.goal_phase() == Phase::MakeSpecializations
                    || state.exec_mode.build_if_checks()
            );

            log!("made specializations for {:?}", module_id);

            // in the future, layouts will be in SoA form and we'll want to hold on to this data
            let _ = layout_cache;

            state.procedures.extend(procedures);
            state.module_cache.late_specializations.insert(
                module_id,
                LateSpecializationsModule {
                    ident_ids,
                    module_timing,
                    subs,
                    layout_cache,
                    procs_base,
                },
            );

            let work = state
                .dependencies
                .notify(module_id, Phase::MakeSpecializations);

            for (module_id, requested) in external_specializations_requested {
                let existing = match state
                    .module_cache
                    .external_specializations_requested
                    .entry(module_id)
                {
                    Vacant(entry) => entry.insert(vec![]),
                    Occupied(entry) => entry.into_mut(),
                };

                existing.push(requested);
            }

            enum NextStep {
                Done,
                RelaunchPhase,
                MakingInPhase,
            }

            let all_work_done = work.is_empty() && state.dependencies.solved_all();
            let next_step = if all_work_done {
                if state
                    .module_cache
                    .external_specializations_requested
                    .is_empty()
                {
                    NextStep::Done
                } else {
                    NextStep::RelaunchPhase
                }
            } else {
                NextStep::MakingInPhase
            };

            match next_step {
                NextStep::Done => {
                    // We are all done with specializations across all modules.
                    // Insert post-specialization operations and report our completion.

                    if !state
                        .module_cache
                        .external_specializations_requested
                        .is_empty()
                    {
                        internal_error!(
                            "No more work left, but external specializations left over: {:?}",
                            state.module_cache.external_specializations_requested
                        );
                    }

                    // Flush late-specialization module information to the top-level of the state
                    // where it will be visible to others, since we don't need late specialization
                    // anymore.
                    for (
                        module_id,
                        LateSpecializationsModule {
                            ident_ids,
                            subs,
                            module_timing,
                            layout_cache: _layout_cache,
                            procs_base: _,
                        },
                    ) in state.module_cache.late_specializations.drain()
                    {
                        state.constrained_ident_ids.insert(module_id, ident_ids);
                        if module_id == state.root_id {
                            state.root_subs = Some(subs);
                        }
                        state.timings.insert(module_id, module_timing);

                        #[cfg(debug_assertions)]
                        {
                            log_layout_stats(module_id, &_layout_cache);
                        }
                    }

                    let layout_interner = {
                        let mut taken = GlobalInterner::with_capacity(0);
                        std::mem::swap(&mut state.layout_interner, &mut taken);
                        taken
                    };
                    let layout_interner = layout_interner
                        .unwrap()
                        .expect("outstanding references to global layout interener, but we just drained all layout caches");

                    log!("specializations complete from {:?}", module_id);

                    debug_print_ir!(state, &layout_interner, ROC_PRINT_IR_AFTER_SPECIALIZATION);
                    debug_check_ir!(state, arena, &layout_interner, ROC_CHECK_MONO_IR);

                    let ident_ids = state.constrained_ident_ids.get_mut(&module_id).unwrap();

                    Proc::insert_reset_reuse_operations(
                        arena,
                        module_id,
                        ident_ids,
                        &mut update_mode_ids,
                        &mut state.procedures,
                    );

                    debug_print_ir!(state, &layout_interner, ROC_PRINT_IR_AFTER_RESET_REUSE);

                    Proc::insert_refcount_operations(
                        arena,
                        &layout_interner,
                        module_id,
                        ident_ids,
                        &mut update_mode_ids,
                        &mut state.procedures,
                    );

                    debug_print_ir!(state, &layout_interner, ROC_PRINT_IR_AFTER_REFCOUNT);

                    // This is not safe with the new non-recursive RC updates that we do for tag unions
                    //
                    // Proc::optimize_refcount_operations(
                    //     arena,
                    //     module_id,
                    //     &mut ident_ids,
                    //     &mut state.procedures,
                    // );

                    // use the subs of the root module;
                    // this is used in the repl to find the type of `main`
                    let subs = state.root_subs.clone().unwrap();

                    msg_tx
                        .send(Msg::FinishedAllSpecialization {
                            subs,
                            layout_interner,
                            exposed_to_host: state.exposed_to_host.clone(),
                        })
                        .map_err(|_| LoadingProblem::MsgChannelDied)?;

                    Ok(state)
                }

                NextStep::RelaunchPhase => {
                    // We passed through the dependency graph of modules to be specialized, but
                    // there are still specializations left over. Restart the make specializations
                    // phase in reverse topological order.
                    //
                    // This happens due to abilities. In detail, consider
                    //
                    //   # Default module
                    //   interface Default exposes [default, getDefault]
                    //
                    //   Default has default : {} -> a | a has Default
                    //
                    //   getDefault = \{} -> default {}
                    //
                    //   # App module
                    //   app "test" provides [main] imports [Default.{default, getDefault}]
                    //
                    //   Foo := {}
                    //
                    //   default = \{} -> @Foo {}
                    //
                    //   main =
                    //     f : Foo
                    //     f = getDefault {}
                    //     f
                    //
                    // The syntactic make specializations graph (based on imports) will be
                    // App -> Default, and in a pass will build the specializations `App#main` and
                    // `Default#getDefault for Foo`. But now notice that `Default#getDefault` will
                    // have gained an implicit dependency on the specialized `default` for `Foo`,
                    // `App#Foo#default`. So for abilities, the syntactic import graph is not
                    // enough to express the entire dependency graph.
                    //
                    // The simplest way to resolve these leftover, possibly circular
                    // specializations is to relaunch the make-specializations phase in the import
                    // order until there are no more specializations left to be made. This is a bit
                    // unfortunate in that we may look again into modules that don't need any
                    // specializations made, but there are also some nice properties:
                    //
                    // - no more specializations will be made than needed
                    // - the number of phase relaunches scales linearly with the largest number of
                    //   "bouncing back and forth" between ability calls, which is likely to be
                    //   small in practice
                    // - the phases will always terminate. suppose they didn't; then there must be
                    //   an infinite chain of calls all of which have different layouts. In Roc
                    //   this can only be true if the calls are all mutually recursive, and
                    //   furthermore are polymorphically recursive. But polymorphic recursion is
                    //   illegal in Roc, will have been enforced during type inference.

                    if state
                        .module_cache
                        .external_specializations_requested
                        .is_empty()
                    {
                        internal_error!(
                            "No specializations left over, but we were told to loop making specializations"
                        );
                    }

                    log!(
                        "re-launching make-specializations: pass {}",
                        state.make_specializations_pass.current_pass() + 1
                    );

                    state.make_specializations_pass.inc();

                    let work = state.dependencies.reload_make_specialization_pass();

                    start_tasks(arena, &mut state, work, injector, worker_listeners)?;

                    Ok(state)
                }

                NextStep::MakingInPhase => {
                    start_tasks(arena, &mut state, work, injector, worker_listeners)?;

                    Ok(state)
                }
            }
        }
        Msg::FinishedAllTypeChecking { .. } => {
            unreachable!();
        }
        Msg::FinishedAllSpecialization { .. } => {
            unreachable!();
        }
        Msg::FailedToParse(_) => {
            unreachable!();
        }
        Msg::FailedToReadFile { .. } => {
            unreachable!();
        }
        Msg::IncorrectModuleName(..) => {
            internal_error!();
        }
    }
}

#[cfg(debug_assertions)]
fn log_layout_stats(module_id: ModuleId, layout_cache: &LayoutCache) {
    let (cache_stats, raw_function_cache_stats) = layout_cache.statistics();
    roc_tracing::info!(
        module = ?module_id,
        insertions = cache_stats.insertions,
        hits = cache_stats.hits,
        misses = cache_stats.misses,
        non_insertable = cache_stats.non_insertable,
        non_reusable = cache_stats.non_reusable,
        "cache stats"
    );
    roc_tracing::info!(
        module = ?module_id,
        insertions = raw_function_cache_stats.insertions,
        hits = raw_function_cache_stats.hits,
        misses = raw_function_cache_stats.misses,
        non_insertable = raw_function_cache_stats.non_insertable,
        non_reusable = raw_function_cache_stats.non_reusable,
        "raw function cache stats"
    );
}

fn finish_specialization<'a>(
    arena: &'a Bump,
    state: State<'a>,
    subs: Subs,
    layout_interner: STLayoutInterner<'a>,
    exposed_to_host: ExposedToHost,
) -> Result<MonomorphizedModule<'a>, LoadingProblem<'a>> {
    if false {
        println!(
            "total Type clones: {} ",
            roc_types::types::get_type_clone_count()
        );
    }
    let module_ids = Arc::try_unwrap(state.arc_modules)
        .unwrap_or_else(|_| panic!("There were still outstanding Arc references to module_ids"))
        .into_inner()
        .into_module_ids();

    let mut all_ident_ids = state.constrained_ident_ids;

    // Associate the ident IDs from the derived synth module
    let (_, derived_synth_ident_ids) = Arc::try_unwrap(state.derived_module)
        .unwrap_or_else(|_| internal_error!("Outstanding references to the derived module"))
        .into_inner()
        .unwrap()
        .decompose();
    ModuleId::DERIVED_SYNTH.register_debug_idents(&derived_synth_ident_ids);
    all_ident_ids.insert(ModuleId::DERIVED_SYNTH, derived_synth_ident_ids);

    let mut interns = Interns {
        module_ids,
        all_ident_ids,
    };

    let State {
        toplevel_expects,
        procedures,
        module_cache,
        output_path,
        platform_path,
        platform_data,
        exec_mode,
        ..
    } = state;

    let ModuleCache {
        expectations,
        type_problems,
        can_problems,
        sources,
        ..
    } = module_cache;

    let sources: MutMap<ModuleId, (PathBuf, Box<str>)> = sources
        .into_iter()
        .map(|(id, (path, src))| (id, (path, src.into())))
        .collect();

    let entry_point = {
        match exec_mode {
            ExecutionMode::Test => EntryPoint::Test,
            ExecutionMode::Executable | ExecutionMode::ExecutableIfCheck => {
                use PlatformPath::*;

                let platform_path = match platform_path {
                    Valid(To::ExistingPackage(shorthand)) => {
                        match (*state.arc_shorthands).lock().get(shorthand) {
                            Some(shorthand_path) => shorthand_path.root_module().to_path_buf(),
                            None => unreachable!(),
                        }
                    }
                    Valid(To::NewPackage(p_or_p)) => PathBuf::from(p_or_p.as_str()),
                    other => {
                        let buf = to_missing_platform_report(state.root_id, other);
                        return Err(LoadingProblem::FormattedReport(buf));
                    }
                };

                let exposed_symbols_and_layouts = match platform_data {
                    None => {
                        let src = &exposed_to_host.values;
                        let mut buf = bumpalo::collections::Vec::with_capacity_in(src.len(), arena);

                        for &symbol in src.keys() {
                            let proc_layout = proc_layout_for(procedures.keys().copied(), symbol);

                            buf.push((symbol, proc_layout));
                        }

                        buf.into_bump_slice()
                    }
                    Some(PlatformData {
                        module_id,
                        provides,
                        ..
                    }) => {
                        let ident_ids = interns.all_ident_ids.get_mut(&module_id).unwrap();
                        let mut buf =
                            bumpalo::collections::Vec::with_capacity_in(provides.len(), arena);

                        for (loc_name, _loc_typed_ident) in provides {
                            let ident_id = ident_ids.get_or_insert(loc_name.value.as_str());
                            let symbol = Symbol::new(module_id, ident_id);
                            let proc_layout = proc_layout_for(procedures.keys().copied(), symbol);

                            buf.push((symbol, proc_layout));
                        }

                        buf.into_bump_slice()
                    }
                };

                EntryPoint::Executable {
                    exposed_to_host: exposed_symbols_and_layouts,
                    platform_path,
                }
            }
            ExecutionMode::Check => unreachable!(),
        }
    };

    let output_path = match output_path {
        Some(path_str) => Path::new(path_str).into(),
        None => current_dir().unwrap().join(DEFAULT_APP_OUTPUT_PATH).into(),
    };

    let uses_prebuilt_platform = match platform_data {
        Some(data) => data.is_prebuilt,
        // If there's no platform data (e.g. because we're building an interface module)
        // then there's no prebuilt platform either!
        None => false,
    };

    Ok(MonomorphizedModule {
        can_problems,
        type_problems,
        output_path,
        expectations,
        exposed_to_host,
        module_id: state.root_id,
        subs,
        interns,
        layout_interner,
        procedures,
        entry_point,
        sources,
        timings: state.timings,
        toplevel_expects,
        uses_prebuilt_platform,
    })
}

fn proc_layout_for<'a>(
    mut proc_symbols: impl Iterator<Item = (Symbol, ProcLayout<'a>)>,
    symbol: Symbol,
) -> ProcLayout<'a> {
    match proc_symbols.find(|(s, _)| *s == symbol) {
        Some((_, layout)) => layout,
        None => {
            // the entry point is not specialized. This can happen if the repl output
            // is a function value
            roc_mono::ir::ProcLayout {
                arguments: &[],
                result: Layout::struct_no_name_order(&[]),
                captures_niche: CapturesNiche::no_niche(),
            }
        }
    }
}

fn finish(
    mut state: State,
    solved: Solved<Subs>,
    exposed_aliases_by_symbol: MutMap<Symbol, Alias>,
    exposed_vars_by_symbol: Vec<(Symbol, Variable)>,
    exposed_types_storage: ExposedTypesStorageSubs,
    resolved_implementations: ResolvedImplementations,
    dep_idents: IdentIdsByModule,
    documentation: MutMap<ModuleId, ModuleDocumentation>,
    abilities_store: AbilitiesStore,
) -> LoadedModule {
    let module_ids = Arc::try_unwrap(state.arc_modules)
        .unwrap_or_else(|_| panic!("There were still outstanding Arc references to module_ids"))
        .into_inner()
        .into_module_ids();

    // Associate the ident IDs from the derived synth module
    let (_, derived_synth_ident_ids) = Arc::try_unwrap(state.derived_module)
        .unwrap_or_else(|_| internal_error!("Outstanding references to the derived module"))
        .into_inner()
        .unwrap()
        .decompose();
    ModuleId::DERIVED_SYNTH.register_debug_idents(&derived_synth_ident_ids);
    state
        .constrained_ident_ids
        .insert(ModuleId::DERIVED_SYNTH, derived_synth_ident_ids);

    let interns = Interns {
        module_ids,
        all_ident_ids: state.constrained_ident_ids,
    };

    let sources = state
        .module_cache
        .sources
        .into_iter()
        .map(|(id, (path, src))| (id, (path, src.into())))
        .collect();

    let exposed_values = exposed_vars_by_symbol.iter().map(|x| x.0).collect();

    LoadedModule {
        module_id: state.root_id,
        interns,
        solved,
        can_problems: state.module_cache.can_problems,
        type_problems: state.module_cache.type_problems,
        declarations_by_id: state.declarations_by_id,
        dep_idents,
        exposed_aliases: exposed_aliases_by_symbol,
        exposed_values,
        exposed_to_host: exposed_vars_by_symbol.into_iter().collect(),
        exposed_types_storage,
        resolved_implementations,
        sources,
        timings: state.timings,
        documentation,
        abilities_store,
    }
}

/// Load a `package` or `platform` module from disk
fn load_package_from_disk<'a>(
    arena: &'a Bump,
    filename: &Path,
    shorthand: &'a str,
    app_module_id: ModuleId,
    module_ids: Arc<Mutex<PackageModuleIds<'a>>>,
    ident_ids_by_module: SharedIdentIdsByModule,
) -> Result<Msg<'a>, LoadingProblem<'a>> {
    let module_start_time = Instant::now();
    let file_io_start = Instant::now();
    let read_result = fs::read(filename);
    let file_io_duration = file_io_start.elapsed();

    match read_result {
        Ok(bytes_vec) => {
            let parse_start = Instant::now();
            let bytes = arena.alloc(bytes_vec);
            let parse_state = roc_parse::state::State::new(bytes);
            let parsed = roc_parse::module::parse_header(arena, parse_state.clone());
            let parse_header_duration = parse_start.elapsed();

            // Insert the first entries for this module's timings
            let mut pkg_module_timing = ModuleTiming::new(module_start_time);

            pkg_module_timing.read_roc_file = file_io_duration;
            pkg_module_timing.parse_header = parse_header_duration;

            match parsed {
                Ok((
                    ast::Module {
                        header: ast::Header::Interface(header),
                        ..
                    },
                    _parse_state,
                )) => Err(LoadingProblem::UnexpectedHeader(format!(
                    "expected platform/package module, got Interface with header\n{:?}",
                    header
                ))),
                Ok((
                    ast::Module {
                        header: ast::Header::Hosted(header),
                        ..
                    },
                    _parse_state,
                )) => Err(LoadingProblem::UnexpectedHeader(format!(
                    "expected platform/package module, got Hosted module with header\n{:?}",
                    header
                ))),
                Ok((
                    ast::Module {
                        header: ast::Header::App(header),
                        ..
                    },
                    _parse_state,
                )) => Err(LoadingProblem::UnexpectedHeader(format!(
                    "expected platform/package module, got App with header\n{:?}",
                    header
                ))),
                Ok((
                    ast::Module {
                        header: ast::Header::Package(header),
                        ..
                    },
                    parser_state,
                )) => {
                    todo!(
                        "Make a Msg for a `package` module using {:?} and {:?}",
                        header,
                        parser_state
                    )
                }
                Ok((
                    ast::Module {
                        header: ast::Header::Platform(header),
                        ..
                    },
                    parser_state,
                )) => {
                    // make a `platform` module that ultimately exposes `main` to the host
                    let (_, _, platform_module_msg) = build_platform_header(
                        arena,
                        Some(shorthand),
                        Some(app_module_id),
                        filename.to_path_buf(),
                        parser_state,
                        module_ids,
                        ident_ids_by_module,
                        &header,
                        pkg_module_timing,
                    );

                    Ok(Msg::Header(platform_module_msg))
                }
                Err(fail) => Err(LoadingProblem::ParsingFailed(
                    fail.map_problem(SyntaxError::Header)
                        .into_file_error(filename.to_path_buf()),
                )),
            }
        }

        Err(err) => Err(LoadingProblem::FileProblem {
            filename: filename.to_path_buf(),
            error: err.kind(),
        }),
    }
}

fn load_builtin_module_help<'a>(
    arena: &'a Bump,
    filename: &str,
    src_bytes: &'a str,
) -> (HeaderInfo<'a>, roc_parse::state::State<'a>) {
    let is_root_module = false;
    let opt_shorthand = None;

    let filename = PathBuf::from(filename);

    let parse_state = roc_parse::state::State::new(src_bytes.as_bytes());
    let parsed = roc_parse::module::parse_header(arena, parse_state.clone());

    match parsed {
        Ok((
            ast::Module {
                header: ast::Header::Interface(header),
                ..
            },
            parse_state,
        )) => {
            let info = HeaderInfo {
                filename,
                is_root_module,
                opt_shorthand,
                packages: &[],
                exposes: unspace(arena, header.exposes.item.items),
                imports: unspace(arena, header.imports.item.items),
                header_type: HeaderType::Builtin {
                    name: header.name.value,
                    generates_with: &[],
                },
            };

            (info, parse_state)
        }
        Ok(_) => panic!("invalid header format for builtin module"),
        Err(e) => panic!(
            "Hit a parse error in the header of {:?}:\n{:?}",
            filename, e
        ),
    }
}

fn load_builtin_module<'a>(
    arena: &'a Bump,
    module_ids: Arc<Mutex<PackageModuleIds<'a>>>,
    ident_ids_by_module: SharedIdentIdsByModule,
    module_timing: ModuleTiming,
    module_id: ModuleId,
    module_name: &str,
) -> (ModuleId, Msg<'a>) {
    let src_bytes = module_source(module_id);

    let (info, parse_state) = load_builtin_module_help(arena, module_name, src_bytes);

    let (module_id, _, header) = build_header(
        info,
        parse_state,
        module_ids,
        ident_ids_by_module,
        module_timing,
    );
    (module_id, Msg::Header(header))
}

/// Load a module by its module name, rather than by its filename
fn load_module<'a>(
    arena: &'a Bump,
    src_dir: &Path,
    module_name: PQModuleName<'a>,
    module_ids: Arc<Mutex<PackageModuleIds<'a>>>,
    arc_shorthands: Arc<Mutex<MutMap<&'a str, ShorthandPath>>>,
    roc_cache_dir: RocCacheDir<'_>,
    ident_ids_by_module: SharedIdentIdsByModule,
) -> Result<HeaderOutput<'a>, LoadingProblem<'a>> {
    let module_start_time = Instant::now();

    let parse_start = Instant::now();
    let parse_header_duration = parse_start.elapsed();

    // Insert the first entries for this module's timings
    let mut module_timing = ModuleTiming::new(module_start_time);

    module_timing.read_roc_file = Default::default();
    module_timing.parse_header = parse_header_duration;

    macro_rules! load_builtins {
        ($($name:literal, $module_id:path)*) => {
            match module_name.as_inner().as_str() {
            $(
                $name => {
                    let (module_id, msg) = load_builtin_module(
                        arena,
                        module_ids,
                        ident_ids_by_module,
                        module_timing,
                        $module_id,
                        concat!($name, ".roc")
                    );

                    return Ok(HeaderOutput { module_id, msg, opt_platform_shorthand: None });
                }
            )*
                _ => { /* fall through */ }
            }}
    }

    load_builtins! {
        "Result", ModuleId::RESULT
        "List", ModuleId::LIST
        "Str", ModuleId::STR
        "Dict", ModuleId::DICT
        "Set", ModuleId::SET
        "Num", ModuleId::NUM
        "Bool", ModuleId::BOOL
        "Box", ModuleId::BOX
        "Encode", ModuleId::ENCODE
        "Decode", ModuleId::DECODE
        "Hash", ModuleId::HASH
        "Json", ModuleId::JSON
    }

    let (filename, opt_shorthand) = module_name_to_path(src_dir, &module_name, arc_shorthands);

    load_filename(
        arena,
        filename,
        false,
        opt_shorthand,
        Some(module_name),
        module_ids,
        ident_ids_by_module,
        roc_cache_dir,
        module_start_time,
    )
}

#[derive(Debug)]
enum ShorthandPath {
    /// e.g. "/home/rtfeldman/.cache/roc/0.1.0/oUkxSOI9zFGtSoIaMB40QPdrXphr1p1780eiui2iO9Mz"
    FromHttpsUrl {
        /// e.g. "/home/rtfeldman/.cache/roc/0.1.0/oUkxSOI9zFGtSoIaMB40QPdrXphr1p1780eiui2iO9Mz"
        root_module_dir: PathBuf,
        /// e.g. "/home/rtfeldman/.cache/roc/0.1.0/oUkxSOI9zFGtSoIaMB40QPdrXphr1p1780eiui2iO9Mz/main.roc"
        root_module: PathBuf,
    },
    RelativeToSrc {
        /// e.g. "/home/rtfeldman/my-roc-code/examples/cli/cli-platform/"
        root_module_dir: PathBuf,
        /// e.g. "/home/rtfeldman/my-roc-code/examples/cli/cli-platform/main.roc"
        root_module: PathBuf,
    },
}

impl ShorthandPath {
    pub fn root_module(&self) -> &Path {
        match self {
            ShorthandPath::FromHttpsUrl { root_module, .. }
            | ShorthandPath::RelativeToSrc { root_module, .. } => root_module.as_path(),
        }
    }

    pub fn root_module_dir(&self) -> &Path {
        match self {
            ShorthandPath::FromHttpsUrl {
                root_module_dir, ..
            }
            | ShorthandPath::RelativeToSrc {
                root_module_dir, ..
            } => root_module_dir.as_path(),
        }
    }
}

fn module_name_to_path<'a>(
    src_dir: &Path,
    module_name: &PQModuleName<'a>,
    arc_shorthands: Arc<Mutex<MutMap<&'a str, ShorthandPath>>>,
) -> (PathBuf, Option<&'a str>) {
    let mut filename;
    let opt_shorthand;

    match module_name {
        PQModuleName::Unqualified(name) => {
            filename = src_dir.to_path_buf();

            opt_shorthand = None;
            // Convert dots in module name to directories
            for part in name.split(MODULE_SEPARATOR) {
                filename.push(part);
            }
        }
        PQModuleName::Qualified(shorthand, name) => {
            opt_shorthand = Some(*shorthand);
            let shorthands = arc_shorthands.lock();
            filename = shorthands
                .get(shorthand)
                .expect("All shorthands should have been validated by now.")
                .root_module_dir()
                .to_path_buf();

            // Convert dots in module name to directories
            for part in name.split(MODULE_SEPARATOR) {
                filename.push(part);
            }
        }
    }

    // End with .roc
    filename.set_extension(ROC_FILE_EXTENSION);

    (filename, opt_shorthand)
}

/// Find a task according to the following algorithm:
///
/// 1. Look in a local Worker queue. If it has a task, pop it off the queue and return it.
/// 2. If that queue was empty, ask the global queue for a task.
/// 3. If the global queue is also empty, iterate through each Stealer (each Worker queue has a
///    corresponding Stealer, which can steal from it. Stealers can be shared across threads.)
///
/// Based on https://docs.rs/crossbeam/0.7.3/crossbeam/deque/index.html#examples
fn find_task<T>(local: &Worker<T>, global: &Injector<T>, stealers: &[Stealer<T>]) -> Option<T> {
    // Pop a task from the local queue, if not empty.
    local.pop().or_else(|| {
        // Otherwise, we need to look for a task elsewhere.
        iter::repeat_with(|| {
            // Try stealing a task from the global queue.
            global
                .steal()
                // Or try stealing a task from one of the other threads.
                .or_else(|| stealers.iter().map(|s| s.steal()).collect())
        })
        // Loop while no task was stolen and any steal operation needs to be retried.
        .find(|s| !s.is_retry())
        // Extract the stolen task, if there is one.
        .and_then(|s| s.success())
    })
}

fn verify_interface_matches_file_path<'a>(
    interface_name: Loc<roc_parse::header::ModuleName<'a>>,
    path: &Path,
    state: &roc_parse::state::State<'a>,
) -> Result<(), LoadingProblem<'a>> {
    let module_parts = interface_name.value.as_str().split(MODULE_SEPARATOR).rev();

    let mut is_mismatched = false;
    let mut opt_path = Some(path);
    for part in module_parts {
        match opt_path.and_then(|path| path.file_stem().map(|fi| (path, fi))) {
            None => {
                is_mismatched = true;
                break;
            }
            Some((path, fi)) => {
                if fi != part {
                    is_mismatched = true;
                    break;
                }
                opt_path = path.parent();
            }
        }
    }

    if !is_mismatched {
        return Ok(());
    }

    use roc_parse::parser::EHeader;
    let syntax_problem =
        SyntaxError::Header(EHeader::InconsistentModuleName(interface_name.region));
    let problem = LoadingProblem::ParsingFailed(FileError {
        problem: SourceError::new(syntax_problem, state),
        filename: path.to_path_buf(),
    });
    Err(problem)
}

#[derive(Debug)]
struct HeaderOutput<'a> {
    module_id: ModuleId,
    msg: Msg<'a>,
    /// Only comes up if we're parsing an app module
    opt_platform_shorthand: Option<&'a str>,
}

fn parse_header<'a>(
    arena: &'a Bump,
    read_file_duration: Duration,
    filename: PathBuf,
    is_root_module: bool,
    opt_shorthand: Option<&'a str>,
    opt_expected_module_name: Option<PackageQualified<'a, ModuleName>>,
    module_ids: Arc<Mutex<PackageModuleIds<'a>>>,
    ident_ids_by_module: SharedIdentIdsByModule,
    src_bytes: &'a [u8],
    roc_cache_dir: RocCacheDir<'_>,
    start_time: Instant,
) -> Result<HeaderOutput<'a>, LoadingProblem<'a>> {
    let parse_start = Instant::now();
    let parse_state = roc_parse::state::State::new(src_bytes);
    let parsed = roc_parse::module::parse_header(arena, parse_state.clone());
    let parse_header_duration = parse_start.elapsed();

    // Insert the first entries for this module's timings
    let mut module_timing = ModuleTiming::new(start_time);

    module_timing.read_roc_file = read_file_duration;
    module_timing.parse_header = parse_header_duration;

    match parsed {
        Ok((
            ast::Module {
                header: ast::Header::Interface(header),
                ..
            },
            parse_state,
        )) => {
            verify_interface_matches_file_path(header.name, &filename, &parse_state)?;

            let header_name_region = header.name.region;

            let info = HeaderInfo {
                filename,
                is_root_module,
                opt_shorthand,
                packages: &[],
                exposes: unspace(arena, header.exposes.item.items),
                imports: unspace(arena, header.imports.item.items),
                header_type: HeaderType::Interface {
                    name: header.name.value,
                },
            };

            let (module_id, module_name, header) = build_header(
                info,
                parse_state.clone(),
                module_ids,
                ident_ids_by_module,
                module_timing,
            );

            if let Some(expected_module_name) = opt_expected_module_name {
                if expected_module_name != module_name {
                    let problem = SourceError::new(
                        IncorrectModuleName {
                            module_id,
                            found: Loc::at(header_name_region, module_name),
                            expected: expected_module_name,
                        },
                        &parse_state,
                    );
                    let problem = LoadingProblem::IncorrectModuleName(FileError {
                        problem,
                        filename: header.module_path,
                    });
                    return Err(problem);
                }
            }

            Ok(HeaderOutput {
                module_id,
                msg: Msg::Header(header),
                opt_platform_shorthand: None,
            })
        }
        Ok((
            ast::Module {
                header: ast::Header::Hosted(header),
                ..
            },
            parse_state,
        )) => {
            let info = HeaderInfo {
                filename,
                is_root_module,
                opt_shorthand,
                packages: &[],
                exposes: unspace(arena, header.exposes.item.items),
                imports: unspace(arena, header.imports.item.items),
                header_type: HeaderType::Hosted {
                    name: header.name.value,
                    generates: header.generates.item,
                    generates_with: unspace(arena, header.generates_with.item.items),
                },
            };

            let (module_id, _, header) = build_header(
                info,
                parse_state,
                module_ids,
                ident_ids_by_module,
                module_timing,
            );

            Ok(HeaderOutput {
                module_id,
                msg: Msg::Header(header),
                opt_platform_shorthand: None,
            })
        }
        Ok((
            ast::Module {
                header: ast::Header::App(header),
                ..
            },
            parse_state,
        )) => {
            let mut app_file_dir = filename.clone();
            app_file_dir.pop();

            let packages = if let Some(packages) = header.packages {
                unspace(arena, packages.item.items)
            } else {
                &[]
            };

            let mut exposes = bumpalo::collections::Vec::new_in(arena);

            exposes.extend(unspace(arena, header.provides.entries.items));

            if let Some(provided_types) = header.provides.types {
                for provided_type in unspace(arena, provided_types.items) {
                    let string: &str = provided_type.value.into();
                    let exposed_name = ExposedName::new(string);

                    exposes.push(Loc::at(provided_type.region, exposed_name));
                }
            }

            let exposes = exposes.into_bump_slice();

            let info = HeaderInfo {
                filename,
                is_root_module,
                opt_shorthand,
                packages,
                exposes,
                imports: if let Some(imports) = header.imports {
                    unspace(arena, imports.item.items)
                } else {
                    &[]
                },
                header_type: HeaderType::App {
                    output_name: header.name.value,
                    to_platform: header.provides.to.value,
                },
            };

            let (module_id, _, resolved_header) = build_header(
                info,
                parse_state,
                module_ids.clone(),
                ident_ids_by_module.clone(),
                module_timing,
            );
<<<<<<< HEAD

            // Look at the app module's `to` keyword to determine which package was the platform.
            let platform_shorthand = match header.provides.to.value {
                To::ExistingPackage(shorthand) => {
                    if !packages
                        .iter()
                        .any(|Loc { value, .. }| value.shorthand == shorthand)
                    {
                        todo!("Gracefully handle platform shorthand after `to` that didn't map to a shorthand specified in `packages`");
                    }

                    shorthand
                }
                To::NewPackage(_package_name) => unreachable!("To::NewPackage is deprecated"),
            };

            let mut messages = load_packages(
                packages,
                roc_cache_dir,
                app_file_dir,
                arena,
                module_id,
                module_ids,
                ident_ids_by_module,
            );

            messages.push(Msg::Header(resolved_header));

            Ok(HeaderOutput {
                module_id,
                msg: Msg::Many(messages),
                opt_platform_shorthand: Some(platform_shorthand),
            })
        }
        Ok((
            ast::Module {
                header: ast::Header::Package(header),
                ..
            },
            parse_state,
        )) => {
            todo!("Parse header for {:?} --> {:?}", header, parse_state);
=======
            let app_module_header_msg = Msg::Header(resolved_header);

            // Look at the app module's `to` keyword to determine which package was the platform.
            match header.provides.to.value {
                To::ExistingPackage(shorthand) => {
                    let package_path = packages.iter().find_map(|loc_package_entry| {
                        let Loc { value, .. } = loc_package_entry;

                        if value.shorthand == shorthand {
                            Some(value.package_path.value)
                        } else {
                            None
                        }
                    }).unwrap_or_else(|| {
                        todo!("Gracefully handle platform shorthand after `to` that didn't map to a shorthand specified in `packages`");
                    });

                    let src = package_path.to_str();

                    // check whether we can find a `platform` module file on disk
                    let platform_module_path = if src.starts_with("https://") {
                        #[cfg(not(target_family = "wasm"))]
                        {
                            // If this is a HTTPS package, synchronously download it
                            // to the cache before proceeding.

                            // TODO we should do this async; however, with the current
                            // architecture of file.rs (which doesn't use async/await),
                            // this would be very difficult!
                            let (package_dir, opt_root_module) =
                                cache::install_package(roc_cache_dir, src).unwrap_or_else(|err| {
                                    todo!("TODO gracefully handle package install error {:?}", err);
                                });

                            // You can optionally specify the root module using the URL fragment,
                            // e.g. #foo.roc
                            // (defaults to main.roc)
                            match opt_root_module {
                                Some(root_module) => package_dir.join(root_module),
                                None => package_dir.join("main.roc"),
                            }
                        }
                        #[cfg(target_family = "wasm")]
                        {
                            panic!("Specifying packages via URLs is curently unsupported in wasm.");
                        }
                    } else {
                        app_file_dir.join(src)
                    };

                    if platform_module_path.as_path().exists() {
                        let load_platform_module_msg = load_platform_module(
                            arena,
                            &platform_module_path,
                            shorthand,
                            module_id,
                            module_ids,
                            ident_ids_by_module,
                        )?;

                        Ok(HeaderOutput {
                            module_id,
                            msg: Msg::Many(vec![app_module_header_msg, load_platform_module_msg]),
                            opt_platform_shorthand: Some(shorthand),
                        })
                    } else {
                        Err(LoadingProblem::FileProblem {
                            filename: platform_module_path,
                            error: io::ErrorKind::NotFound,
                        })
                    }
                }
                To::NewPackage(_package_name) => Ok(HeaderOutput {
                    module_id,
                    msg: app_module_header_msg,
                    opt_platform_shorthand: None,
                }),
            }
>>>>>>> 8a9e152a
        }

        Ok((
            ast::Module {
                header: ast::Header::Platform(header),
                ..
            },
            parse_state,
        )) => {
            let (module_id, _, header) = build_platform_header(
                arena,
                None,
                None,
                filename,
                parse_state,
                module_ids,
                ident_ids_by_module,
                &header,
                module_timing,
            );

            Ok(HeaderOutput {
                module_id,
                msg: Msg::Header(header),
                opt_platform_shorthand: None,
            })
        }
        Err(fail) => Err(LoadingProblem::ParsingFailed(
            fail.map_problem(SyntaxError::Header)
                .into_file_error(filename),
        )),
    }
}

fn load_packages<'a>(
    packages: &[Loc<PackageEntry<'a>>],
    roc_cache_dir: RocCacheDir,
    app_file_dir: PathBuf,
    arena: &'a Bump,
    module_id: ModuleId,
    module_ids: Arc<Mutex<PackageModuleIds<'a>>>,
    ident_ids_by_module: SharedIdentIdsByModule,
) -> Vec<Msg<'a>> {
    let mut load_messages = Vec::with_capacity(packages.len() + 1);
    let mut problems = Vec::new();

    // Load all the packages
    for Loc { value: entry, .. } in packages.iter() {
        let PackageEntry {
            shorthand,
            package_name:
                Loc {
                    value: package_path,
                    ..
                },
            ..
        } = entry;

        let src = package_path.to_str();

        // find the `package` or `platform` module on disk,
        // downloading it into a cache dir first if necessary.
        let root_module_path = if src.starts_with("https://") {
            #[cfg(not(target_family = "wasm"))]
            {
                // If this is a HTTPS package, synchronously download it
                // to the cache before proceeding.

                // TODO we should do this async; however, with the current
                // architecture of file.rs (which doesn't use async/await),
                // this would be very difficult!
                let (package_dir, opt_root_module) = cache::install_package(roc_cache_dir, src)
                    .unwrap_or_else(|err| {
                        todo!("TODO gracefully handle package install error {:?}", err);
                    });

                // You can optionally specify the root module using the URL fragment,
                // e.g. #foo.roc
                // (defaults to main.roc)
                match opt_root_module {
                    Some(root_module) => package_dir.join(root_module),
                    None => package_dir.join("main.roc"),
                }
            }

            #[cfg(target_family = "wasm")]
            {
                panic!("Specifying packages via URLs is curently unsupported in wasm.");
            }
        } else {
            app_file_dir.join(src)
        };

        match load_package_from_disk(
            arena,
            &root_module_path,
            shorthand,
            module_id,
            module_ids.clone(),
            ident_ids_by_module.clone(),
        ) {
            Ok(msg) => {
                load_messages.push(msg);
            }
            Err(problem) => {
                problems.push(problem);
            }
        }
    }

    dbg!("TODO Push extra msgs for any loading problems we encountered!");
    for _problem in problems {
        // TODO see dbg! message above
    }

    load_messages
}

/// Load a module by its filename
fn load_filename<'a>(
    arena: &'a Bump,
    filename: PathBuf,
    is_root_module: bool,
    opt_shorthand: Option<&'a str>,
    opt_expected_module_name: Option<PackageQualified<'a, ModuleName>>,
    module_ids: Arc<Mutex<PackageModuleIds<'a>>>,
    ident_ids_by_module: SharedIdentIdsByModule,
    roc_cache_dir: RocCacheDir<'_>,
    module_start_time: Instant,
) -> Result<HeaderOutput<'a>, LoadingProblem<'a>> {
    let file_io_start = Instant::now();
    let file = fs::read(&filename);
    let file_io_duration = file_io_start.elapsed();

    match file {
        Ok(bytes) => parse_header(
            arena,
            file_io_duration,
            filename,
            is_root_module,
            opt_shorthand,
            opt_expected_module_name,
            module_ids,
            ident_ids_by_module,
            arena.alloc(bytes),
            roc_cache_dir,
            module_start_time,
        ),
        Err(err) => Err(LoadingProblem::FileProblem {
            filename,
            error: err.kind(),
        }),
    }
}

/// Load a module from a str
/// the `filename` is never read, but used for the module name
fn load_from_str<'a>(
    arena: &'a Bump,
    filename: PathBuf,
    src: &'a str,
    module_ids: Arc<Mutex<PackageModuleIds<'a>>>,
    ident_ids_by_module: SharedIdentIdsByModule,
    roc_cache_dir: RocCacheDir<'_>,
    module_start_time: Instant,
) -> Result<HeaderOutput<'a>, LoadingProblem<'a>> {
    let file_io_start = Instant::now();
    let file_io_duration = file_io_start.elapsed();

    parse_header(
        arena,
        file_io_duration,
        filename,
        false,
        None,
        None,
        module_ids,
        ident_ids_by_module,
        src.as_bytes(),
        roc_cache_dir,
        module_start_time,
    )
}

#[derive(Debug)]
struct HeaderInfo<'a> {
    filename: PathBuf,
    is_root_module: bool,
    opt_shorthand: Option<&'a str>,
    packages: &'a [Loc<PackageEntry<'a>>],
    exposes: &'a [Loc<ExposedName<'a>>],
    imports: &'a [Loc<ImportsEntry<'a>>],
    header_type: HeaderType<'a>,
}

fn build_header<'a>(
    info: HeaderInfo<'a>,
    parse_state: roc_parse::state::State<'a>,
    module_ids: Arc<Mutex<PackageModuleIds<'a>>>,
    ident_ids_by_module: SharedIdentIdsByModule,
    module_timing: ModuleTiming,
) -> (ModuleId, PQModuleName<'a>, ModuleHeader<'a>) {
    let HeaderInfo {
        filename,
        is_root_module,
        opt_shorthand,
        packages,
        exposes,
        imports,
        header_type,
    } = info;

    let mut imported_modules: MutMap<ModuleId, Region> = MutMap::default();
    let num_exposes = exposes.len();
    let mut deps_by_name: MutMap<PQModuleName, ModuleId> =
        HashMap::with_capacity_and_hasher(num_exposes, default_hasher());
    let declared_name: ModuleName = match &header_type {
        HeaderType::App { .. } => ModuleName::APP.into(),
        HeaderType::Platform {
            opt_app_module_id, ..
        } => {
            // Add standard imports, if there is an app module.
            // (There might not be, e.g. when running `roc check myplatform.roc` or
            // when generating bindings.)
            if let Some(app_module_id) = opt_app_module_id {
                imported_modules.insert(*app_module_id, Region::zero());
                deps_by_name.insert(
                    PQModuleName::Unqualified(ModuleName::APP.into()),
                    *app_module_id,
                );
            }

            // Platforms do not have names. This is important because otherwise
            // those names end up in host-generated symbols, and they may contain
            // characters that hosts might not allow in their function names.
            String::new().into()
        }
        HeaderType::Interface { name, .. }
        | HeaderType::Builtin { name, .. }
        | HeaderType::Hosted { name, .. } => {
            // TODO check to see if name is consistent with filename.
            // If it isn't, report a problem!

            name.as_str().into()
        }
    };

    let mut imported: Vec<(QualifiedModuleName, Vec<Loc<Ident>>, Region)> =
        Vec::with_capacity(imports.len());
    let mut scope_size = 0;

    for loc_entry in imports {
        let (qualified_module_name, exposed) = exposed_from_import(&loc_entry.value);

        scope_size += num_exposes;

        imported.push((qualified_module_name, exposed, loc_entry.region));
    }

    let mut exposed: Vec<Symbol> = Vec::with_capacity(num_exposes);

    // Make sure the module_ids has ModuleIds for all our deps,
    // then record those ModuleIds in can_module_ids for later.
    let mut scope: MutMap<Ident, (Symbol, Region)> =
        HashMap::with_capacity_and_hasher(scope_size, default_hasher());
    let home: ModuleId;
    let name: PQModuleName;
    let symbols_from_requires;

    let ident_ids = {
        // Lock just long enough to perform the minimal operations necessary.
        let mut module_ids = (*module_ids).lock();
        let mut ident_ids_by_module = (*ident_ids_by_module).lock();

        name = match opt_shorthand {
            Some(shorthand) => PQModuleName::Qualified(shorthand, declared_name),
            None => PQModuleName::Unqualified(declared_name),
        };
        home = module_ids.get_or_insert(&name);

        // Ensure this module has an entry in the exposed_ident_ids map.
        ident_ids_by_module.get_or_insert(home);

        // For each of our imports, add an entry to deps_by_name
        //
        // e.g. for `imports [pf.Foo.{ bar }]`, add `Foo` to deps_by_name
        //
        // Also build a list of imported_values_to_expose (like `bar` above.)
        for (qualified_module_name, exposed_idents, region) in imported.into_iter() {
            let cloned_module_name = qualified_module_name.module.clone();
            let pq_module_name = if qualified_module_name.is_builtin() {
                // If this is a builtin, it must be unqualified, and we should *never* prefix it
                // with the package shorthand! The user intended to import the module as-is here.
                debug_assert!(qualified_module_name.opt_package.is_none());
                PQModuleName::Unqualified(qualified_module_name.module)
            } else {
                match qualified_module_name.opt_package {
                    None => match opt_shorthand {
                        Some(shorthand) => {
                            PQModuleName::Qualified(shorthand, qualified_module_name.module)
                        }
                        None => PQModuleName::Unqualified(qualified_module_name.module),
                    },
                    Some(package) => PQModuleName::Qualified(package, cloned_module_name),
                }
            };

            let module_id = module_ids.get_or_insert(&pq_module_name);

            imported_modules.insert(module_id, region);

            deps_by_name.insert(pq_module_name, module_id);

            // Add the new exposed idents to the dep module's IdentIds, so
            // once that module later gets loaded, its lookups will resolve
            // to the same symbols as the ones we're using here.
            let ident_ids = ident_ids_by_module.get_or_insert(module_id);

            for Loc {
                region,
                value: ident,
            } in exposed_idents
            {
                let ident_id = ident_ids.get_or_insert(ident.as_str());
                let symbol = Symbol::new(module_id, ident_id);

                // Since this value is exposed, add it to our module's default scope.
                debug_assert!(!scope.contains_key(&ident));

                scope.insert(ident, (symbol, region));
            }
        }

        symbols_from_requires = if let HeaderType::Platform {
            requires,
            requires_types,
            opt_app_module_id,
            ..
        } = header_type
        {
            // If we don't have an app module id (e.g. because we're doing
            // `roc check myplatform.roc` or because we're generating glue code),
            // insert the `requires` symbols into the platform module's IdentIds.
            //
            // Otherwise, get them from the app module's IdentIds, because it
            // should already have a symbol for each `requires` entry, and we
            // want to make sure we're referencing the same symbols!
            let module_id = opt_app_module_id.unwrap_or(home);
            let mut symbols_from_requires = Vec::with_capacity(requires.len());
            let ident_ids = ident_ids_by_module.get_or_insert(module_id);

            for Loc {
                value: entry,
                region: _,
            } in requires
            {
                let ident: Ident = entry.ident.value.into();
                let ident_id = ident_ids.get_or_insert(entry.ident.value);
                let symbol = Symbol::new(module_id, ident_id);

                // Since this value is exposed, add it to our module's default scope.
                debug_assert!(!scope.contains_key(&ident.clone()));

                scope.insert(ident, (symbol, entry.ident.region));
                symbols_from_requires.push((Loc::at(entry.ident.region, symbol), entry.ann));
            }

            for entry in requires_types {
                let str_entry: &str = entry.value.into();
                let ident: Ident = str_entry.into();
                let ident_id = ident_ids.get_or_insert(str_entry);
                let symbol = Symbol::new(module_id, ident_id);

                // Since this value is exposed, add it to our module's default scope.
                debug_assert!(!scope.contains_key(&ident));
                scope.insert(ident, (symbol, entry.region));
            }

            symbols_from_requires
        } else {
            Vec::new()
        };

        let ident_ids = ident_ids_by_module.get_mut(&home).unwrap();

        for loc_exposed in exposes.iter() {
            // Use get_or_insert here because the ident_ids may already
            // created an IdentId for this, when it was imported exposed
            // in a dependent module.
            //
            // For example, if module A has [B.{ foo }], then
            // when we get here for B, `foo` will already have
            // an IdentId. We must reuse that!
            let ident_id = ident_ids.get_or_insert(loc_exposed.value.as_str());
            let symbol = Symbol::new(home, ident_id);

            exposed.push(symbol);
        }

        // Generate IdentIds entries for all values this module provides,
        // and treat them as `exposes` values for later purposes.
        // This way, when we encounter them in Defs later, they already
        // have an IdentIds entry.
        //
        // We must *not* add them to scope yet, or else the Defs will
        // incorrectly think they're shadowing them!
        if let HeaderType::Platform { provides, .. } = header_type {
            exposed.reserve(provides.len());

            for (loc_name, _loc_typed_ident) in provides.iter() {
                // Use get_or_insert here because the ident_ids may already
                // created an IdentId for this, when it was imported exposed
                // in a dependent module.
                //
                // For example, if module A has [B.{ foo }], then
                // when we get here for B, `foo` will already have
                // an IdentId. We must reuse that!
                let ident_id = ident_ids.get_or_insert(loc_name.value.as_str());
                let symbol = Symbol::new(home, ident_id);

                exposed.push(symbol);
            }
        }

        if cfg!(debug_assertions) {
            home.register_debug_idents(ident_ids);
        }

        ident_ids.clone()
    };

    let package_entries = packages
        .iter()
        .map(|Loc { value: pkg, .. }| (pkg.shorthand, pkg.package_path.value))
        .collect::<MutMap<_, _>>();

    // Send the deps to the coordinator thread for processing,
    // then continue on to parsing and canonicalizing defs.
    //
    // We always need to send these, even if deps is empty,
    // because the coordinator thread needs to receive this message
    // to decrement its "pending" count.
    let mut package_qualified_imported_modules = MutSet::default();
    for (pq_module_name, module_id) in &deps_by_name {
        match pq_module_name {
            PackageQualified::Unqualified(_) => {
                package_qualified_imported_modules
                    .insert(PackageQualified::Unqualified(*module_id));
            }
            PackageQualified::Qualified(shorthand, _) => {
                package_qualified_imported_modules
                    .insert(PackageQualified::Qualified(shorthand, *module_id));
            }
        }
    }

    // make sure when we run the bulitin modules in /compiler/builtins/roc that we
    // mark these modules as Builtin. Otherwise the builtin functions are not instantiated
    // and we just have a bunch of definitions with runtime errors in their bodies
    let header_type = {
        match header_type {
            HeaderType::Interface { name } if home.is_builtin() => HeaderType::Builtin {
                name,
                generates_with: &[],
            },
            _ => header_type,
        }
    };

    (
        home,
        name,
        ModuleHeader {
            module_id: home,
            module_path: filename,
            is_root_module,
            exposed_ident_ids: ident_ids,
            packages: package_entries,
            imported_modules,
            package_qualified_imported_modules,
            deps_by_name,
            exposes: exposed,
            parse_state,
            exposed_imports: scope,
            symbols_from_requires,
            header_type,
            module_timing,
        },
    )
}

impl<'a> BuildTask<'a> {
    // TODO trim down these arguments - possibly by moving Constraint into Module
    fn solve_module(
        module: Module,
        ident_ids: IdentIds,
        module_timing: ModuleTiming,
        types: Types,
        constraints: Constraints,
        constraint: ConstraintSoa,
        pending_derives: PendingDerives,
        var_store: VarStore,
        imported_modules: MutMap<ModuleId, Region>,
        exposed_types: &ExposedByModule,
        dep_idents: IdentIdsByModule,
        declarations: Declarations,
        cached_subs: CachedTypeState,
        derived_module: SharedDerivedModule,
    ) -> Self {
        let exposed_by_module = exposed_types.retain_modules(imported_modules.keys());

        let exposed_for_module =
            ExposedForModule::new(module.referenced_values.iter(), exposed_by_module);

        // Next, solve this module in the background.
        Self::Solve {
            module,
            ident_ids,
            exposed_for_module,
            types,
            constraints,
            constraint,
            pending_derives,
            var_store,
            declarations,
            dep_idents,
            module_timing,
            cached_subs,
            derived_module,
        }
    }
}

fn synth_import(subs: &mut Subs, content: roc_types::subs::Content) -> Variable {
    use roc_types::subs::{Descriptor, Mark, OptVariable, Rank};
    subs.fresh(Descriptor {
        content,
        rank: Rank::import(),
        mark: Mark::NONE,
        copy: OptVariable::NONE,
    })
}

fn synth_list_len_type(subs: &mut Subs) -> Variable {
    use roc_types::subs::{Content, FlatType, LambdaSet, OptVariable, SubsSlice, UnionLabels};

    // List.len : List a -> Nat
    let a = synth_import(subs, Content::FlexVar(None));
    let a_slice = SubsSlice::extend_new(&mut subs.variables, [a]);
    let list_a = synth_import(
        subs,
        Content::Structure(FlatType::Apply(Symbol::LIST_LIST, a_slice)),
    );
    let fn_var = synth_import(subs, Content::Error);
    let solved_list_len = UnionLabels::insert_into_subs(subs, [(Symbol::LIST_LEN, [])]);
    let clos_list_len = synth_import(
        subs,
        Content::LambdaSet(LambdaSet {
            solved: solved_list_len,
            recursion_var: OptVariable::NONE,
            unspecialized: SubsSlice::default(),
            ambient_function: fn_var,
        }),
    );
    let fn_args_slice = SubsSlice::extend_new(&mut subs.variables, [list_a]);
    subs.set_content(
        fn_var,
        Content::Structure(FlatType::Func(fn_args_slice, clos_list_len, Variable::NAT)),
    );
    fn_var
}

pub fn add_imports(
    my_module: ModuleId,
    constraints: &mut Constraints,
    subs: &mut Subs,
    mut pending_abilities: PendingAbilitiesStore,
    exposed_for_module: &ExposedForModule,
    def_types: &mut Vec<(Symbol, Loc<TypeOrVar>)>,
    imported_rigid_vars: &mut Vec<Variable>,
    imported_flex_vars: &mut Vec<Variable>,
) -> (Vec<Variable>, AbilitiesStore) {
    let mut import_variables = Vec::new();

    let mut cached_symbol_vars = VecMap::default();

    for &symbol in &exposed_for_module.imported_values {
        import_variable_for_symbol(
            subs,
            constraints,
            def_types,
            &mut import_variables,
            imported_rigid_vars,
            imported_flex_vars,
            &mut cached_symbol_vars,
            &exposed_for_module.exposed_by_module,
            symbol,
            OnSymbolNotFound::AssertIsBuiltin,
        );
    }

    // Patch used symbols from circular dependencies.
    if my_module == ModuleId::NUM {
        // Num needs List.len, but List imports Num.
        let list_len_type_var = synth_list_len_type(subs);
        let list_len_type_index = constraints.push_variable(list_len_type_var);
        def_types.push((Symbol::LIST_LEN, Loc::at_zero(list_len_type_index)));
        import_variables.push(list_len_type_var);
    }

    // Fill in the implementation information of the abilities from the modules we import, which we
    // now know because all imported modules should be solved by now.
    //
    // TODO: see if we can reduce the amount of specializations we need to import.
    // One idea is to just always assume external modules fulfill their specialization obligations
    // and save lambda set resolution for mono.
    for (_, module_types) in exposed_for_module.exposed_by_module.iter_all() {
        for (impl_key, resolved_impl) in module_types.resolved_implementations.iter() {
            pending_abilities.import_implementation(*impl_key, resolved_impl);
        }
    }

    struct Ctx<'a> {
        subs: &'a mut Subs,
        exposed_by_module: &'a ExposedByModule,
        imported_variables: &'a mut Vec<Variable>,
        imported_rigids: &'a mut Vec<Variable>,
        imported_flex: &'a mut Vec<Variable>,
    }

    let abilities_store = pending_abilities.resolve_for_module(
        my_module,
        &mut Ctx {
            subs,
            exposed_by_module: &exposed_for_module.exposed_by_module,
            imported_variables: &mut import_variables,
            imported_rigids: imported_rigid_vars,
            imported_flex: imported_flex_vars,
        },
        |ctx, symbol| match cached_symbol_vars.get(&symbol).copied() {
            Some(var) => var,
            None => {
                import_variable_for_symbol(
                    ctx.subs,
                    constraints,
                    def_types,
                    ctx.imported_variables,
                    ctx.imported_rigids,
                    ctx.imported_flex,
                    &mut cached_symbol_vars,
                    &exposed_for_module.exposed_by_module,
                    symbol,
                    OnSymbolNotFound::AbilityMemberMustBeAvailable,
                );

                *cached_symbol_vars.get(&symbol).unwrap()
            }
        },
        |ctx, module, lset_var| match ctx.exposed_by_module.get(&module) {
            Some(ExposedModuleTypes {
                exposed_types_storage_subs: exposed_types,
                resolved_implementations: _,
            }) => {
                let var = exposed_types
                    .stored_specialization_lambda_set_vars
                    .get(&lset_var)
                    .expect("Lambda set var from other module not available");

                let copied_import = exposed_types
                    .storage_subs
                    .export_variable_to(ctx.subs, *var);

                #[allow(clippy::let_and_return)]
                let copied_import_var = extend_imports_data_with_copied_import(
                    copied_import,
                    ctx.imported_variables,
                    ctx.imported_rigids,
                    ctx.imported_flex,
                );

                copied_import_var
            }
            None => internal_error!("Imported module {:?} is not available", module),
        },
    );

    (import_variables, abilities_store)
}

enum OnSymbolNotFound {
    AssertIsBuiltin,
    AbilityMemberMustBeAvailable,
}

fn extend_imports_data_with_copied_import(
    copied_import: CopiedImport,
    imported_variables: &mut Vec<Variable>,
    imported_rigids: &mut Vec<Variable>,
    imported_flex: &mut Vec<Variable>,
) -> Variable {
    // not a typo; rigids are turned into flex during type inference, but when imported we must
    // consider them rigid variables
    imported_rigids.extend(copied_import.rigid);
    imported_flex.extend(copied_import.flex);

    // Rigid vars bound to abilities are also treated like rigids.
    imported_rigids.extend(copied_import.rigid_able);
    imported_flex.extend(copied_import.flex_able);

    imported_variables.extend(copied_import.registered);

    copied_import.variable
}

fn import_variable_for_symbol(
    subs: &mut Subs,
    constraints: &mut Constraints,
    def_types: &mut Vec<(Symbol, Loc<TypeOrVar>)>,
    imported_variables: &mut Vec<Variable>,
    imported_rigids: &mut Vec<Variable>,
    imported_flex: &mut Vec<Variable>,
    cached_symbol_vars: &mut VecMap<Symbol, Variable>,
    exposed_by_module: &ExposedByModule,
    symbol: Symbol,
    on_symbol_not_found: OnSymbolNotFound,
) {
    let module_id = symbol.module_id();
    match exposed_by_module.get(&module_id) {
        Some(ExposedModuleTypes {
            exposed_types_storage_subs: exposed_types,
            resolved_implementations: _,
        }) => {
            let variable = match exposed_types
                .stored_vars_by_symbol
                .iter()
                .find(|(s, _)| **s == symbol)
            {
                None => {
                    use OnSymbolNotFound::*;
                    match on_symbol_not_found {
                        AssertIsBuiltin => {
                            // Today we define builtins in each module that uses them
                            // so even though they have a different module name from
                            // the surrounding module, they are not technically imported
                            debug_assert!(symbol.is_builtin());
                            return;
                        }
                        AbilityMemberMustBeAvailable => {
                            internal_error!("Import ability member {:?} not available", symbol);
                        }
                    }
                }
                Some((_, x)) => *x,
            };

            let copied_import = exposed_types
                .storage_subs
                .export_variable_to(subs, variable);

            let copied_import_var = extend_imports_data_with_copied_import(
                copied_import,
                imported_variables,
                imported_rigids,
                imported_flex,
            );

            let copied_import_index = constraints.push_variable(copied_import_var);

            def_types.push((symbol, Loc::at_zero(copied_import_index)));

            cached_symbol_vars.insert(symbol, copied_import_var);
        }
        None => {
            internal_error!("Imported module {:?} is not available", module_id)
        }
    }
}

#[allow(clippy::complexity)]
fn run_solve_solve(
    exposed_for_module: ExposedForModule,
    mut types: Types,
    mut constraints: Constraints,
    constraint: ConstraintSoa,
    pending_derives: PendingDerives,
    var_store: VarStore,
    module: Module,
    derived_module: SharedDerivedModule,
) -> (
    Solved<Subs>,
    ResolvedImplementations,
    Vec<(Symbol, Variable)>,
    Vec<TypeError>,
    AbilitiesStore,
) {
    let Module {
        exposed_symbols,
        aliases,
        rigid_variables,
        abilities_store: pending_abilities,
        ..
    } = module;

    let mut imported_rigid_vars: Vec<Variable> = Vec::new();
    let mut imported_flex_vars: Vec<Variable> = Vec::new();
    let mut def_types: Vec<(Symbol, Loc<TypeOrVar>)> = Vec::new();

    let mut subs = Subs::new_from_varstore(var_store);

    let (import_variables, abilities_store) = add_imports(
        module.module_id,
        &mut constraints,
        &mut subs,
        pending_abilities,
        &exposed_for_module,
        &mut def_types,
        &mut imported_rigid_vars,
        &mut imported_flex_vars,
    );

    let actual_constraint = constraints.let_import_constraint(
        imported_rigid_vars,
        imported_flex_vars,
        def_types,
        constraint,
        &import_variables,
    );

    let mut solve_aliases = roc_solve::solve::Aliases::with_capacity(aliases.len());
    for (name, (_, alias)) in aliases.iter() {
        solve_aliases.insert(&mut types, *name, alias.clone());
    }

    let (solved_subs, solved_implementations, exposed_vars_by_symbol, problems, abilities_store) = {
        let module_id = module.module_id;

        let (solved_subs, solved_env, problems, abilities_store) = roc_solve::module::run_solve(
            module_id,
            types,
            &constraints,
            actual_constraint,
            rigid_variables,
            subs,
            solve_aliases,
            abilities_store,
            pending_derives,
            &exposed_for_module.exposed_by_module,
            derived_module,
        );

        let solved_implementations =
            extract_module_owned_implementations(module_id, &abilities_store);

        let is_specialization_symbol = |sym| {
            solved_implementations
                .values()
                .any(|resolved_impl| match resolved_impl {
                    ResolvedImpl::Impl(specialization) => specialization.symbol == sym,
                    ResolvedImpl::Error => false,
                })
        };

        // Expose anything that is explicitly exposed by the header, or is a specialization of an
        // ability.
        let exposed_vars_by_symbol: Vec<_> = solved_env
            .vars_by_symbol()
            .filter(|(k, _)| {
                exposed_symbols.contains(k)
                    || is_specialization_symbol(*k)
                    || k.is_exposed_for_builtin_derivers()
            })
            .collect();

        (
            solved_subs,
            solved_implementations,
            exposed_vars_by_symbol,
            problems,
            abilities_store,
        )
    };

    (
        solved_subs,
        solved_implementations,
        exposed_vars_by_symbol,
        problems,
        abilities_store,
    )
}

fn run_solve<'a>(
    module: Module,
    ident_ids: IdentIds,
    mut module_timing: ModuleTiming,
    exposed_for_module: ExposedForModule,
    types: Types,
    constraints: Constraints,
    constraint: ConstraintSoa,
    pending_derives: PendingDerives,
    var_store: VarStore,
    decls: Declarations,
    dep_idents: IdentIdsByModule,
    cached_types: CachedTypeState,
    derived_module: SharedDerivedModule,
) -> Msg<'a> {
    let solve_start = Instant::now();

    let module_id = module.module_id;

    // TODO remove when we write builtins in roc
    let aliases = module.aliases.clone();

    let mut module = module;
    let loc_expects = std::mem::take(&mut module.loc_expects);
    let loc_dbgs = std::mem::take(&mut module.loc_dbgs);
    let module = module;

    let (solved_subs, solved_implementations, exposed_vars_by_symbol, problems, abilities_store) = {
        if module_id.is_builtin() {
            match cached_types.lock().remove(&module_id) {
                None => run_solve_solve(
                    exposed_for_module,
                    types,
                    constraints,
                    constraint,
                    pending_derives,
                    var_store,
                    module,
                    derived_module,
                ),
                Some(TypeState {
                    subs,
                    exposed_vars_by_symbol,
                    abilities,
                    solved_implementations,
                }) => (
                    Solved(subs),
                    solved_implementations,
                    exposed_vars_by_symbol,
                    vec![],
                    abilities,
                ),
            }
        } else {
            run_solve_solve(
                exposed_for_module,
                types,
                constraints,
                constraint,
                pending_derives,
                var_store,
                module,
                derived_module,
            )
        }
    };

    let mut solved_subs = solved_subs;
    let exposed_types = roc_solve::module::exposed_types_storage_subs(
        module_id,
        &mut solved_subs,
        &exposed_vars_by_symbol,
        &solved_implementations,
        &abilities_store,
    );

    let solved_module = SolvedModule {
        exposed_vars_by_symbol,
        problems,
        aliases,
        solved_implementations,
        exposed_types,
    };

    // Record the final timings
    let solve_end = Instant::now();
    module_timing.solve = solve_end.duration_since(solve_start);

    // Send the subs to the main thread for processing,
    Msg::SolvedTypes {
        module_id,
        solved_subs,
        ident_ids,
        decls,
        dep_idents,
        solved_module,
        module_timing,
        abilities_store,
        loc_expects,
        loc_dbgs,
    }
}

fn unspace<'a, T: Copy>(arena: &'a Bump, items: &[Loc<Spaced<'a, T>>]) -> &'a [Loc<T>] {
    bumpalo::collections::Vec::from_iter_in(
        items
            .iter()
            .map(|item| Loc::at(item.region, item.value.extract_spaces().item)),
        arena,
    )
    .into_bump_slice()
}

fn build_platform_header<'a>(
    arena: &'a Bump,
    opt_shorthand: Option<&'a str>,
    opt_app_module_id: Option<ModuleId>,
    filename: PathBuf,
    parse_state: roc_parse::state::State<'a>,
    module_ids: Arc<Mutex<PackageModuleIds<'a>>>,
    ident_ids_by_module: SharedIdentIdsByModule,
    header: &PlatformHeader<'a>,
    module_timing: ModuleTiming,
) -> (ModuleId, PQModuleName<'a>, ModuleHeader<'a>) {
    // If we have an app module, then it's the root module;
    // otherwise, we must be the root.
    let is_root_module = opt_app_module_id.is_none();

    let requires = arena.alloc([Loc::at(
        header.requires.item.signature.region,
        header.requires.item.signature.extract_spaces().item,
    )]);
    let provides = bumpalo::collections::Vec::from_iter_in(
        unspace(arena, header.provides.item.items)
            .iter()
            .copied()
            .zip(requires.iter().copied()),
        arena,
    );
    let requires_types = unspace(arena, header.requires.item.rigids.items);
    let imports = unspace(arena, header.imports.item.items);

    let header_type = HeaderType::Platform {
        // A config_shorthand of "" should be fine
        config_shorthand: opt_shorthand.unwrap_or_default(),
        opt_app_module_id,
        provides: provides.into_bump_slice(),
        requires,
        requires_types,
    };

    let info = HeaderInfo {
        filename,
        is_root_module,
        opt_shorthand,
        packages: &[],
        exposes: &[], // These are exposed values. TODO move this into header_type!
        imports,
        header_type,
    };

    build_header(
        info,
        parse_state,
        module_ids,
        ident_ids_by_module,
        module_timing,
    )
}

#[allow(clippy::unnecessary_wraps)]
fn canonicalize_and_constrain<'a>(
    arena: &'a Bump,
    module_ids: &ModuleIds,
    dep_idents: IdentIdsByModule,
    exposed_symbols: VecSet<Symbol>,
    aliases: MutMap<Symbol, Alias>,
    imported_abilities_state: PendingAbilitiesStore,
    parsed: ParsedModule<'a>,
    skip_constraint_gen: bool,
) -> CanAndCon {
    let canonicalize_start = Instant::now();

    let ParsedModule {
        module_id,
        header_type,
        exposed_ident_ids,
        parsed_defs,
        exposed_imports,
        imported_modules,
        mut module_timing,
        symbols_from_requires,
        ..
    } = parsed;

    // _before has an underscore because it's unused in --release builds
    let _before = roc_types::types::get_type_clone_count();

    let parsed_defs_for_docs = parsed_defs.clone();
    let parsed_defs = arena.alloc(parsed_defs);

    let mut var_store = VarStore::default();
    let module_output = canonicalize_module_defs(
        arena,
        parsed_defs,
        &header_type,
        module_id,
        module_ids,
        exposed_ident_ids,
        &dep_idents,
        aliases,
        imported_abilities_state,
        exposed_imports,
        &exposed_symbols,
        &symbols_from_requires,
        &mut var_store,
    );
    let mut types = Types::new();

    // _after has an underscore because it's unused in --release builds
    let _after = roc_types::types::get_type_clone_count();

    log!(
        "canonicalize of {:?} cloned Type {} times ({} -> {})",
        module_id,
        _after - _before,
        _before,
        _after
    );

    let canonicalize_end = Instant::now();

    module_timing.canonicalize = canonicalize_end.duration_since(canonicalize_start);

    // Generate documentation information
    // TODO: store timing information?
    let module_docs = match header_type {
        HeaderType::Platform { .. } | HeaderType::App { .. } => None,
        HeaderType::Interface { name, .. }
        | HeaderType::Builtin { name, .. }
        | HeaderType::Hosted { name, .. } => {
            let mut scope = module_output.scope.clone();
            scope.add_docs_imports();
            let docs = crate::docs::generate_module_docs(
                scope,
                name.as_str().into(),
                &parsed_defs_for_docs,
            );

            Some(docs)
        }
    };

    // _before has an underscore because it's unused in --release builds
    let _before = roc_types::types::get_type_clone_count();

    let mut constraints = Constraints::new();

    let constraint = if skip_constraint_gen {
        roc_can::constraint::Constraint::True
    } else {
        constrain_module(
            &mut types,
            &mut constraints,
            module_output.symbols_from_requires,
            &module_output.scope.abilities_store,
            &module_output.declarations,
            module_id,
        )
    };

    // _after has an underscore because it's unused in --release builds
    let _after = roc_types::types::get_type_clone_count();

    log!(
        "constraint gen of {:?} cloned Type {} times ({} -> {})",
        module_id,
        _after - _before,
        _before,
        _after
    );

    // scope has imported aliases, but misses aliases from inner scopes
    // module_output.aliases does have those aliases, so we combine them
    let mut aliases: MutMap<Symbol, (bool, Alias)> = module_output
        .aliases
        .into_iter()
        .map(|(k, v)| (k, (true, v)))
        .collect();

    for (name, alias) in module_output.scope.aliases {
        match aliases.entry(name) {
            Occupied(_) => {
                // do nothing
            }
            Vacant(vacant) => {
                let should_include_builtin = matches!(
                    name.module_id(),
                    ModuleId::ENCODE
                        | ModuleId::DECODE
                        | ModuleId::DICT
                        | ModuleId::SET
                        | ModuleId::HASH
                );

                if !name.is_builtin() || should_include_builtin {
                    vacant.insert((false, alias));
                }
            }
        }
    }

    let module = Module {
        module_id,
        exposed_imports: module_output.exposed_imports,
        exposed_symbols,
        referenced_values: module_output.referenced_values,
        referenced_types: module_output.referenced_types,
        aliases,
        rigid_variables: module_output.rigid_variables,
        abilities_store: module_output.scope.abilities_store,
        loc_expects: module_output.loc_expects,
        loc_dbgs: module_output.loc_dbgs,
    };

    let constrained_module = ConstrainedModule {
        module,
        declarations: module_output.declarations,
        imported_modules,
        var_store,
        constraints,
        constraint,
        ident_ids: module_output.scope.locals.ident_ids,
        dep_idents,
        module_timing,
        types,
        pending_derives: module_output.pending_derives,
    };

    CanAndCon {
        constrained_module,
        canonicalization_problems: module_output.problems,
        module_docs,
    }
}

fn parse<'a>(arena: &'a Bump, header: ModuleHeader<'a>) -> Result<Msg<'a>, LoadingProblem<'a>> {
    let mut module_timing = header.module_timing;
    let parse_start = Instant::now();
    let source = header.parse_state.original_bytes();
    let parse_state = header.parse_state;
    let parsed_defs = match module_defs().parse(arena, parse_state.clone(), 0) {
        Ok((_, success, _state)) => success,
        Err((_, fail)) => {
            return Err(LoadingProblem::ParsingFailed(
                fail.into_file_error(header.module_path, &parse_state),
            ));
        }
    };

    // Record the parse end time once, to avoid checking the time a second time
    // immediately afterward (for the beginning of canonicalization).
    let parse_end = Instant::now();

    module_timing.parse_body = parse_end.duration_since(parse_start);

    let imported_modules = header.imported_modules;

    // SAFETY: By this point we've already incrementally verified that there
    // are no UTF-8 errors in these bytes. If there had been any UTF-8 errors,
    // we'd have bailed out before now.
    let src = unsafe { from_utf8_unchecked(source) };

    let ModuleHeader {
        module_id,
        deps_by_name,
        exposed_ident_ids,
        exposed_imports,
        module_path,
        header_type,
        symbols_from_requires,
        ..
    } = header;

    let parsed = ParsedModule {
        module_id,
        module_path,
        src,
        module_timing,
        deps_by_name,
        imported_modules,
        exposed_ident_ids,
        exposed_imports,
        parsed_defs,
        symbols_from_requires,
        header_type,
    };

    Ok(Msg::Parsed(parsed))
}

fn exposed_from_import<'a>(entry: &ImportsEntry<'a>) -> (QualifiedModuleName<'a>, Vec<Loc<Ident>>) {
    use roc_parse::header::ImportsEntry::*;

    match entry {
        Module(module_name, exposes) => {
            let mut exposed = Vec::with_capacity(exposes.len());

            for loc_entry in exposes.iter() {
                exposed.push(loc_entry.map(ident_from_exposed));
            }

            let qualified_module_name = QualifiedModuleName {
                opt_package: None,
                module: module_name.as_str().into(),
            };

            (qualified_module_name, exposed)
        }

        Package(package_name, module_name, exposes) => {
            let mut exposed = Vec::with_capacity(exposes.len());

            for loc_entry in exposes.iter() {
                exposed.push(loc_entry.map(ident_from_exposed));
            }

            let qualified_module_name = QualifiedModuleName {
                opt_package: Some(package_name),
                module: module_name.as_str().into(),
            };

            (qualified_module_name, exposed)
        }
    }
}

fn ident_from_exposed(entry: &Spaced<'_, ExposedName<'_>>) -> Ident {
    entry.extract_spaces().item.as_str().into()
}

fn make_specializations<'a>(
    arena: &'a Bump,
    home: ModuleId,
    mut ident_ids: IdentIds,
    mut subs: Subs,
    procs_base: ProcsBase<'a>,
    mut layout_cache: LayoutCache<'a>,
    specializations_we_must_make: Vec<ExternalSpecializations<'a>>,
    mut module_timing: ModuleTiming,
    target_info: TargetInfo,
    world_abilities: WorldAbilities,
    exposed_by_module: &ExposedByModule,
    derived_module: SharedDerivedModule,
) -> Msg<'a> {
    let make_specializations_start = Instant::now();
    let mut update_mode_ids = UpdateModeIds::new();
    // do the thing
    let mut mono_env = roc_mono::ir::Env {
        arena,
        subs: &mut subs,
        home,
        ident_ids: &mut ident_ids,
        target_info,
        update_mode_ids: &mut update_mode_ids,
        // call_specialization_counter=0 is reserved
        call_specialization_counter: 1,
        abilities: AbilitiesView::World(&world_abilities),
        exposed_by_module,
        derived_module: &derived_module,
    };

    let mut procs = Procs::new_in(arena);

    for (symbol, partial_proc) in procs_base.partial_procs.into_iter() {
        procs.partial_procs.insert(symbol, partial_proc);
    }

    procs.module_thunks = procs_base.module_thunks;
    procs.runtime_errors = procs_base.runtime_errors;
    procs.imported_module_thunks = procs_base.imported_module_thunks;

    // TODO: for now this final specialization pass is sequential,
    // with no parallelization at all. We should try to parallelize
    // this, but doing so will require a redesign of Procs.
    procs = roc_mono::ir::specialize_all(
        &mut mono_env,
        procs,
        specializations_we_must_make,
        procs_base.host_specializations,
        &mut layout_cache,
    );

    let external_specializations_requested = procs.externals_we_need.clone();
    let (procedures, restored_procs_base) = procs.get_specialized_procs_without_rc(&mut mono_env);

    // Turn `Bytes.Decode.IdentId(238)` into `Bytes.Decode.238`, we rely on this in mono tests
    mono_env.home.register_debug_idents(mono_env.ident_ids);

    let make_specializations_end = Instant::now();
    module_timing
        .make_specializations
        .push(make_specializations_end.duration_since(make_specializations_start));

    Msg::MadeSpecializations {
        module_id: home,
        ident_ids,
        layout_cache,
        procs_base: restored_procs_base,
        procedures,
        update_mode_ids,
        subs,
        external_specializations_requested,
        module_timing,
    }
}

fn build_pending_specializations<'a>(
    arena: &'a Bump,
    solved_subs: Solved<Subs>,
    imported_module_thunks: &'a [Symbol],
    home: ModuleId,
    mut ident_ids: IdentIds,
    declarations: Declarations,
    mut module_timing: ModuleTiming,
    mut layout_cache: LayoutCache<'a>,
    target_info: TargetInfo,
    exposed_to_host: ExposedToHost,
    exposed_by_module: &ExposedByModule,
    abilities_store: AbilitiesStore,
    derived_module: SharedDerivedModule,
    build_expects: bool,
) -> Msg<'a> {
    let find_specializations_start = Instant::now();

    let mut module_thunks = bumpalo::collections::Vec::new_in(arena);
    let mut toplevel_expects = ToplevelExpects::default();

    let mut procs_base = ProcsBase {
        partial_procs: BumpMap::default(),
        module_thunks: &[],
        host_specializations: roc_mono::ir::HostSpecializations::new(),
        runtime_errors: BumpMap::default(),
        imported_module_thunks,
    };

    let mut update_mode_ids = UpdateModeIds::new();
    let mut subs = solved_subs.into_inner();
    let mut mono_env = roc_mono::ir::Env {
        arena,
        subs: &mut subs,
        home,
        ident_ids: &mut ident_ids,
        target_info,
        update_mode_ids: &mut update_mode_ids,
        // call_specialization_counter=0 is reserved
        call_specialization_counter: 1,
        // NB: for getting pending specializations the module view is enough because we only need
        // to know the types and abilities in our modules. Only for building *all* specializations
        // do we need a global view.
        abilities: AbilitiesView::Module(&abilities_store),
        exposed_by_module,
        derived_module: &derived_module,
    };

    // Add modules' decls to Procs
    for index in 0..declarations.len() {
        use roc_can::expr::DeclarationTag::*;

        let symbol = declarations.symbols[index].value;
        let expr_var = declarations.variables[index];

        let is_host_exposed = exposed_to_host.values.contains_key(&symbol);

        // TODO remove clones (with drain)
        let annotation = declarations.annotations[index].clone();
        let body = declarations.expressions[index].clone();

        let tag = declarations.declarations[index];
        match tag {
            Value => {
                // mark this symbols as a top-level thunk before any other work on the procs
                module_thunks.push(symbol);

                // If this is an exposed symbol, we need to
                // register it as such. Otherwise, since it
                // never gets called by Roc code, it will never
                // get specialized!
                if is_host_exposed {
                    let layout_result =
                        layout_cache.raw_from_var(mono_env.arena, expr_var, mono_env.subs);

                    // cannot specialize when e.g. main's type contains type variables
                    if let Err(e) = layout_result {
                        match e {
                            LayoutProblem::Erroneous => {
                                let message = "top level function has erroneous type";
                                procs_base.runtime_errors.insert(symbol, message);
                                continue;
                            }
                            LayoutProblem::UnresolvedTypeVar(v) => {
                                let message = format!(
                                    "top level function has unresolved type variable {:?}",
                                    v
                                );
                                procs_base
                                    .runtime_errors
                                    .insert(symbol, mono_env.arena.alloc(message));
                                continue;
                            }
                        }
                    }

                    procs_base.host_specializations.insert_host_exposed(
                        mono_env.subs,
                        LambdaName::no_niche(symbol),
                        annotation,
                        expr_var,
                    );
                }

                let proc = PartialProc {
                    annotation: expr_var,
                    // This is a 0-arity thunk, so it has no arguments.
                    pattern_symbols: &[],
                    // This is a top-level definition, so it cannot capture anything
                    captured_symbols: CapturedSymbols::None,
                    body: body.value,
                    body_var: expr_var,
                    // This is a 0-arity thunk, so it cannot be recursive
                    is_self_recursive: false,
                };

                procs_base.partial_procs.insert(symbol, proc);
            }
            Function(f_index) | Recursive(f_index) | TailRecursive(f_index) => {
                let function_def = &declarations.function_bodies[f_index.index()].value;
                // this is a top-level definition, it should not capture anything
                debug_assert!(
                    function_def.captured_symbols.is_empty(),
                    "{:?}",
                    (symbol, symbol.module_id(), &function_def.captured_symbols)
                );

                // If this is an exposed symbol, we need to
                // register it as such. Otherwise, since it
                // never gets called by Roc code, it will never
                // get specialized!
                if is_host_exposed {
                    let layout_result =
                        layout_cache.raw_from_var(mono_env.arena, expr_var, mono_env.subs);

                    // cannot specialize when e.g. main's type contains type variables
                    if let Err(e) = layout_result {
                        match e {
                            LayoutProblem::Erroneous => {
                                let message = "top level function has erroneous type";
                                procs_base.runtime_errors.insert(symbol, message);
                                continue;
                            }
                            LayoutProblem::UnresolvedTypeVar(v) => {
                                let message = format!(
                                    "top level function has unresolved type variable {:?}",
                                    v
                                );
                                procs_base
                                    .runtime_errors
                                    .insert(symbol, mono_env.arena.alloc(message));
                                continue;
                            }
                        }
                    }

                    procs_base.host_specializations.insert_host_exposed(
                        mono_env.subs,
                        LambdaName::no_niche(symbol),
                        annotation,
                        expr_var,
                    );
                }

                let is_recursive = matches!(tag, Recursive(_) | TailRecursive(_));

                let partial_proc = PartialProc::from_named_function(
                    &mut mono_env,
                    expr_var,
                    function_def.arguments.clone(),
                    body,
                    CapturedSymbols::None,
                    is_recursive,
                    function_def.return_type,
                );

                procs_base.partial_procs.insert(symbol, partial_proc);
            }
            Destructure(d_index) => {
                let loc_pattern = &declarations.destructs[d_index.index()].loc_pattern;

                use roc_can::pattern::Pattern;
                let symbol = match &loc_pattern.value {
                    Pattern::Identifier(_) => {
                        debug_assert!(false, "identifier ended up in Destructure {:?}", symbol);
                        symbol
                    }
                    Pattern::AbilityMemberSpecialization { ident, specializes } => {
                        debug_assert!(
                            false,
                            "ability member ended up in Destructure {:?} specializes {:?}",
                            ident, specializes
                        );
                        symbol
                    }
                    Pattern::Shadowed(_, _, shadowed) => {
                        // this seems to work for now
                        *shadowed
                    }
                    _ => todo!("top-level destrucuture patterns are not implemented"),
                };

                // mark this symbols as a top-level thunk before any other work on the procs
                module_thunks.push(symbol);

                // If this is an exposed symbol, we need to
                // register it as such. Otherwise, since it
                // never gets called by Roc code, it will never
                // get specialized!
                if is_host_exposed {
                    let layout_result =
                        layout_cache.raw_from_var(mono_env.arena, expr_var, mono_env.subs);

                    // cannot specialize when e.g. main's type contains type variables
                    if let Err(e) = layout_result {
                        match e {
                            LayoutProblem::Erroneous => {
                                let message = "top level function has erroneous type";
                                procs_base.runtime_errors.insert(symbol, message);
                                continue;
                            }
                            LayoutProblem::UnresolvedTypeVar(v) => {
                                let message = format!(
                                    "top level function has unresolved type variable {:?}",
                                    v
                                );
                                procs_base
                                    .runtime_errors
                                    .insert(symbol, mono_env.arena.alloc(message));
                                continue;
                            }
                        }
                    }

                    procs_base.host_specializations.insert_host_exposed(
                        mono_env.subs,
                        LambdaName::no_niche(symbol),
                        annotation,
                        expr_var,
                    );
                }

                let proc = PartialProc {
                    annotation: expr_var,
                    // This is a 0-arity thunk, so it has no arguments.
                    pattern_symbols: &[],
                    // This is a top-level definition, so it cannot capture anything
                    captured_symbols: CapturedSymbols::None,
                    body: body.value,
                    body_var: expr_var,
                    // This is a 0-arity thunk, so it cannot be recursive
                    is_self_recursive: false,
                };

                procs_base.partial_procs.insert(symbol, proc);
            }
            MutualRecursion { .. } => {
                // the declarations of this group will be treaded individually by later iterations
            }
            Expectation => {
                // skip expectations if we're not going to run them
                if !build_expects {
                    continue;
                }

                // mark this symbol as a top-level thunk before any other work on the procs
                module_thunks.push(symbol);

                let expr_var = Variable::EMPTY_RECORD;

                let is_host_exposed = true;

                // If this is an exposed symbol, we need to
                // register it as such. Otherwise, since it
                // never gets called by Roc code, it will never
                // get specialized!
                if is_host_exposed {
                    let layout_result =
                        layout_cache.raw_from_var(mono_env.arena, expr_var, mono_env.subs);

                    // cannot specialize when e.g. main's type contains type variables
                    if let Err(e) = layout_result {
                        match e {
                            LayoutProblem::Erroneous => {
                                let message = "top level function has erroneous type";
                                procs_base.runtime_errors.insert(symbol, message);
                                continue;
                            }
                            LayoutProblem::UnresolvedTypeVar(v) => {
                                let message = format!(
                                    "top level function has unresolved type variable {:?}",
                                    v
                                );
                                procs_base
                                    .runtime_errors
                                    .insert(symbol, mono_env.arena.alloc(message));
                                continue;
                            }
                        }
                    }

                    procs_base.host_specializations.insert_host_exposed(
                        mono_env.subs,
                        LambdaName::no_niche(symbol),
                        annotation,
                        expr_var,
                    );
                }

                let body = roc_can::expr::toplevel_expect_to_inline_expect_pure(body);

                let proc = PartialProc {
                    annotation: expr_var,
                    // This is a 0-arity thunk, so it has no arguments.
                    pattern_symbols: &[],
                    // This is a top-level definition, so it cannot capture anything
                    captured_symbols: CapturedSymbols::None,
                    body: body.value,
                    body_var: expr_var,
                    // This is a 0-arity thunk, so it cannot be recursive
                    is_self_recursive: false,
                };

                // extend the region of the expect expression with the region of the preceding
                // comment, so it is shown in failure/panic messages
                let name_region = declarations.symbols[index].region;
                let expr_region = declarations.expressions[index].region;
                let region = Region::span_across(&name_region, &expr_region);

                toplevel_expects.pure.insert(symbol, region);
                procs_base.partial_procs.insert(symbol, proc);
            }
            ExpectationFx => {
                // skip expectations if we're not going to run them
                if !build_expects {
                    continue;
                }

                // mark this symbol as a top-level thunk before any other work on the procs
                module_thunks.push(symbol);

                let expr_var = Variable::EMPTY_RECORD;

                let is_host_exposed = true;

                // If this is an exposed symbol, we need to
                // register it as such. Otherwise, since it
                // never gets called by Roc code, it will never
                // get specialized!
                if is_host_exposed {
                    let layout_result =
                        layout_cache.raw_from_var(mono_env.arena, expr_var, mono_env.subs);

                    // cannot specialize when e.g. main's type contains type variables
                    if let Err(e) = layout_result {
                        match e {
                            LayoutProblem::Erroneous => {
                                let message = "top level function has erroneous type";
                                procs_base.runtime_errors.insert(symbol, message);
                                continue;
                            }
                            LayoutProblem::UnresolvedTypeVar(v) => {
                                let message = format!(
                                    "top level function has unresolved type variable {:?}",
                                    v
                                );
                                procs_base
                                    .runtime_errors
                                    .insert(symbol, mono_env.arena.alloc(message));
                                continue;
                            }
                        }
                    }

                    procs_base.host_specializations.insert_host_exposed(
                        mono_env.subs,
                        LambdaName::no_niche(symbol),
                        annotation,
                        expr_var,
                    );
                }

                let body = roc_can::expr::toplevel_expect_to_inline_expect_fx(body);

                let proc = PartialProc {
                    annotation: expr_var,
                    // This is a 0-arity thunk, so it has no arguments.
                    pattern_symbols: &[],
                    // This is a top-level definition, so it cannot capture anything
                    captured_symbols: CapturedSymbols::None,
                    body: body.value,
                    body_var: expr_var,
                    // This is a 0-arity thunk, so it cannot be recursive
                    is_self_recursive: false,
                };

                // extend the region of the expect expression with the region of the preceding
                // comment, so it is shown in failure/panic messages
                let name_region = declarations.symbols[index].region;
                let expr_region = declarations.expressions[index].region;
                let region = Region::span_across(&name_region, &expr_region);

                toplevel_expects.fx.insert(symbol, region);
                procs_base.partial_procs.insert(symbol, proc);
            }
        }
    }

    procs_base.module_thunks = module_thunks.into_bump_slice();

    let find_specializations_end = Instant::now();
    module_timing.find_specializations =
        find_specializations_end.duration_since(find_specializations_start);

    Msg::FoundSpecializations {
        module_id: home,
        solved_subs: Solved(subs),
        ident_ids,
        layout_cache,
        procs_base,
        module_timing,
        abilities_store,
        toplevel_expects,
    }
}

/// Loads derived ability members up for specialization into the Derived module, prior to making
/// their specializations.
// TODO: right now, this runs sequentially, and no other modules are mono'd in parallel to the
// derived module.
fn load_derived_partial_procs<'a>(
    home: ModuleId,
    arena: &'a Bump,
    subs: &mut Subs,
    ident_ids: &mut IdentIds,
    derived_module: &SharedDerivedModule,
    module_timing: &mut ModuleTiming,
    target_info: TargetInfo,
    exposed_by_module: &ExposedByModule,
    procs_base: &mut ProcsBase<'a>,
    world_abilities: &mut WorldAbilities,
) {
    debug_assert_eq!(home, ModuleId::DERIVED_GEN);

    let load_derived_procs_start = Instant::now();

    let mut new_module_thunks = bumpalo::collections::Vec::new_in(arena);

    let mut update_mode_ids = UpdateModeIds::new();

    let derives_to_add = {
        let mut derived_module = derived_module.lock().unwrap();

        derived_module.iter_load_for_gen_module(subs, |symbol| {
            !procs_base.partial_procs.contains_key(&symbol)
        })
    };

    // TODO: we can be even lazier here if we move `add_def_to_module` to happen in mono. Also, the
    // timings would be more accurate.
    for (derived_symbol, (derived_expr, derived_expr_var)) in derives_to_add.into_iter() {
        let mut mono_env = roc_mono::ir::Env {
            arena,
            subs,
            home,
            ident_ids,
            target_info,
            update_mode_ids: &mut update_mode_ids,
            // call_specialization_counter=0 is reserved
            call_specialization_counter: 1,
            // NB: for getting pending specializations the module view is enough because we only need
            // to know the types and abilities in our modules. Only for building *all* specializations
            // do we need a global view.
            abilities: AbilitiesView::World(world_abilities),
            exposed_by_module,
            derived_module,
        };

        let partial_proc = match derived_expr {
            roc_can::expr::Expr::Closure(roc_can::expr::ClosureData {
                function_type,
                arguments,
                loc_body,
                captured_symbols,
                return_type,
                recursive,
                ..
            }) => {
                debug_assert!(captured_symbols.is_empty());
                PartialProc::from_named_function(
                    &mut mono_env,
                    function_type,
                    arguments.clone(),
                    *loc_body,
                    CapturedSymbols::None,
                    recursive.is_recursive(),
                    return_type,
                )
            }
            _ => {
                // mark this symbols as a top-level thunk before any other work on the procs
                new_module_thunks.push(derived_symbol);

                PartialProc {
                    annotation: derived_expr_var,
                    // This is a 0-arity thunk, so it has no arguments.
                    pattern_symbols: &[],
                    // This is a top-level definition, so it cannot capture anything
                    captured_symbols: CapturedSymbols::None,
                    body: derived_expr,
                    body_var: derived_expr_var,
                    // This is a 0-arity thunk, so it cannot be recursive
                    is_self_recursive: false,
                }
            }
        };

        procs_base
            .partial_procs
            .insert(derived_symbol, partial_proc);
    }

    if !new_module_thunks.is_empty() {
        new_module_thunks.extend(procs_base.module_thunks);
        procs_base.module_thunks = new_module_thunks.into_bump_slice();
    }

    let load_derived_procs_end = Instant::now();

    module_timing.find_specializations =
        load_derived_procs_end.duration_since(load_derived_procs_start);
}

fn run_task<'a>(
    task: BuildTask<'a>,
    arena: &'a Bump,
    src_dir: &Path,
    msg_tx: MsgSender<'a>,
    roc_cache_dir: RocCacheDir<'_>,
    target_info: TargetInfo,
) -> Result<(), LoadingProblem<'a>> {
    use BuildTask::*;

    let msg = match task {
        LoadModule {
            module_name,
            module_ids,
            shorthands,
            ident_ids_by_module,
        } => load_module(
            arena,
            src_dir,
            module_name,
            module_ids,
            shorthands,
            roc_cache_dir,
            ident_ids_by_module,
        )
        .map(|HeaderOutput { msg, .. }| msg),
        Parse { header } => parse(arena, header),
        CanonicalizeAndConstrain {
            parsed,
            module_ids,
            dep_idents,
            exposed_symbols,
            aliases,
            abilities_store,
            skip_constraint_gen,
        } => {
            let can_and_con = canonicalize_and_constrain(
                arena,
                &module_ids,
                dep_idents,
                exposed_symbols,
                aliases,
                abilities_store,
                parsed,
                skip_constraint_gen,
            );

            Ok(Msg::CanonicalizedAndConstrained(can_and_con))
        }
        Solve {
            module,
            module_timing,
            exposed_for_module,
            types,
            constraints,
            constraint,
            pending_derives,
            var_store,
            ident_ids,
            declarations,
            dep_idents,
            cached_subs,
            derived_module,
        } => Ok(run_solve(
            module,
            ident_ids,
            module_timing,
            exposed_for_module,
            types,
            constraints,
            constraint,
            pending_derives,
            var_store,
            declarations,
            dep_idents,
            cached_subs,
            derived_module,
        )),
        BuildPendingSpecializations {
            module_id,
            ident_ids,
            decls,
            module_timing,
            layout_cache,
            solved_subs,
            imported_module_thunks,
            exposed_to_host,
            abilities_store,
            exposed_by_module,
            derived_module,
            build_expects,
        } => Ok(build_pending_specializations(
            arena,
            solved_subs,
            imported_module_thunks,
            module_id,
            ident_ids,
            decls,
            module_timing,
            layout_cache,
            target_info,
            exposed_to_host,
            &exposed_by_module,
            abilities_store,
            derived_module,
            build_expects,
        )),
        MakeSpecializations {
            module_id,
            ident_ids,
            subs,
            procs_base,
            layout_cache,
            specializations_we_must_make,
            module_timing,
            world_abilities,
            exposed_by_module,
            derived_module,
        } => Ok(make_specializations(
            arena,
            module_id,
            ident_ids,
            subs,
            procs_base,
            layout_cache,
            specializations_we_must_make,
            module_timing,
            target_info,
            world_abilities,
            &exposed_by_module,
            derived_module,
        )),
    }?;

    msg_tx
        .send(msg)
        .map_err(|_| LoadingProblem::MsgChannelDied)?;

    Ok(())
}

fn to_file_problem_report(filename: &Path, error: io::ErrorKind) -> String {
    use roc_reporting::report::{Report, RocDocAllocator, DEFAULT_PALETTE};
    use ven_pretty::DocAllocator;

    let src_lines: Vec<&str> = Vec::new();

    let mut module_ids = ModuleIds::default();

    let module_id = module_ids.get_or_insert(&"find module name somehow?".into());

    let interns = Interns::default();

    // Report parsing and canonicalization problems
    let alloc = RocDocAllocator::new(&src_lines, module_id, &interns);

    let report = match error {
        io::ErrorKind::NotFound => {
            let doc = alloc.stack([
                alloc.reflow(r"I am looking for this file, but it's not there:"),
                alloc
                    .parser_suggestion(filename.to_str().unwrap())
                    .indent(4),
                alloc.concat([
                    alloc.reflow(r"Is the file supposed to be there? "),
                    alloc.reflow("Maybe there is a typo in the file name?"),
                ]),
            ]);

            Report {
                filename: "UNKNOWN.roc".into(),
                doc,
                title: "FILE NOT FOUND".to_string(),
                severity: Severity::RuntimeError,
            }
        }
        io::ErrorKind::PermissionDenied => {
            let doc = alloc.stack([
                alloc.reflow(r"I don't have the required permissions to read this file:"),
                alloc
                    .parser_suggestion(filename.to_str().unwrap())
                    .indent(4),
                alloc
                    .concat([alloc.reflow(r"Is it the right file? Maybe change its permissions?")]),
            ]);

            Report {
                filename: "UNKNOWN.roc".into(),
                doc,
                title: "FILE PERMISSION DENIED".to_string(),
                severity: Severity::RuntimeError,
            }
        }
        _ => {
            let error = std::io::Error::from(error);
            let formatted = format!("{}", error);
            let doc = alloc.stack([
                alloc.reflow(r"I tried to read this file:"),
                alloc
                    .text(filename.to_str().unwrap())
                    .annotate(Annotation::Error)
                    .indent(4),
                alloc.reflow(r"But ran into:"),
                alloc.text(formatted).annotate(Annotation::Error).indent(4),
            ]);

            Report {
                filename: "UNKNOWN.roc".into(),
                doc,
                title: "FILE PROBLEM".to_string(),
                severity: Severity::RuntimeError,
            }
        }
    };

    let mut buf = String::new();
    let palette = DEFAULT_PALETTE;
    report.render_color_terminal(&mut buf, &alloc, &palette);

    buf
}

fn to_import_cycle_report(
    module_ids: ModuleIds,
    all_ident_ids: IdentIdsByModule,
    import_cycle: Vec<ModuleId>,
    filename: PathBuf,
    render: RenderTarget,
) -> String {
    use roc_reporting::report::{Report, RocDocAllocator, DEFAULT_PALETTE};
    use ven_pretty::DocAllocator;

    // import_cycle looks like CycleModule, Import1, ..., ImportN, CycleModule
    // In a self-referential case, it just looks like CycleModule, CycleModule.
    debug_assert!(import_cycle.len() >= 2);
    let source_of_cycle = import_cycle.first().unwrap();

    // We won't be printing any lines for this report, so this is okay.
    // TODO: it would be nice to show how each module imports another in the cycle.
    let src_lines = &[];

    let interns = Interns {
        module_ids,
        all_ident_ids,
    };
    let alloc = RocDocAllocator::new(src_lines, *source_of_cycle, &interns);

    let doc = alloc.stack([
        alloc.concat([
            alloc.reflow("I can't compile "),
            alloc.module(*source_of_cycle),
            alloc.reflow(
                " because it depends on itself through the following chain of module imports:",
            ),
        ]),
        roc_reporting::report::cycle(
            &alloc,
            4,
            alloc.module(*source_of_cycle),
            import_cycle
                .into_iter()
                .skip(1)
                .map(|module| alloc.module(module))
                .collect(),
        ),
        alloc.reflow("Cyclic dependencies are not allowed in Roc! Can you restructure a module in this import chain so that it doesn't have to depend on itself?")
    ]);

    let report = Report {
        filename,
        doc,
        title: "IMPORT CYCLE".to_string(),
        severity: Severity::RuntimeError,
    };

    let mut buf = String::new();
    let palette = DEFAULT_PALETTE;
    report.render(render, &mut buf, &alloc, &palette);
    buf
}

fn to_incorrect_module_name_report<'a>(
    module_ids: ModuleIds,
    all_ident_ids: IdentIdsByModule,
    problem: IncorrectModuleName<'a>,
    filename: PathBuf,
    src: &'a [u8],
    render: RenderTarget,
) -> String {
    use roc_reporting::report::{Report, RocDocAllocator, DEFAULT_PALETTE};
    use ven_pretty::DocAllocator;

    let IncorrectModuleName {
        module_id,
        found,
        expected,
    } = problem;

    // SAFETY: if the module was not UTF-8, that would be reported as a parsing problem, rather
    // than an incorrect module name problem (the latter can happen only after parsing).
    let src = unsafe { from_utf8_unchecked(src) };
    let src_lines = src.lines().collect::<Vec<_>>();
    let lines = LineInfo::new(src);

    let interns = Interns {
        module_ids,
        all_ident_ids,
    };
    let alloc = RocDocAllocator::new(&src_lines, module_id, &interns);

    let doc = alloc.stack([
        alloc.reflow("This module has a different name than I expected:"),
        alloc.region(lines.convert_region(found.region)),
        alloc.reflow("Based on the nesting and use of this module, I expect it to have name"),
        alloc.pq_module_name(expected).indent(4),
    ]);

    let report = Report {
        filename,
        doc,
        title: "INCORRECT MODULE NAME".to_string(),
        severity: Severity::RuntimeError,
    };

    let mut buf = String::new();
    let palette = DEFAULT_PALETTE;
    report.render(render, &mut buf, &alloc, &palette);
    buf
}

fn to_parse_problem_report<'a>(
    problem: FileError<'a, SyntaxError<'a>>,
    mut module_ids: ModuleIds,
    all_ident_ids: IdentIdsByModule,
    render: RenderTarget,
    palette: Palette,
) -> String {
    use roc_reporting::report::{parse_problem, RocDocAllocator};

    // TODO this is not in fact safe
    let src = unsafe { from_utf8_unchecked(problem.problem.bytes) };
    let src_lines = src.lines().collect::<Vec<_>>();
    // let mut src_lines: Vec<&str> = problem.prefix.lines().collect();
    // src_lines.extend(src.lines().skip(1));

    let module_id = module_ids.get_or_insert(&"find module name somehow?".into());

    let interns = Interns {
        module_ids,
        all_ident_ids,
    };

    // Report parsing and canonicalization problems
    let alloc = RocDocAllocator::new(&src_lines, module_id, &interns);

    let starting_line = 0;

    let lines = LineInfo::new(src);

    let report = parse_problem(
        &alloc,
        &lines,
        problem.filename.clone(),
        starting_line,
        problem,
    );

    let mut buf = String::new();

    report.render(render, &mut buf, &alloc, &palette);

    buf
}

fn to_missing_platform_report(module_id: ModuleId, other: PlatformPath) -> String {
    use roc_reporting::report::{Report, RocDocAllocator, DEFAULT_PALETTE};
    use ven_pretty::DocAllocator;
    use PlatformPath::*;

    // Report parsing and canonicalization problems
    let interns = Interns::default();
    let alloc = RocDocAllocator::new(&[], module_id, &interns);

    let report = {
        match other {
            Valid(_) => unreachable!(),
            NotSpecified => {
                let doc = alloc.stack([
                    alloc.reflow("I could not find a platform based on your input file."),
                    alloc.reflow(r"Does the module header contain an entry that looks like this:"),
                    alloc
                        .parser_suggestion(" packages { pf: \"platform\" }")
                        .indent(4),
                    alloc.reflow("See also TODO."),
                ]);

                Report {
                    filename: "UNKNOWN.roc".into(),
                    doc,
                    title: "NO PLATFORM".to_string(),
                    severity: Severity::RuntimeError,
                }
            }
            RootIsInterface => {
                let doc = alloc.stack([
                    alloc.reflow(
                        r"The input file is an `interface` module, but only `app` modules can be run.",
                    ),
                    alloc.reflow(r"Tip: You can use `roc check` or `roc test` to verify an interface module like this one."),
                ]);

                Report {
                    filename: "UNKNOWN.roc".into(),
                    doc,
                    title: "NO PLATFORM".to_string(),
                    severity: Severity::RuntimeError,
                }
            }
            RootIsHosted => {
                let doc = alloc.stack([
                    alloc.reflow(
                        r"The input file is a `hosted` module, but only `app` modules can be run.",
                    ),
                    alloc.reflow(r"Tip: You can use `roc check` or `roc test` to verify a hosted module like this one."),
                ]);

                Report {
                    filename: "UNKNOWN.roc".into(),
                    doc,
                    title: "NO PLATFORM".to_string(),
                    severity: Severity::RuntimeError,
                }
            }
            RootIsPlatformModule => {
                let doc = alloc.stack([
                    alloc.reflow(
                        r"The input file is a `platform` module, but only `app` modules can be run.",
                    ),
                    alloc.reflow(r"Tip: You can use `roc check` or `roc test` to verify a platform module like this one."),
                ]);

                Report {
                    filename: "UNKNOWN.roc".into(),
                    doc,
                    title: "NO PLATFORM".to_string(),
                    severity: Severity::RuntimeError,
                }
            }
        }
    };

    let palette = DEFAULT_PALETTE;
    let mut buf = String::new();
    report.render_color_terminal(&mut buf, &alloc, &palette);

    buf
}<|MERGE_RESOLUTION|>--- conflicted
+++ resolved
@@ -3937,22 +3937,6 @@
                 ident_ids_by_module.clone(),
                 module_timing,
             );
-<<<<<<< HEAD
-
-            // Look at the app module's `to` keyword to determine which package was the platform.
-            let platform_shorthand = match header.provides.to.value {
-                To::ExistingPackage(shorthand) => {
-                    if !packages
-                        .iter()
-                        .any(|Loc { value, .. }| value.shorthand == shorthand)
-                    {
-                        todo!("Gracefully handle platform shorthand after `to` that didn't map to a shorthand specified in `packages`");
-                    }
-
-                    shorthand
-                }
-                To::NewPackage(_package_name) => unreachable!("To::NewPackage is deprecated"),
-            };
 
             let mut messages = load_packages(
                 packages,
@@ -3966,11 +3950,28 @@
 
             messages.push(Msg::Header(resolved_header));
 
-            Ok(HeaderOutput {
-                module_id,
-                msg: Msg::Many(messages),
-                opt_platform_shorthand: Some(platform_shorthand),
-            })
+            // Look at the app module's `to` keyword to determine which package was the platform.
+            match header.provides.to.value {
+                To::ExistingPackage(shorthand) => {
+                    if !packages
+                        .iter()
+                        .any(|loc_package_entry| loc_package_entry.value.shorthand == shorthand)
+                    {
+                        todo!("Gracefully handle platform shorthand after `to` that didn't map to a shorthand specified in `packages`");
+                    }
+
+                    Ok(HeaderOutput {
+                        module_id,
+                        msg: Msg::Many(messages),
+                        opt_platform_shorthand: Some(shorthand),
+                    })
+                }
+                To::NewPackage(_package_name) => Ok(HeaderOutput {
+                    module_id,
+                    msg: Msg::Many(messages),
+                    opt_platform_shorthand: None,
+                }),
+            }
         }
         Ok((
             ast::Module {
@@ -3980,86 +3981,6 @@
             parse_state,
         )) => {
             todo!("Parse header for {:?} --> {:?}", header, parse_state);
-=======
-            let app_module_header_msg = Msg::Header(resolved_header);
-
-            // Look at the app module's `to` keyword to determine which package was the platform.
-            match header.provides.to.value {
-                To::ExistingPackage(shorthand) => {
-                    let package_path = packages.iter().find_map(|loc_package_entry| {
-                        let Loc { value, .. } = loc_package_entry;
-
-                        if value.shorthand == shorthand {
-                            Some(value.package_path.value)
-                        } else {
-                            None
-                        }
-                    }).unwrap_or_else(|| {
-                        todo!("Gracefully handle platform shorthand after `to` that didn't map to a shorthand specified in `packages`");
-                    });
-
-                    let src = package_path.to_str();
-
-                    // check whether we can find a `platform` module file on disk
-                    let platform_module_path = if src.starts_with("https://") {
-                        #[cfg(not(target_family = "wasm"))]
-                        {
-                            // If this is a HTTPS package, synchronously download it
-                            // to the cache before proceeding.
-
-                            // TODO we should do this async; however, with the current
-                            // architecture of file.rs (which doesn't use async/await),
-                            // this would be very difficult!
-                            let (package_dir, opt_root_module) =
-                                cache::install_package(roc_cache_dir, src).unwrap_or_else(|err| {
-                                    todo!("TODO gracefully handle package install error {:?}", err);
-                                });
-
-                            // You can optionally specify the root module using the URL fragment,
-                            // e.g. #foo.roc
-                            // (defaults to main.roc)
-                            match opt_root_module {
-                                Some(root_module) => package_dir.join(root_module),
-                                None => package_dir.join("main.roc"),
-                            }
-                        }
-                        #[cfg(target_family = "wasm")]
-                        {
-                            panic!("Specifying packages via URLs is curently unsupported in wasm.");
-                        }
-                    } else {
-                        app_file_dir.join(src)
-                    };
-
-                    if platform_module_path.as_path().exists() {
-                        let load_platform_module_msg = load_platform_module(
-                            arena,
-                            &platform_module_path,
-                            shorthand,
-                            module_id,
-                            module_ids,
-                            ident_ids_by_module,
-                        )?;
-
-                        Ok(HeaderOutput {
-                            module_id,
-                            msg: Msg::Many(vec![app_module_header_msg, load_platform_module_msg]),
-                            opt_platform_shorthand: Some(shorthand),
-                        })
-                    } else {
-                        Err(LoadingProblem::FileProblem {
-                            filename: platform_module_path,
-                            error: io::ErrorKind::NotFound,
-                        })
-                    }
-                }
-                To::NewPackage(_package_name) => Ok(HeaderOutput {
-                    module_id,
-                    msg: app_module_header_msg,
-                    opt_platform_shorthand: None,
-                }),
-            }
->>>>>>> 8a9e152a
         }
 
         Ok((
@@ -4097,7 +4018,7 @@
 fn load_packages<'a>(
     packages: &[Loc<PackageEntry<'a>>],
     roc_cache_dir: RocCacheDir,
-    app_file_dir: PathBuf,
+    cwd: PathBuf,
     arena: &'a Bump,
     module_id: ModuleId,
     module_ids: Arc<Mutex<PackageModuleIds<'a>>>,
@@ -4110,7 +4031,7 @@
     for Loc { value: entry, .. } in packages.iter() {
         let PackageEntry {
             shorthand,
-            package_name:
+            package_path:
                 Loc {
                     value: package_path,
                     ..
@@ -4150,7 +4071,7 @@
                 panic!("Specifying packages via URLs is curently unsupported in wasm.");
             }
         } else {
-            app_file_dir.join(src)
+            cwd.join(src)
         };
 
         match load_package_from_disk(
