--- conflicted
+++ resolved
@@ -49,13 +49,8 @@
     ret Inspect.297;
 
 procedure Str.3 (#Attr.2, #Attr.3):
-<<<<<<< HEAD
-    let Str.378 : Str = lowlevel StrConcat #Attr.2 #Attr.3;
-    ret Str.378;
-=======
     let Str.248 : Str = lowlevel StrConcat #Attr.2 #Attr.3;
     ret Str.248;
->>>>>>> 255a388c
 
 procedure Test.2 (Test.3):
     let Test.4 : Str = CallByName Inspect.33 Test.3;
