interface List
    exposes [
        isEmpty,
        get,
        set,
        replace,
        update,
        append,
        appendIfOk,
        prepend,
        prependIfOk,
        map,
        len,
        withCapacity,
        walkBackwards,
        concat,
        first,
        single,
        repeat,
        reverse,
        join,
        keepIf,
        contains,
        sum,
        walk,
        last,
        keepOks,
        keepErrs,
        mapWithIndex,
        map2,
        map3,
        product,
        walkWithIndex,
        walkUntil,
        walkWithIndexUntil,
        walkFrom,
        walkFromUntil,
        range,
        sortWith,
        swap,
        dropAt,
        min,
        max,
        map4,
        mapTry,
        walkTry,
        joinMap,
        any,
        takeFirst,
        takeLast,
        dropFirst,
        dropLast,
        findFirst,
        findLast,
        findFirstIndex,
        findLastIndex,
        sublist,
        intersperse,
        split,
        splitFirst,
        splitLast,
        startsWith,
        endsWith,
        all,
        dropIf,
        sortAsc,
        sortDesc,
        reserve,
        releaseExcessCapacity,
        walkBackwardsUntil,
        countIf,
        chunksOf,
    ]
<<<<<<< HEAD
    imports []

import Bool exposing [Bool, Eq]
import Result exposing [Result]
import Num exposing [Nat, Num]
=======
    imports [
        Bool.{ Bool, Eq },
        Result.{ Result },
        Num.{ U64, Num, Int },
    ]
>>>>>>> a6f47fb5

## ## Types
##
## A sequential list of values.
## ```roc
## [1, 2, 3] # a list of numbers
## ["a", "b", "c"] # a list of strings
## [[1.1], [], [2.2, 3.3]] # a list of lists of numbers
## ```
## The maximum size of a [List] is limited by the amount of heap memory available
## to the current process. If there is not enough memory available, attempting to
## create the list could crash. (On Linux, where [overcommit](https://www.etalabs.net/overcommit.html)
## is normally enabled, not having enough memory could result in the list appearing
## to be created just fine, but then crashing later.)
##
## > The theoretical maximum length for a list created in Roc is `Num.maxI32` on 32-bit systems
## > and `Num.maxI64` on 64-bit systems. Attempting to create a list bigger than that
## > in Roc code will always fail, although in practice it is likely to fail
## > at much smaller lengths due to insufficient memory being available.
##
## ## Performance Details
##
## Under the hood, a list is a record containing a `len : U64` field, a `capacity : U64`
## field, and a pointer to a reference count and a flat array of bytes.
##
## ## Shared Lists
##
## Shared lists are [reference counted](https://en.wikipedia.org/wiki/Reference_counting).
##
## Each time a given list gets referenced, its reference count ("refcount" for short)
## gets incremented. Each time a list goes out of scope, its refcount count gets
## decremented. Once a refcount, has been decremented more times than it has been
## incremented, we know nothing is referencing it anymore, and the list's memory
## will be immediately freed.
##
## Let's look at an example.
## ```roc
## ratings = [5, 4, 3]
##
## { foo: ratings, bar: ratings }
## ```
## The first line binds the name `ratings` to the list `[5, 4, 3]`. The list
## begins with a refcount of 1, because so far only `ratings` is referencing it.
##
## The second line alters this refcount. `{ foo: ratings` references
## the `ratings` list, and so does `bar: ratings }`. This will result in its
## refcount getting incremented from 1 to 3.
##
## Let's turn this example into a function.
## ```roc
## getRatings = \first ->
##     ratings = [first, 4, 3]
##
##     { foo: ratings, bar: ratings }
##
## getRatings 5
## ```
## At the end of the `getRatings` function, when the record gets returned,
## the original `ratings =` binding has gone out of scope and is no longer
## accessible. (Trying to reference `ratings` outside the scope of the
## `getRatings` function would be an error!)
##
## Since `ratings` represented a way to reference the list, and that way is no
## longer accessible, the list's refcount gets decremented when `ratings` goes
## out of scope. It will decrease from 3 back down to 2.
##
## Putting these together, when we call `getRatings 5`, what we get back is
## a record with two fields, `foo`, and `bar`, each of which refers to the same
## list, and that list has a refcount of 2.
##
## Let's change the last line to be `(getRatings 5).bar` instead of `getRatings 5`:
## ```roc
## getRatings = \first ->
##     ratings = [first, 4, 3]
##
##     { foo: ratings, bar: ratings }
##
## (getRatings 5).bar
## ```
## Now, when this expression returns, only the `bar` field of the record will
## be returned. This will mean that the `foo` field becomes inaccessible, causing
## the list's refcount to get decremented from 2 to 1. At this point, the list is back
## where it started: there is only 1 reference to it.
##
## Finally let's suppose the final line were changed to this:
## ```roc
## List.first (getRatings 5).bar
## ```
## This call to [List.first] means that even the list in the `bar` field has become
## inaccessible. As such, this line will cause the list's refcount to get
## decremented all the way to 0. At that point, nothing is referencing the list
## anymore, and its memory will get freed.
##
## Things are different if this is a list of lists instead of a list of numbers.
## Let's look at a simpler example using [List.first] - first with a list of numbers,
## and then with a list of lists, to see how they differ.
##
## Here's the example using a list of numbers.
## ```roc
## nums = [1, 2, 3, 4, 5, 6, 7]
##
## first = List.first nums
## last = List.last nums
##
## first
## ```
## It makes a list, calls [List.first] and [List.last] on it, and then returns `first`.
##
## Here's the equivalent code with a list of lists:
## ```roc
## lists = [[1], [2, 3], [], [4, 5, 6, 7]]
##
## first = List.first lists
## last = List.last lists
##
## first
## ```
## **TODO** explain how in the former example, when we go to free `nums` at the end,
## we can free it immediately because there are no other refcounts. However,
## in the case of `lists`, we have to iterate through the list and decrement
## the refcounts of each of its contained lists - because they, too, have
## refcounts! Importantly, because the first element had its refcount incremented
## because the function returned `first`, that element will actually end up
## *not* getting freed at the end - but all the others will be.
##
## In the `lists` example, `lists = [...]` also creates a list with an initial
## refcount of 1. Separately, it also creates several other lists - each with
## their own refcounts - to go inside that list. (The empty list at the end
## does not use heap memory, and thus has no refcount.)
##
## At the end, we once again call [List.first] on the list, but this time
##
## * Copying small lists (64 elements or fewer) is typically slightly faster than copying small persistent data structures. This is because, at small sizes, persistent data structures tend to be thin wrappers around flat arrays anyway. They don't have any copying advantage until crossing a certain minimum size threshold.
## * Even when copying is faster, other list operations may still be slightly slower with persistent data structures. For example, even if it were a persistent data structure, [List.map], [List.walk], and [List.keepIf] would all need to traverse every element in the list and build up the result from scratch. These operations are all
## * Roc's compiler optimizes many list operations into in-place mutations behind the scenes, depending on how the list is being used. For example, [List.map], [List.keepIf], and [List.set] can all be optimized to perform in-place mutations.
## * If possible, it is usually best for performance to use large lists in a way where the optimizer can turn them into in-place mutations. If this is not possible, a persistent data structure might be faster - but this is a rare enough scenario that it would not be good for the average Roc program's performance if this were the way [List] worked by default. Instead, you can look outside Roc's standard modules for an implementation of a persistent data structure - likely built using [List] under the hood!

# separator so List.isEmpty doesn't absorb the above into its doc comment

##  Check if the list is empty.
## ```roc
## List.isEmpty [1, 2, 3]
##
## List.isEmpty []
## ```
isEmpty : List * -> Bool
isEmpty = \list ->
    List.len list == 0

# unsafe primitive that does not perform a bounds check
# but will cause a reference count increment on the value it got out of the list
getUnsafe : List a, U64 -> a

## Returns an element from a list at the given index.
##
## Returns `Err OutOfBounds` if the given index exceeds the List's length
## ```roc
## expect List.get [100, 200, 300] 1 == Ok 200
## expect List.get [100, 200, 300] 5 == Err OutOfBounds
## ```
get : List a, U64 -> Result a [OutOfBounds]
get = \list, index ->
    if index < List.len list then
        Ok (List.getUnsafe list index)
    else
        Err OutOfBounds

# unsafe primitive that does not perform a bounds check
# but will cause a reference count increment on the value it got out of the list
replaceUnsafe : List a, U64, a -> { list : List a, value : a }

replace : List a, U64, a -> { list : List a, value : a }
replace = \list, index, newValue ->
    if index < List.len list then
        List.replaceUnsafe list index newValue
    else
        { list, value: newValue }

## Replaces the element at the given index with a replacement.
## ```roc
## List.set ["a", "b", "c"] 1 "B"
## ```
## If the given index is outside the bounds of the list, returns the original
## list unmodified.
##
## To drop the element at a given index, instead of replacing it, see [List.dropAt].
set : List a, U64, a -> List a
set = \list, index, value ->
    (List.replace list index value).list

## Updates the element at the given index with the given function.
## ```roc
## List.update [1, 2, 3] 1 (\x -> x + 1)
## ```
## If the given index is outside the bounds of the list, returns the original
## list unmodified.
##
## To replace the element at a given index, instead of updating based on the current value,
## see [List.set] and [List.replace]
update : List a, U64, (a -> a) -> List a
update = \list, index, func ->
    when List.get list index is
        Err OutOfBounds -> list
        Ok value ->
            newValue = func value
            (replaceUnsafe list index newValue).list

# Update one element in bounds
expect
    list : List U64
    list = [1, 2, 3]
    got = update list 1 (\x -> x + 42)
    want = [1, 44, 3]
    got == want

# Update out of bounds
expect
    list : List U64
    list = [1, 2, 3]
    got = update list 5 (\x -> x + 42)
    got == list

# Update chain
expect
    list : List U64
    list = [1, 2, 3]
    got =
        list
        |> update 0 (\x -> x + 10)
        |> update 1 (\x -> x + 20)
        |> update 2 (\x -> x + 30)
    want = [11, 22, 33]
    got == want

## Add a single element to the end of a list.
## ```roc
## List.append [1, 2, 3] 4
##
## [0, 1, 2]
##     |> List.append 3
## ```
append : List a, a -> List a
append = \list, element ->
    list
    |> List.reserve 1
    |> List.appendUnsafe element

## If the given [Result] is `Ok`, add it to the end of a list.
## Otherwise, return the list unmodified.
##
## ```roc
## List.appendIfOk [1, 2, 3] (Ok 4)
##
## [0, 1, 2]
##     |> List.appendIfOk (Err 3)
## ```
appendIfOk : List a, Result a * -> List a
appendIfOk = \list, result ->
    when result is
        Ok elem -> append list elem
        Err _ -> list

## Writes the element after the current last element unconditionally.
## In other words, it is assumed that
##
## - the list is owned (i.e. can be updated in-place
## - the list has at least one element of spare capacity
appendUnsafe : List a, a -> List a

## Add a single element to the beginning of a list.
## ```roc
## List.prepend [1, 2, 3] 0
##
## [2, 3, 4]
##     |> List.prepend 1
## ```
prepend : List a, a -> List a

## If the given [Result] is `Ok`, add it to the beginning of a list.
## Otherwise, return the list unmodified.
##
## ```roc
## List.prepend [1, 2, 3] (Ok 0)
##
## [2, 3, 4]
##     |> List.prepend (Err 1)
## ```
prependIfOk : List a, Result a * -> List a
prependIfOk = \list, result ->
    when result is
        Ok elem -> prepend list elem
        Err _ -> list

## Returns the length of the list - the number of elements it contains.
##
## One [List] can store up to `Num.maxI64` elements on 64-bit targets and `Num.maxI32` on 32-bit targets like wasm.
## This means the #U64 this function returns can always be safely converted to #I64 or #I32, depending on the target.
len : List * -> U64

## Create a list with space for at least capacity elements
withCapacity : U64 -> List *

## Enlarge the list for at least capacity additional elements
reserve : List a, U64 -> List a

## Shrink the memory footprint of a list such that it's capacity and length are equal.
## Note: This will also convert seamless slices to regular lists.
releaseExcessCapacity : List a -> List a

## Put two lists together.
## ```roc
## List.concat [1, 2, 3] [4, 5]
##
## [0, 1, 2]
##     |> List.concat [3, 4]
## ```
concat : List a, List a -> List a

## Returns the last element in the list, or `ListWasEmpty` if it was empty.
## ```roc
## expect List.last [1, 2, 3] == Ok 3
## expect List.last [] == Err ListWasEmpty
## ```
last : List a -> Result a [ListWasEmpty]
last = \list ->
    when List.get list (Num.subSaturated (List.len list) 1) is
        Ok v -> Ok v
        Err _ -> Err ListWasEmpty

## A list with a single element in it.
##
## This is useful in pipelines, like so:
## ```roc
## websites =
##     Str.concat domain ".com"
##         |> List.single
## ```
single : a -> List a
single = \x -> [x]

## Returns a list with the given length, where every element is the given value.
repeat : a, U64 -> List a
repeat = \value, count ->
    repeatHelp value count (List.withCapacity count)

repeatHelp : a, U64, List a -> List a
repeatHelp = \value, count, accum ->
    if count > 0 then
        repeatHelp value (Num.subWrap count 1) (List.appendUnsafe accum value)
    else
        accum

## Returns the list with its elements reversed.
## ```roc
## expect List.reverse [1, 2, 3] == [3, 2, 1]
## ```
reverse : List a -> List a
reverse = \list ->
    end = List.len list |> Num.subSaturated 1
    reverseHelp (List.clone list) 0 end

reverseHelp = \list, left, right ->
    if left < right then
        reverseHelp (List.swap list left right) (Num.addWrap left 1) (Num.subWrap right 1)
    else
        list

# Ensures that the list in unique (will re-use if already unique)
clone : List a -> List a

## Join the given lists together into one list.
## ```roc
## expect List.join [[1], [2, 3], [], [4, 5]] == [1, 2, 3, 4, 5]
## expect List.join [[], []] == []
## expect List.join [] == []
## ```
join : List (List a) -> List a
join = \lists ->
    totalLength =
        List.walk lists 0 (\state, list -> Num.addWrap state (List.len list))

    List.walk lists (List.withCapacity totalLength) \state, list -> List.concat state list

contains : List a, a -> Bool where a implements Eq
contains = \list, needle ->
    List.any list (\x -> x == needle)

## Build a value using each element in the list.
##
## Starting with a given `state` value, this walks through each element in the
## list from first to last, running a given `step` function on that element
## which updates the `state`. It returns the final `state` at the end.
##
## You can use it in a pipeline:
## ```roc
## [2, 4, 8]
##     |> List.walk 0 Num.add
## ```
## This returns 14 because:
## * `state` starts at 0
## * Each `step` runs `Num.add state elem`, and the return value becomes the new `state`.
##
## Here is a table of how `state` changes as [List.walk] walks over the elements
## `[2, 4, 8]` using [Num.add] as its `step` function to determine the next `state`.
##
## state | elem  | Num.add state elem
## :---: | :---: | :----------------:
## 0     |       |
## 0     | 2     | 2
## 2     | 4     | 6
## 6     | 8     | 14
##
## The following returns -6:
## ```roc
## [1, 2, 3]
##     |> List.walk 0 Num.sub
## ```
## Note that in other languages, `walk` is sometimes called `reduce`,
## `fold`, `foldLeft`, or `foldl`.
walk : List elem, state, (state, elem -> state) -> state
walk = \list, init, func ->
    walkHelp list init func 0 (List.len list)

## internal helper
walkHelp : List elem, s, (s, elem -> s), U64, U64 -> s
walkHelp = \list, state, f, index, length ->
    if index < length then
        nextState = f state (List.getUnsafe list index)

        walkHelp list nextState f (Num.addWrap index 1) length
    else
        state

## Like [walk], but at each step the function also receives the index of the current element.
walkWithIndex : List elem, state, (state, elem, U64 -> state) -> state
walkWithIndex = \list, init, func ->
    walkWithIndexHelp list init func 0 (List.len list)

## internal helper
walkWithIndexHelp : List elem, s, (s, elem, U64 -> s), U64, U64 -> s
walkWithIndexHelp = \list, state, f, index, length ->
    if index < length then
        nextState = f state (List.getUnsafe list index) index

        walkWithIndexHelp list nextState f (Num.addWrap index 1) length
    else
        state

## Like [walkUntil], but at each step the function also receives the index of the current element.
walkWithIndexUntil : List elem, state, (state, elem, U64 -> [Continue state, Break state]) -> state
walkWithIndexUntil = \list, state, f ->
    when walkWithIndexUntilHelp list state f 0 (List.len list) is
        Continue new -> new
        Break new -> new

## internal helper
walkWithIndexUntilHelp : List elem, s, (s, elem, U64 -> [Continue s, Break b]), U64, U64 -> [Continue s, Break b]
walkWithIndexUntilHelp = \list, state, f, index, length ->
    if index < length then
        when f state (List.getUnsafe list index) index is
            Continue nextState ->
                walkWithIndexUntilHelp list nextState f (Num.addWrap index 1) length

            Break b -> Break b
    else
        Continue state

## Note that in other languages, `walkBackwards` is sometimes called `reduceRight`,
## `fold`, `foldRight`, or `foldr`.
walkBackwards : List elem, state, (state, elem -> state) -> state
walkBackwards = \list, state, func ->
    walkBackwardsHelp list state func (len list)

## internal helper
walkBackwardsHelp : List elem, state, (state, elem -> state), U64 -> state
walkBackwardsHelp = \list, state, f, indexPlusOne ->
    if indexPlusOne == 0 then
        state
    else
        index = Num.subWrap indexPlusOne 1
        nextState = f state (getUnsafe list index)

        walkBackwardsHelp list nextState f index

## Same as [List.walk], except you can stop walking early.
##
## ## Performance Details
##
## Compared to [List.walk], this can potentially visit fewer elements (which can
## improve performance) at the cost of making each step take longer.
## However, the added cost to each step is extremely small, and can easily
## be outweighed if it results in skipping even a small number of elements.
##
## As such, it is typically better for performance to use this over [List.walk]
## if returning `Break` earlier than the last element is expected to be common.
walkUntil : List elem, state, (state, elem -> [Continue state, Break state]) -> state
walkUntil = \list, initial, step ->
    when List.iterate list initial step is
        Continue new -> new
        Break new -> new

## Same as [List.walkUntil], but does it from the end of the list instead.
walkBackwardsUntil : List elem, state, (state, elem -> [Continue state, Break state]) -> state
walkBackwardsUntil = \list, initial, func ->
    when List.iterateBackwards list initial func is
        Continue new -> new
        Break new -> new

## Walks to the end of the list from a specified starting index
walkFrom : List elem, U64, state, (state, elem -> state) -> state
walkFrom = \list, index, state, func ->
    step : _, _ -> [Continue _, Break []]
    step = \currentState, element -> Continue (func currentState element)

    when List.iterHelp list state step index (List.len list) is
        Continue new -> new

## A combination of [List.walkFrom] and [List.walkUntil]
walkFromUntil : List elem, U64, state, (state, elem -> [Continue state, Break state]) -> state
walkFromUntil = \list, index, state, func ->
    when List.iterHelp list state func index (List.len list) is
        Continue new -> new
        Break new -> new

sum : List (Num a) -> Num a
sum = \list ->
    List.walk list 0 Num.add

product : List (Num a) -> Num a
product = \list ->
    List.walk list 1 Num.mul

## Run the given predicate on each element of the list, returning `Bool.true` if
## any of the elements satisfy it.
any : List a, (a -> Bool) -> Bool
any = \list, predicate ->
    looper = \{}, element ->
        if predicate element then
            Break {}
        else
            Continue {}

    when List.iterate list {} looper is
        Continue {} -> Bool.false
        Break {} -> Bool.true

## Run the given predicate on each element of the list, returning `Bool.true` if
## all of the elements satisfy it.
all : List a, (a -> Bool) -> Bool
all = \list, predicate ->
    looper = \{}, element ->
        if predicate element then
            Continue {}
        else
            Break {}

    when List.iterate list {} looper is
        Continue {} -> Bool.true
        Break {} -> Bool.false

## Run the given function on each element of a list, and return all the
## elements for which the function returned `Bool.true`.
## ```roc
## List.keepIf [1, 2, 3, 4] (\num -> num > 2)
## ```
## ## Performance Details
##
## [List.keepIf] always returns a list that takes up exactly the same amount
## of memory as the original, even if its length decreases. This is because it
## can't know in advance exactly how much space it will need, and if it guesses a
## length that's too low, it would have to re-allocate.
##
## (If you want to do an operation like this which reduces the memory footprint
## of the resulting list, you can do two passes over the list with [List.walk] - one
## to calculate the precise new size, and another to populate the new list.)
##
## If given a unique list, [List.keepIf] will mutate it in place to assemble the appropriate list.
## If that happens, this function will not allocate any new memory on the heap.
## If all elements in the list end up being kept, Roc will return the original
## list unaltered.
##
keepIf : List a, (a -> Bool) -> List a
keepIf = \list, predicate ->
    length = List.len list

    keepIfHelp list predicate 0 0 length

keepIfHelp : List a, (a -> Bool), U64, U64, U64 -> List a
keepIfHelp = \list, predicate, kept, index, length ->
    if index < length then
        if predicate (List.getUnsafe list index) then
            keepIfHelp (List.swap list kept index) predicate (Num.addWrap kept 1) (Num.addWrap index 1) length
        else
            keepIfHelp list predicate kept (Num.addWrap index 1) length
    else
        List.takeFirst list kept

## Run the given function on each element of a list, and return all the
## elements for which the function returned `Bool.false`.
## ```roc
## List.dropIf [1, 2, 3, 4] (\num -> num > 2)
## ```
## ## Performance Details
##
## `List.dropIf` has the same performance characteristics as [List.keepIf].
## See its documentation for details on those characteristics!
dropIf : List a, (a -> Bool) -> List a
dropIf = \list, predicate ->
    List.keepIf list (\e -> Bool.not (predicate e))

## Run the given function on each element of a list, and return the
## number of elements for which the function returned `Bool.true`.
## ```roc
## expect List.countIf [1, -2, -3] Num.isNegative == 2
## expect List.countIf [1, 2, 3] (\num -> num > 1 ) == 2
## ```
countIf : List a, (a -> Bool) -> U64
countIf = \list, predicate ->
    walkState = \state, elem ->
        if predicate elem then
            Num.addWrap state 1
        else
            state

    List.walk list 0 walkState

## This works like [List.map], except only the transformed values that are
## wrapped in `Ok` are kept. Any that are wrapped in `Err` are dropped.
## ```roc
## expect List.keepOks ["1", "Two", "23", "Bird"] Str.toI32 == [1, 23]
##
## expect List.keepOks [["a", "b"], [], ["c", "d", "e"], [] ] List.first == ["a", "c"]
##
## fn = \str -> if Str.isEmpty str then Err StrWasEmpty else Ok str
## expect List.keepOks ["", "a", "bc", "", "d", "ef", ""] fn == ["a", "bc", "d", "ef"]
## ```
keepOks : List before, (before -> Result after *) -> List after
keepOks = \list, toResult ->
    walker = \accum, element ->
        when toResult element is
            Ok keep -> List.append accum keep
            Err _drop -> accum

    List.walk list (List.withCapacity (List.len list)) walker

## This works like [List.map], except only the transformed values that are
## wrapped in `Err` are kept. Any that are wrapped in `Ok` are dropped.
## ```roc
## List.keepErrs [["a", "b"], [], [], ["c", "d", "e"]] List.last
##
## fn = \str -> if Str.isEmpty str then Err StrWasEmpty else Ok (Str.len str)
##
## List.keepErrs ["", "a", "bc", "", "d", "ef", ""]
## ```
keepErrs : List before, (before -> Result * after) -> List after
keepErrs = \list, toResult ->
    walker = \accum, element ->
        when toResult element is
            Ok _drop -> accum
            Err keep -> List.append accum keep

    List.walk list (List.withCapacity (List.len list)) walker

## Convert each element in the list to something new, by calling a conversion
## function on each of them. Then return a new list of the converted values.
## ```roc
## expect List.map [1, 2, 3] (\num -> num + 1) == [2, 3, 4]
##
## expect List.map ["", "a", "bc"] Str.isEmpty == [Bool.true, Bool.false, Bool.false]
## ```
map : List a, (a -> b) -> List b

## Run a transformation function on the first element of each list,
## and use that as the first element in the returned list.
## Repeat until a list runs out of elements.
##
## Some languages have a function named `zip`, which does something similar to
## calling [List.map2] passing two lists and `Pair`:
## ```roc
## zipped = List.map2 ["a", "b", "c"] [1, 2, 3] Pair
## ```
map2 : List a, List b, (a, b -> c) -> List c

## Run a transformation function on the first element of each list,
## and use that as the first element in the returned list.
## Repeat until a list runs out of elements.
map3 : List a, List b, List c, (a, b, c -> d) -> List d

## Run a transformation function on the first element of each list,
## and use that as the first element in the returned list.
## Repeat until a list runs out of elements.
map4 : List a, List b, List c, List d, (a, b, c, d -> e) -> List e

## This works like [List.map], except it also passes the index
## of the element to the conversion function.
## ```roc
## expect List.mapWithIndex [10, 20, 30] (\num, index -> num + index) == [10, 21, 32]
## ```
mapWithIndex : List a, (a, U64 -> b) -> List b
mapWithIndex = \src, func ->
    length = len src
    dest = withCapacity length

    mapWithIndexHelp src dest func 0 length

# Internal helper
mapWithIndexHelp : List a, List b, (a, U64 -> b), U64, U64 -> List b
mapWithIndexHelp = \src, dest, func, index, length ->
    if index < length then
        elem = getUnsafe src index
        mappedElem = func elem index
        newDest = List.appendUnsafe dest mappedElem

        mapWithIndexHelp src newDest func (Num.addWrap index 1) length
    else
        dest

## Returns a list of all the integers between `start` and `end`.
##
## To include the `start` and `end` integers themselves, use `At` like so:
## ```roc
## List.range { start: At 2, end: At 5 } # returns [2, 3, 4, 5]
## ```
## To exclude them, use `After` and `Before`, like so:
## ```roc
## List.range { start: After 2, end: Before 5 } # returns [3, 4]
## ```
## You can have the list end at a certain length rather than a certain integer:
## ```roc
## List.range { start: At 6, end: Length 4 } # returns [6, 7, 8, 9]
## ```
## If `step` is specified, each integer increases by that much. (`step: 1` is the default.)
## ```roc
## List.range { start: After 0, end: Before 9, step: 3 } # returns [3, 6]
## ```
## List.range will also generate a reversed list if step is negative or end comes before start:
## ```roc
## List.range { start: At 5, end: At 2 } # returns [5, 4, 3, 2]
## ```
## All of these options are compatible with the others. For example, you can use `At` or `After`
## with `start` regardless of what `end` and `step` are set to.
range : _
range = \{ start, end, step ? 0 } ->
    { calcNext, stepIsPositive } =
        if step == 0 then
            when T start end is
                T (At x) (At y) | T (At x) (Before y) | T (After x) (At y) | T (After x) (Before y) ->
                    if x < y then
                        {
                            calcNext: \i -> Num.addChecked i 1,
                            stepIsPositive: Bool.true,
                        }
                    else
                        {
                            calcNext: \i -> Num.subChecked i 1,
                            stepIsPositive: Bool.false,
                        }

                T (At _) (Length _) | T (After _) (Length _) ->
                    {
                        calcNext: \i -> Num.addChecked i 1,
                        stepIsPositive: Bool.true,
                    }
        else
            {
                calcNext: \i -> Num.addChecked i step,
                stepIsPositive: step > 0,
            }

    inclusiveStart =
        when start is
            At x -> Ok x
            After x -> calcNext x

    when end is
        At at ->
            isValid =
                if stepIsPositive then
                    \i -> i <= at
                else
                    \i -> i >= at

            # TODO: switch to List.withCapacity
            rangeHelp [] inclusiveStart calcNext isValid

        Before before ->
            isValid =
                if stepIsPositive then
                    \i -> i < before
                else
                    \i -> i > before

            # TODO: switch to List.withCapacity
            rangeHelp [] inclusiveStart calcNext isValid

        Length l ->
            rangeLengthHelp (List.withCapacity l) inclusiveStart l calcNext

rangeHelp = \accum, i, calcNext, isValid ->
    when i is
        Ok val ->
            if isValid val then
                # TODO: change this to List.appendUnsafe once capacity is set correctly
                rangeHelp (List.append accum val) (calcNext val) calcNext isValid
            else
                accum

        Err _ ->
            # We went past the end of the numeric range and there is no next.
            # return the generated list.
            accum

rangeLengthHelp = \accum, i, remaining, calcNext ->
    if remaining == 0 then
        accum
    else
        when i is
            Ok val ->
                rangeLengthHelp (List.appendUnsafe accum val) (calcNext val) (Num.subWrap remaining 1) calcNext

            Err _ ->
                # We went past the end of the numeric range and there is no next.
                # The list is not the correct length yet, so we must crash.
                crash "List.range: failed to generate enough elements to fill the range before overflowing the numeric type"

expect
    List.range { start: At 0, end: At 4 } == [0, 1, 2, 3, 4]

expect
    List.range { start: After 0, end: At 4 } == [1, 2, 3, 4]

expect
    List.range { start: At 0, end: At 4, step: 2 } == [0, 2, 4]

expect
    List.range { start: At 0, end: Before 4 } == [0, 1, 2, 3]

expect
    List.range { start: After 0, end: Before 4 } == [1, 2, 3]

expect
    List.range { start: At 0, end: Before 4, step: 2 } == [0, 2]

expect
    List.range { start: At 4, end: Length 5 } == [4, 5, 6, 7, 8]

expect
    List.range { start: At 4, end: Length 5, step: 10 } == [4, 14, 24, 34, 44]

expect
    List.range { start: At 4, end: Length 5, step: -3 } == [4, 1, -2, -5, -8]

expect
    List.range { start: After 250u8, end: At 255 } == [251, 252, 253, 254, 255]

expect
    List.range { start: After 250u8, end: At 255, step: 10 } == []

expect
    List.range { start: After 250u8, end: At 245, step: 10 } == []

expect
    List.range { start: At 4, end: At 0 } == [4, 3, 2, 1, 0]

## Sort with a custom comparison function
sortWith : List a, (a, a -> [LT, EQ, GT]) -> List a

## Sorts a list of numbers in ascending order (lowest to highest).
##
## To sort in descending order (highest to lowest), use [List.sortDesc] instead.
sortAsc : List (Num a) -> List (Num a)
sortAsc = \list -> List.sortWith list Num.compare

## Sorts a list of numbers in descending order (highest to lowest).
##
## To sort in ascending order (lowest to highest), use [List.sortAsc] instead.
sortDesc : List (Num a) -> List (Num a)
sortDesc = \list -> List.sortWith list (\a, b -> Num.compare b a)

swap : List a, U64, U64 -> List a

## Returns the first element in the list, or `ListWasEmpty` if it was empty.
first : List a -> Result a [ListWasEmpty]
first = \list ->
    when List.get list 0 is
        Ok v -> Ok v
        Err _ -> Err ListWasEmpty

## Returns the given number of elements from the beginning of the list.
## ```roc
## List.takeFirst [1, 2, 3, 4, 5, 6, 7, 8] 4
## ```
## If there are fewer elements in the list than the requested number,
## returns the entire list.
## ```roc
## List.takeFirst [1, 2] 5
## ```
## To *remove* elements from the beginning of the list, use `List.takeLast`.
##
## To remove elements from both the beginning and end of the list,
## use `List.sublist`.
##
## To split the list into two lists, use `List.split`.
##
takeFirst : List elem, U64 -> List elem
takeFirst = \list, outputLength ->
    List.sublist list { start: 0, len: outputLength }

## Returns the given number of elements from the end of the list.
## ```roc
## List.takeLast [1, 2, 3, 4, 5, 6, 7, 8] 4
## ```
## If there are fewer elements in the list than the requested number,
## returns the entire list.
## ```roc
## List.takeLast [1, 2] 5
## ```
## To *remove* elements from the end of the list, use `List.takeFirst`.
##
## To remove elements from both the beginning and end of the list,
## use `List.sublist`.
##
## To split the list into two lists, use `List.split`.
##
takeLast : List elem, U64 -> List elem
takeLast = \list, outputLength ->
    List.sublist list { start: Num.subSaturated (List.len list) outputLength, len: outputLength }

## Drops n elements from the beginning of the list.
dropFirst : List elem, U64 -> List elem
dropFirst = \list, n ->
    remaining = Num.subSaturated (List.len list) n

    List.takeLast list remaining

## Drops n elements from the end of the list.
dropLast : List elem, U64 -> List elem
dropLast = \list, n ->
    remaining = Num.subSaturated (List.len list) n

    List.takeFirst list remaining

## Drops the element at the given index from the list.
##
## This has no effect if the given index is outside the bounds of the list.
##
## To replace the element at a given index, instead of dropping it, see [List.set].
dropAt : List elem, U64 -> List elem

min : List (Num a) -> Result (Num a) [ListWasEmpty]
min = \list ->
    when List.first list is
        Ok initial ->
            Ok (minHelp list initial)

        Err ListWasEmpty ->
            Err ListWasEmpty

minHelp : List (Num a), Num a -> Num a
minHelp = \list, initial ->
    List.walk list initial \bestSoFar, current ->
        if current < bestSoFar then
            current
        else
            bestSoFar

max : List (Num a) -> Result (Num a) [ListWasEmpty]
max = \list ->
    when List.first list is
        Ok initial ->
            Ok (maxHelp list initial)

        Err ListWasEmpty ->
            Err ListWasEmpty

maxHelp : List (Num a), Num a -> Num a
maxHelp = \list, initial ->
    List.walk list initial \bestSoFar, current ->
        if current > bestSoFar then
            current
        else
            bestSoFar

## Like [List.map], except the transformation function wraps the return value
## in a list. At the end, all the lists get joined together into one list.
##
## You may know a similar function named `concatMap` in other languages.
joinMap : List a, (a -> List b) -> List b
joinMap = \list, mapper ->
    List.walk list [] \state, elem -> List.concat state (mapper elem)

## Returns the first element of the list satisfying a predicate function.
## If no satisfying element is found, an `Err NotFound` is returned.
findFirst : List elem, (elem -> Bool) -> Result elem [NotFound]
findFirst = \list, pred ->
    callback = \_, elem ->
        if pred elem then
            Break elem
        else
            Continue {}

    when List.iterate list {} callback is
        Continue {} -> Err NotFound
        Break found -> Ok found

## Returns the last element of the list satisfying a predicate function.
## If no satisfying element is found, an `Err NotFound` is returned.
findLast : List elem, (elem -> Bool) -> Result elem [NotFound]
findLast = \list, pred ->
    callback = \_, elem ->
        if pred elem then
            Break elem
        else
            Continue {}

    when List.iterateBackwards list {} callback is
        Continue {} -> Err NotFound
        Break found -> Ok found

## Returns the index at which the first element in the list
## satisfying a predicate function can be found.
## If no satisfying element is found, an `Err NotFound` is returned.
findFirstIndex : List elem, (elem -> Bool) -> Result U64 [NotFound]
findFirstIndex = \list, matcher ->
    foundIndex = List.iterate list 0 \index, elem ->
        if matcher elem then
            Break index
        else
            Continue (Num.addWrap index 1)

    when foundIndex is
        Break index -> Ok index
        Continue _ -> Err NotFound

## Returns the last index at which the first element in the list
## satisfying a predicate function can be found.
## If no satisfying element is found, an `Err NotFound` is returned.
findLastIndex : List elem, (elem -> Bool) -> Result U64 [NotFound]
findLastIndex = \list, matches ->
    foundIndex = List.iterateBackwards list (List.len list) \prevIndex, elem ->
        answer = Num.subWrap prevIndex 1

        if matches elem then
            Break answer
        else
            Continue answer

    when foundIndex is
        Break index -> Ok index
        Continue _ -> Err NotFound

## Returns a subsection of the given list, beginning at the `start` index and
## including a total of `len` elements.
##
## If `start` is outside the bounds of the given list, returns the empty list.
## ```roc
## List.sublist [1, 2, 3] { start: 4, len: 0 }
## ```
## If more elements are requested than exist in the list, returns as many as it can.
## ```roc
## List.sublist [1, 2, 3, 4, 5] { start: 2, len: 10 }
## ```
## > If you want a sublist which goes all the way to the end of the list, no
## > matter how long the list is, `List.takeLast` can do that more efficiently.
##
## Some languages have a function called **`slice`** which works similarly to this.
sublist : List elem, { start : U64, len : U64 } -> List elem
sublist = \list, config ->
    sublistLowlevel list config.start config.len

## low-level slicing operation that does no bounds checking
sublistLowlevel : List elem, U64, U64 -> List elem

## Intersperses `sep` between the elements of `list`
## ```roc
## List.intersperse [1, 2, 3] 9     # [1, 9, 2, 9, 3]
## ```
intersperse : List elem, elem -> List elem
intersperse = \list, sep ->
    capacity = 2 * List.len list
    init = List.withCapacity capacity
    newList =
        List.walk list init \acc, elem ->
            acc
            |> List.appendUnsafe elem
            |> List.appendUnsafe sep

    List.dropLast newList 1

## Returns `Bool.true` if the first list starts with the second list.
##
## If the second list is empty, this always returns `Bool.true`; every list
## is considered to "start with" an empty list.
##
## If the first list is empty, this only returns `Bool.true` if the second list is empty.
startsWith : List elem, List elem -> Bool where elem implements Eq
startsWith = \list, prefix ->
    # TODO once we have seamless slices, verify that this wouldn't
    # have better performance with a function like List.compareSublists
    prefix == List.sublist list { start: 0, len: List.len prefix }

## Returns `Bool.true` if the first list ends with the second list.
##
## If the second list is empty, this always returns `Bool.true`; every list
## is considered to "end with" an empty list.
##
## If the first list is empty, this only returns `Bool.true` if the second list is empty.
endsWith : List elem, List elem -> Bool where elem implements Eq
endsWith = \list, suffix ->
    # TODO once we have seamless slices, verify that this wouldn't
    # have better performance with a function like List.compareSublists
    length = List.len suffix
    start = Num.subSaturated (List.len list) length

    suffix == List.sublist list { start, len: length }

## Splits the list into two lists, around the given index.
##
## The returned lists are labeled `before` and `others`. The `before` list will
## contain all the elements whose index in the original list was **less than**
## than the given index, # and the `others` list will be all the others. (This
## means if you give an index of 0, the `before` list will be empty and the
## `others` list will have the same elements as the original list.)
split : List elem, U64 -> { before : List elem, others : List elem }
split = \elements, userSplitIndex ->
    length = List.len elements
    splitIndex = if length > userSplitIndex then userSplitIndex else length
    before = List.sublist elements { start: 0, len: splitIndex }
    others = List.sublist elements { start: splitIndex, len: Num.subWrap length splitIndex }

    { before, others }

## Returns the elements before the first occurrence of a delimiter, as well as the
## remaining elements after that occurrence. If the delimiter is not found, returns `Err`.
## ```roc
## List.splitFirst [Foo, Z, Bar, Z, Baz] Z == Ok { before: [Foo], after: [Bar, Z, Baz] }
## ```
splitFirst : List elem, elem -> Result { before : List elem, after : List elem } [NotFound] where elem implements Eq
splitFirst = \list, delimiter ->
    when List.findFirstIndex list (\elem -> elem == delimiter) is
        Ok index ->
            before = List.sublist list { start: 0, len: index }
            after = List.sublist list { start: Num.addWrap index 1, len: Num.subWrap (List.len list) index |> Num.subWrap 1 }

            Ok { before, after }

        Err NotFound -> Err NotFound

## Returns the elements before the last occurrence of a delimiter, as well as the
## remaining elements after that occurrence. If the delimiter is not found, returns `Err`.
## ```roc
## List.splitLast [Foo, Z, Bar, Z, Baz] Z == Ok { before: [Foo, Z, Bar], after: [Baz] }
## ```
splitLast : List elem, elem -> Result { before : List elem, after : List elem } [NotFound] where elem implements Eq
splitLast = \list, delimiter ->
    when List.findLastIndex list (\elem -> elem == delimiter) is
        Ok index ->
            before = List.sublist list { start: 0, len: index }
            after = List.sublist list { start: Num.addWrap index 1, len: Num.subWrap (List.len list) index |> Num.subWrap 1 }

            Ok { before, after }

        Err NotFound -> Err NotFound

## Splits the list into many chunks, each of which is length of the given chunk
## size. The last chunk will be shorter if the list does not evenly divide by the
## chunk size. If the provided list is empty or if the chunk size is 0 then the
## result is an empty list.
chunksOf : List a, U64 -> List (List a)
chunksOf = \list, chunkSize ->
    if chunkSize == 0 || List.isEmpty list then
        []
    else
        chunkCapacity = Num.divCeil (List.len list) chunkSize
        chunksOfHelp list chunkSize (List.withCapacity chunkCapacity)

chunksOfHelp : List a, U64, List (List a) -> List (List a)
chunksOfHelp = \listRest, chunkSize, chunks ->
    if List.isEmpty listRest then
        chunks
    else
        { before, others } = List.split listRest chunkSize
        chunksOfHelp others chunkSize (List.append chunks before)

## Like [List.map], except the transformation function returns a [Result].
## If that function ever returns `Err`, [mapTry] immediately returns that `Err`.
## If it returns `Ok` for every element, [mapTry] returns `Ok` with the transformed list.
mapTry : List elem, (elem -> Result ok err) -> Result (List ok) err
mapTry = \list, toResult ->
    walkTry list [] \state, elem ->
        Result.map (toResult elem) \ok ->
            List.append state ok

## Same as [List.walk], except you can stop walking early by returning `Err`.
##
## ## Performance Details
##
## Compared to [List.walk], this can potentially visit fewer elements (which can
## improve performance) at the cost of making each step take longer.
## However, the added cost to each step is extremely small, and can easily
## be outweighed if it results in skipping even a small number of elements.
##
## As such, it is typically better for performance to use this over [List.walk]
## if returning `Break` earlier than the last element is expected to be common.
walkTry : List elem, state, (state, elem -> Result state err) -> Result state err
walkTry = \list, init, func ->
    walkTryHelp list init func 0 (List.len list)

## internal helper
walkTryHelp : List elem, state, (state, elem -> Result state err), U64, U64 -> Result state err
walkTryHelp = \list, state, f, index, length ->
    if index < length then
        when f state (List.getUnsafe list index) is
            Ok nextState -> walkTryHelp list nextState f (Num.addWrap index 1) length
            Err b -> Err b
    else
        Ok state

## Primitive for iterating over a List, being able to decide at every element whether to continue
iterate : List elem, s, (s, elem -> [Continue s, Break b]) -> [Continue s, Break b]
iterate = \list, init, func ->
    iterHelp list init func 0 (List.len list)

## internal helper
iterHelp : List elem, s, (s, elem -> [Continue s, Break b]), U64, U64 -> [Continue s, Break b]
iterHelp = \list, state, f, index, length ->
    if index < length then
        when f state (List.getUnsafe list index) is
            Continue nextState -> iterHelp list nextState f (Num.addWrap index 1) length
            Break b -> Break b
    else
        Continue state

## Primitive for iterating over a List from back to front, being able to decide at every
## element whether to continue
iterateBackwards : List elem, s, (s, elem -> [Continue s, Break b]) -> [Continue s, Break b]
iterateBackwards = \list, init, func ->
    iterBackwardsHelp list init func (List.len list)

## internal helper
iterBackwardsHelp : List elem, s, (s, elem -> [Continue s, Break b]), U64 -> [Continue s, Break b]
iterBackwardsHelp = \list, state, f, prevIndex ->
    if prevIndex > 0 then
        index = Num.subWrap prevIndex 1

        when f state (List.getUnsafe list index) is
            Continue nextState -> iterBackwardsHelp list nextState f index
            Break b -> Break b
    else
        Continue state<|MERGE_RESOLUTION|>--- conflicted
+++ resolved
@@ -71,19 +71,11 @@
         countIf,
         chunksOf,
     ]
-<<<<<<< HEAD
     imports []
 
 import Bool exposing [Bool, Eq]
 import Result exposing [Result]
-import Num exposing [Nat, Num]
-=======
-    imports [
-        Bool.{ Bool, Eq },
-        Result.{ Result },
-        Num.{ U64, Num, Int },
-    ]
->>>>>>> a6f47fb5
+import Num exposing [U64, Num]
 
 ## ## Types
 ##
