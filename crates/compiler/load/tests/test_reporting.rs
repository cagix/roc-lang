--- conflicted
+++ resolved
@@ -14656,7 +14656,6 @@
     );
 
     test_report!(
-<<<<<<< HEAD
         try_in_bare_statement,
         indoc!(
             r#"
@@ -14699,7 +14698,10 @@
         If you still want to ignore it, assign it to `_`, like this:
         
             _ = File.delete! "data.json"
-=======
+        "###
+    );
+
+    test_report!(
         mismatch_only_early_returns,
         indoc!(
             r#"
@@ -14731,12 +14733,10 @@
         But I expected the function to have return type:
         
             Str
->>>>>>> 22423ca9
         "###
     );
 
     test_report!(
-<<<<<<< HEAD
         try_with_ignored_output,
         indoc!(
             r#"
@@ -14851,7 +14851,9 @@
     affect the program's behavior. If you don't need to use the value on
     the right-hand side, consider removing the assignment.
     "
-=======
+    );
+
+    test_report!(
         mismatch_early_return_annotated_function,
         indoc!(
             r#"
@@ -14885,7 +14887,6 @@
             Str
 
         "###
->>>>>>> 22423ca9
     );
 
     test_report!(
