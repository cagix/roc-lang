--- conflicted
+++ resolved
@@ -39,31 +39,17 @@
 
 procedure Str.27 (#Attr.2):
     let #Attr.3 : {I64, U8} = lowlevel StrToNum #Attr.2;
-<<<<<<< HEAD
-    let Str.154 : U8 = StructAtIndex 1 #Attr.3;
-    let Str.155 : U8 = 0i64;
-    let Str.151 : Int1 = lowlevel NumGt Str.154 Str.155;
-    if Str.151 then
-        let Str.153 : Int1 = false;
-        let Str.152 : [C Int1, C I64] = Err Str.153;
-        ret Str.152;
+    let Str.131 : U8 = StructAtIndex 1 #Attr.3;
+    let Str.132 : U8 = 0i64;
+    let Str.128 : Int1 = lowlevel NumGt Str.131 Str.132;
+    if Str.128 then
+        let Str.130 : Int1 = false;
+        let Str.129 : [C Int1, C I64] = TagId(0) Str.130;
+        ret Str.129;
     else
-        let Str.150 : I64 = StructAtIndex 0 #Attr.3;
-        let Str.149 : [C Int1, C I64] = Ok Str.150;
-        ret Str.149;
-=======
-    let Str.42 : U8 = StructAtIndex 1 #Attr.3;
-    let Str.43 : U8 = 0i64;
-    let Str.39 : Int1 = lowlevel NumGt Str.42 Str.43;
-    if Str.39 then
-        let Str.41 : Int1 = false;
-        let Str.40 : [C Int1, C I64] = TagId(0) Str.41;
-        ret Str.40;
-    else
-        let Str.38 : I64 = StructAtIndex 0 #Attr.3;
-        let Str.37 : [C Int1, C I64] = TagId(1) Str.38;
-        ret Str.37;
->>>>>>> 4523e90b
+        let Str.127 : I64 = StructAtIndex 0 #Attr.3;
+        let Str.126 : [C Int1, C I64] = TagId(1) Str.127;
+        ret Str.126;
 
 procedure Test.0 ():
     let Test.4 : Int1 = true;
