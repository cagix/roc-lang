<<<<<<< HEAD
procedure List.3 (List.108, List.109, List.110):
    let List.537 : {List I64, I64} = CallByName List.64 List.108 List.109 List.110;
    let List.536 : List I64 = StructAtIndex 0 List.537;
    ret List.536;

procedure List.6 (#Attr.2):
    let List.535 : U64 = lowlevel ListLen #Attr.2;
    ret List.535;

procedure List.64 (List.105, List.106, List.107):
    let List.542 : U64 = CallByName List.6 List.105;
    let List.539 : Int1 = CallByName Num.22 List.106 List.542;
    if List.539 then
        let List.540 : {List I64, I64} = CallByName List.67 List.105 List.106 List.107;
        ret List.540;
    else
        let List.538 : {List I64, I64} = Struct {List.105, List.107};
        ret List.538;

procedure List.67 (#Attr.2, #Attr.3, #Attr.4):
    let List.541 : {List I64, I64} = lowlevel ListReplaceUnsafe #Attr.2 #Attr.3 #Attr.4;
    ret List.541;
=======
procedure List.3 (List.105, List.106, List.107):
    let List.525 : {List I64, I64} = CallByName List.64 List.105 List.106 List.107;
    let List.524 : List I64 = StructAtIndex 0 List.525;
    ret List.524;

procedure List.6 (#Attr.2):
    let List.523 : U64 = lowlevel ListLen #Attr.2;
    ret List.523;

procedure List.64 (List.102, List.103, List.104):
    let List.530 : U64 = CallByName List.6 List.102;
    let List.527 : Int1 = CallByName Num.22 List.103 List.530;
    if List.527 then
        let List.528 : {List I64, I64} = CallByName List.67 List.102 List.103 List.104;
        ret List.528;
    else
        let List.526 : {List I64, I64} = Struct {List.102, List.104};
        ret List.526;

procedure List.67 (#Attr.2, #Attr.3, #Attr.4):
    let List.529 : {List I64, I64} = lowlevel ListReplaceUnsafe #Attr.2 #Attr.3 #Attr.4;
    ret List.529;
>>>>>>> 2eb8326a

procedure Num.19 (#Attr.2, #Attr.3):
    let Num.292 : U64 = lowlevel NumAdd #Attr.2 #Attr.3;
    ret Num.292;

procedure Num.22 (#Attr.2, #Attr.3):
    let Num.293 : Int1 = lowlevel NumLt #Attr.2 #Attr.3;
    ret Num.293;

procedure Test.1 ():
    let Test.8 : List I64 = Array [1i64, 2i64, 3i64];
    ret Test.8;

procedure Test.2 (Test.3):
    let Test.12 : U64 = 0i64;
    let Test.13 : I64 = 0i64;
    let Test.11 : List I64 = CallByName List.3 Test.3 Test.12 Test.13;
    ret Test.11;

procedure Test.0 ():
    let Test.10 : List I64 = CallByName Test.1;
    let Test.9 : List I64 = CallByName Test.2 Test.10;
    let Test.5 : U64 = CallByName List.6 Test.9;
    dec Test.9;
    let Test.7 : List I64 = CallByName Test.1;
    let Test.6 : U64 = CallByName List.6 Test.7;
    dec Test.7;
    let Test.4 : U64 = CallByName Num.19 Test.5 Test.6;
    ret Test.4;<|MERGE_RESOLUTION|>--- conflicted
+++ resolved
@@ -1,50 +1,25 @@
-<<<<<<< HEAD
 procedure List.3 (List.108, List.109, List.110):
-    let List.537 : {List I64, I64} = CallByName List.64 List.108 List.109 List.110;
-    let List.536 : List I64 = StructAtIndex 0 List.537;
+    let List.538 : {List I64, I64} = CallByName List.64 List.108 List.109 List.110;
+    let List.537 : List I64 = StructAtIndex 0 List.538;
+    ret List.537;
+
+procedure List.6 (#Attr.2):
+    let List.536 : U64 = lowlevel ListLen #Attr.2;
     ret List.536;
 
-procedure List.6 (#Attr.2):
-    let List.535 : U64 = lowlevel ListLen #Attr.2;
-    ret List.535;
-
 procedure List.64 (List.105, List.106, List.107):
-    let List.542 : U64 = CallByName List.6 List.105;
-    let List.539 : Int1 = CallByName Num.22 List.106 List.542;
-    if List.539 then
-        let List.540 : {List I64, I64} = CallByName List.67 List.105 List.106 List.107;
-        ret List.540;
+    let List.543 : U64 = CallByName List.6 List.105;
+    let List.540 : Int1 = CallByName Num.22 List.106 List.543;
+    if List.540 then
+        let List.541 : {List I64, I64} = CallByName List.67 List.105 List.106 List.107;
+        ret List.541;
     else
-        let List.538 : {List I64, I64} = Struct {List.105, List.107};
-        ret List.538;
+        let List.539 : {List I64, I64} = Struct {List.105, List.107};
+        ret List.539;
 
 procedure List.67 (#Attr.2, #Attr.3, #Attr.4):
-    let List.541 : {List I64, I64} = lowlevel ListReplaceUnsafe #Attr.2 #Attr.3 #Attr.4;
-    ret List.541;
-=======
-procedure List.3 (List.105, List.106, List.107):
-    let List.525 : {List I64, I64} = CallByName List.64 List.105 List.106 List.107;
-    let List.524 : List I64 = StructAtIndex 0 List.525;
-    ret List.524;
-
-procedure List.6 (#Attr.2):
-    let List.523 : U64 = lowlevel ListLen #Attr.2;
-    ret List.523;
-
-procedure List.64 (List.102, List.103, List.104):
-    let List.530 : U64 = CallByName List.6 List.102;
-    let List.527 : Int1 = CallByName Num.22 List.103 List.530;
-    if List.527 then
-        let List.528 : {List I64, I64} = CallByName List.67 List.102 List.103 List.104;
-        ret List.528;
-    else
-        let List.526 : {List I64, I64} = Struct {List.102, List.104};
-        ret List.526;
-
-procedure List.67 (#Attr.2, #Attr.3, #Attr.4):
-    let List.529 : {List I64, I64} = lowlevel ListReplaceUnsafe #Attr.2 #Attr.3 #Attr.4;
-    ret List.529;
->>>>>>> 2eb8326a
+    let List.542 : {List I64, I64} = lowlevel ListReplaceUnsafe #Attr.2 #Attr.3 #Attr.4;
+    ret List.542;
 
 procedure Num.19 (#Attr.2, #Attr.3):
     let Num.292 : U64 = lowlevel NumAdd #Attr.2 #Attr.3;
