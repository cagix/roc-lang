--- conflicted
+++ resolved
@@ -88,18 +88,7 @@
     let List.530 : List U8 = lowlevel ListConcat #Attr.2 #Attr.3;
     ret List.530;
 
-<<<<<<< HEAD
 procedure List.80 (#Derived_gen.3, #Derived_gen.4, #Derived_gen.5, #Derived_gen.6, #Derived_gen.7):
-    joinpoint List.540 List.439 List.440 List.441 List.442 List.443:
-        let List.542 : Int1 = CallByName Num.22 List.442 List.443;
-        if List.542 then
-            let List.549 : U8 = CallByName List.66 List.439 List.442;
-            let List.543 : List U8 = CallByName List.145 List.440 List.549 List.441;
-            let List.546 : U64 = 1i64;
-            let List.545 : U64 = CallByName Num.19 List.442 List.546;
-            jump List.540 List.439 List.543 List.441 List.545 List.443;
-=======
-procedure List.80 (#Derived_gen.0, #Derived_gen.1, #Derived_gen.2, #Derived_gen.3, #Derived_gen.4):
     joinpoint List.541 List.440 List.441 List.442 List.443 List.444:
         let List.543 : Int1 = CallByName Num.22 List.443 List.444;
         if List.543 then
@@ -108,16 +97,11 @@
             let List.547 : U64 = 1i64;
             let List.546 : U64 = CallByName Num.51 List.443 List.547;
             jump List.541 List.440 List.544 List.442 List.546 List.444;
->>>>>>> 2eb8326a
         else
             dec List.440;
             ret List.441;
     in
-<<<<<<< HEAD
-    jump List.540 #Derived_gen.3 #Derived_gen.4 #Derived_gen.5 #Derived_gen.6 #Derived_gen.7;
-=======
-    jump List.541 #Derived_gen.0 #Derived_gen.1 #Derived_gen.2 #Derived_gen.3 #Derived_gen.4;
->>>>>>> 2eb8326a
+    jump List.541 #Derived_gen.3 #Derived_gen.4 #Derived_gen.5 #Derived_gen.6 #Derived_gen.7;
 
 procedure List.80 (#Derived_gen.8, #Derived_gen.9, #Derived_gen.10, #Derived_gen.11, #Derived_gen.12):
     joinpoint List.579 List.440 List.441 List.442 List.443 List.444:
