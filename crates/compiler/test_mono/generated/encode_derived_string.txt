procedure Bool.11 (#Attr.2, #Attr.3):
    let Bool.23 : Int1 = lowlevel Eq #Attr.2 #Attr.3;
    ret Bool.23;

procedure Encode.23 (Encode.98):
    ret Encode.98;

procedure Encode.24 (Encode.99, Encode.107, Encode.101):
    let Encode.111 : List U8 = CallByName TotallyNotJson.182 Encode.99 Encode.101 Encode.107;
    ret Encode.111;

procedure Encode.26 (Encode.105, Encode.106):
    let Encode.109 : List U8 = Array [];
    let Encode.110 : Str = CallByName TotallyNotJson.25 Encode.105;
    let Encode.108 : List U8 = CallByName Encode.24 Encode.109 Encode.110 Encode.106;
    ret Encode.108;

procedure List.18 (List.145, List.146, List.147):
    let List.549 : U64 = 0i64;
    let List.550 : U64 = CallByName List.6 List.145;
    let List.548 : List U8 = CallByName List.86 List.145 List.146 List.147 List.549 List.550;
    ret List.548;

procedure List.26 (List.172, List.173, List.174):
    let List.575 : [C {U64, Int1}, C {U64, Int1}] = CallByName List.96 List.172 List.173 List.174;
    let List.578 : U8 = 1i64;
    let List.579 : U8 = GetTagId List.575;
    let List.580 : Int1 = lowlevel Eq List.578 List.579;
    if List.580 then
        let List.175 : {U64, Int1} = UnionAtIndex (Id 1) (Index 0) List.575;
        ret List.175;
    else
        let List.176 : {U64, Int1} = UnionAtIndex (Id 0) (Index 0) List.575;
        ret List.176;

procedure List.49 (List.390, List.391):
    let List.567 : U64 = StructAtIndex 0 List.391;
    let List.568 : U64 = 0i64;
    let List.565 : Int1 = CallByName Bool.11 List.567 List.568;
    if List.565 then
        dec List.390;
        let List.566 : List U8 = Array [];
        ret List.566;
    else
        let List.562 : U64 = StructAtIndex 1 List.391;
        let List.563 : U64 = StructAtIndex 0 List.391;
        let List.561 : List U8 = CallByName List.72 List.390 List.562 List.563;
        ret List.561;

procedure List.52 (List.405, List.406):
    let List.407 : U64 = CallByName List.6 List.405;
    joinpoint List.573 List.408:
        let List.571 : U64 = 0i64;
        let List.570 : {U64, U64} = Struct {List.408, List.571};
        inc List.405;
        let List.409 : List U8 = CallByName List.49 List.405 List.570;
        let List.569 : U64 = CallByName Num.75 List.407 List.408;
        let List.560 : {U64, U64} = Struct {List.569, List.408};
        let List.410 : List U8 = CallByName List.49 List.405 List.560;
        let List.559 : {List U8, List U8} = Struct {List.409, List.410};
        ret List.559;
    in
    let List.574 : Int1 = CallByName Num.24 List.407 List.406;
    if List.574 then
        jump List.573 List.406;
    else
        jump List.573 List.407;

procedure List.6 (#Attr.2):
    let List.547 : U64 = lowlevel ListLen #Attr.2;
    ret List.547;

procedure List.66 (#Attr.2, #Attr.3):
    let List.558 : U8 = lowlevel ListGetUnsafe #Attr.2 #Attr.3;
    ret List.558;

procedure List.68 (#Attr.2):
    let List.545 : List U8 = lowlevel ListWithCapacity #Attr.2;
    ret List.545;

procedure List.72 (#Attr.2, #Attr.3, #Attr.4):
    let List.564 : List U8 = lowlevel ListSublist #Attr.2 #Attr.3 #Attr.4;
    ret List.564;

procedure List.8 (#Attr.2, #Attr.3):
<<<<<<< HEAD
    let List.543 : List U8 = lowlevel ListConcat #Attr.2 #Attr.3;
    ret List.543;
=======
    let List.530 : List U8 = lowlevel ListConcat #Attr.2 #Attr.3;
    ret List.530;

procedure List.80 (#Derived_gen.3, #Derived_gen.4, #Derived_gen.5, #Derived_gen.6, #Derived_gen.7):
    joinpoint List.541 List.440 List.441 List.442 List.443 List.444:
        let List.543 : Int1 = CallByName Num.22 List.443 List.444;
        if List.543 then
            let List.550 : U8 = CallByName List.66 List.440 List.443;
            let List.544 : List U8 = CallByName List.145 List.441 List.550 List.442;
            let List.547 : U64 = 1i64;
            let List.546 : U64 = CallByName Num.51 List.443 List.547;
            jump List.541 List.440 List.544 List.442 List.546 List.444;
        else
            dec List.440;
            ret List.441;
    in
    jump List.541 #Derived_gen.3 #Derived_gen.4 #Derived_gen.5 #Derived_gen.6 #Derived_gen.7;
>>>>>>> 5ef2fc52

procedure List.80 (#Derived_gen.8, #Derived_gen.9, #Derived_gen.10, #Derived_gen.11, #Derived_gen.12):
    joinpoint List.584 List.453 List.454 List.455 List.456 List.457:
        let List.586 : Int1 = CallByName Num.22 List.456 List.457;
        if List.586 then
            let List.595 : U8 = CallByName List.66 List.453 List.456;
            let List.587 : [C {U64, Int1}, C {U64, Int1}] = CallByName TotallyNotJson.189 List.454 List.595;
            let List.592 : U8 = 1i64;
            let List.593 : U8 = GetTagId List.587;
            let List.594 : Int1 = lowlevel Eq List.592 List.593;
            if List.594 then
                let List.458 : {U64, Int1} = UnionAtIndex (Id 1) (Index 0) List.587;
                let List.590 : U64 = 1i64;
                let List.589 : U64 = CallByName Num.51 List.456 List.590;
                jump List.584 List.453 List.458 List.455 List.589 List.457;
            else
                dec List.453;
                let List.459 : {U64, Int1} = UnionAtIndex (Id 0) (Index 0) List.587;
                let List.591 : [C {U64, Int1}, C {U64, Int1}] = TagId(0) List.459;
                ret List.591;
        else
            dec List.453;
            let List.585 : [C {U64, Int1}, C {U64, Int1}] = TagId(1) List.454;
            ret List.585;
    in
    jump List.584 #Derived_gen.8 #Derived_gen.9 #Derived_gen.10 #Derived_gen.11 #Derived_gen.12;

procedure List.86 (#Derived_gen.3, #Derived_gen.4, #Derived_gen.5, #Derived_gen.6, #Derived_gen.7):
    joinpoint List.551 List.148 List.149 List.150 List.151 List.152:
        let List.553 : Int1 = CallByName Num.22 List.151 List.152;
        if List.553 then
            let List.557 : U8 = CallByName List.66 List.148 List.151;
            let List.153 : List U8 = CallByName TotallyNotJson.215 List.149 List.557;
            let List.556 : U64 = 1i64;
            let List.555 : U64 = CallByName Num.51 List.151 List.556;
            jump List.551 List.148 List.153 List.150 List.555 List.152;
        else
            dec List.148;
            ret List.149;
    in
    jump List.551 #Derived_gen.3 #Derived_gen.4 #Derived_gen.5 #Derived_gen.6 #Derived_gen.7;

procedure List.96 (List.450, List.451, List.452):
    let List.582 : U64 = 0i64;
    let List.583 : U64 = CallByName List.6 List.450;
    let List.581 : [C {U64, Int1}, C {U64, Int1}] = CallByName List.80 List.450 List.451 List.452 List.582 List.583;
    ret List.581;

procedure Num.19 (#Attr.2, #Attr.3):
    let Num.293 : U64 = lowlevel NumAdd #Attr.2 #Attr.3;
    ret Num.293;

procedure Num.21 (#Attr.2, #Attr.3):
    let Num.295 : U64 = lowlevel NumMul #Attr.2 #Attr.3;
    ret Num.295;

procedure Num.22 (#Attr.2, #Attr.3):
    let Num.299 : Int1 = lowlevel NumLt #Attr.2 #Attr.3;
    ret Num.299;

procedure Num.24 (#Attr.2, #Attr.3):
    let Num.301 : Int1 = lowlevel NumGt #Attr.2 #Attr.3;
    ret Num.301;

procedure Num.51 (#Attr.2, #Attr.3):
    let Num.297 : U64 = lowlevel NumAddWrap #Attr.2 #Attr.3;
    ret Num.297;

procedure Num.75 (#Attr.2, #Attr.3):
    let Num.300 : U64 = lowlevel NumSubWrap #Attr.2 #Attr.3;
    ret Num.300;

procedure Num.94 (#Attr.2, #Attr.3):
    let Num.294 : U64 = lowlevel NumDivCeilUnchecked #Attr.2 #Attr.3;
    ret Num.294;

procedure Str.12 (#Attr.2):
    let Str.299 : List U8 = lowlevel StrToUtf8 #Attr.2;
    ret Str.299;

procedure Str.48 (#Attr.2, #Attr.3, #Attr.4):
    let Str.298 : {U64, Str, Int1, U8} = lowlevel StrFromUtf8Range #Attr.2 #Attr.3 #Attr.4;
    ret Str.298;

procedure Str.9 (Str.79):
    let Str.296 : U64 = 0i64;
    let Str.297 : U64 = CallByName List.6 Str.79;
    let Str.80 : {U64, Str, Int1, U8} = CallByName Str.48 Str.79 Str.296 Str.297;
    let Str.293 : Int1 = StructAtIndex 2 Str.80;
    if Str.293 then
        let Str.295 : Str = StructAtIndex 1 Str.80;
        let Str.294 : [C {U64, U8}, C Str] = TagId(1) Str.295;
        ret Str.294;
    else
        let Str.291 : U8 = StructAtIndex 3 Str.80;
        let Str.292 : U64 = StructAtIndex 0 Str.80;
        let #Derived_gen.13 : Str = StructAtIndex 1 Str.80;
        dec #Derived_gen.13;
        let Str.290 : {U64, U8} = Struct {Str.292, Str.291};
        let Str.289 : [C {U64, U8}, C Str] = TagId(0) Str.290;
        ret Str.289;

procedure TotallyNotJson.182 (TotallyNotJson.183, TotallyNotJson.1175, TotallyNotJson.181):
    let TotallyNotJson.1178 : List U8 = CallByName TotallyNotJson.26 TotallyNotJson.181;
    let TotallyNotJson.1177 : List U8 = CallByName List.8 TotallyNotJson.183 TotallyNotJson.1178;
    ret TotallyNotJson.1177;

procedure TotallyNotJson.189 (TotallyNotJson.1226, TotallyNotJson.192):
    let TotallyNotJson.190 : U64 = StructAtIndex 0 TotallyNotJson.1226;
    let TotallyNotJson.191 : Int1 = StructAtIndex 1 TotallyNotJson.1226;
    switch TotallyNotJson.192:
        case 34:
            let TotallyNotJson.1229 : Int1 = false;
            let TotallyNotJson.1228 : {U64, Int1} = Struct {TotallyNotJson.190, TotallyNotJson.1229};
            let TotallyNotJson.1227 : [C {U64, Int1}, C {U64, Int1}] = TagId(0) TotallyNotJson.1228;
            ret TotallyNotJson.1227;
    
        case 92:
            let TotallyNotJson.1232 : Int1 = false;
            let TotallyNotJson.1231 : {U64, Int1} = Struct {TotallyNotJson.190, TotallyNotJson.1232};
            let TotallyNotJson.1230 : [C {U64, Int1}, C {U64, Int1}] = TagId(0) TotallyNotJson.1231;
            ret TotallyNotJson.1230;
    
        case 47:
            let TotallyNotJson.1235 : Int1 = false;
            let TotallyNotJson.1234 : {U64, Int1} = Struct {TotallyNotJson.190, TotallyNotJson.1235};
            let TotallyNotJson.1233 : [C {U64, Int1}, C {U64, Int1}] = TagId(0) TotallyNotJson.1234;
            ret TotallyNotJson.1233;
    
        case 8:
            let TotallyNotJson.1238 : Int1 = false;
            let TotallyNotJson.1237 : {U64, Int1} = Struct {TotallyNotJson.190, TotallyNotJson.1238};
            let TotallyNotJson.1236 : [C {U64, Int1}, C {U64, Int1}] = TagId(0) TotallyNotJson.1237;
            ret TotallyNotJson.1236;
    
        case 12:
            let TotallyNotJson.1241 : Int1 = false;
            let TotallyNotJson.1240 : {U64, Int1} = Struct {TotallyNotJson.190, TotallyNotJson.1241};
            let TotallyNotJson.1239 : [C {U64, Int1}, C {U64, Int1}] = TagId(0) TotallyNotJson.1240;
            ret TotallyNotJson.1239;
    
        case 10:
            let TotallyNotJson.1244 : Int1 = false;
            let TotallyNotJson.1243 : {U64, Int1} = Struct {TotallyNotJson.190, TotallyNotJson.1244};
            let TotallyNotJson.1242 : [C {U64, Int1}, C {U64, Int1}] = TagId(0) TotallyNotJson.1243;
            ret TotallyNotJson.1242;
    
        case 13:
            let TotallyNotJson.1247 : Int1 = false;
            let TotallyNotJson.1246 : {U64, Int1} = Struct {TotallyNotJson.190, TotallyNotJson.1247};
            let TotallyNotJson.1245 : [C {U64, Int1}, C {U64, Int1}] = TagId(0) TotallyNotJson.1246;
            ret TotallyNotJson.1245;
    
        case 9:
            let TotallyNotJson.1250 : Int1 = false;
            let TotallyNotJson.1249 : {U64, Int1} = Struct {TotallyNotJson.190, TotallyNotJson.1250};
            let TotallyNotJson.1248 : [C {U64, Int1}, C {U64, Int1}] = TagId(0) TotallyNotJson.1249;
            ret TotallyNotJson.1248;
    
        default:
            let TotallyNotJson.1254 : U64 = 1i64;
            let TotallyNotJson.1253 : U64 = CallByName Num.19 TotallyNotJson.190 TotallyNotJson.1254;
            let TotallyNotJson.1252 : {U64, Int1} = Struct {TotallyNotJson.1253, TotallyNotJson.191};
            let TotallyNotJson.1251 : [C {U64, Int1}, C {U64, Int1}] = TagId(1) TotallyNotJson.1252;
            ret TotallyNotJson.1251;
    

procedure TotallyNotJson.215 (TotallyNotJson.216, TotallyNotJson.217):
    let TotallyNotJson.1197 : List U8 = CallByName TotallyNotJson.27 TotallyNotJson.217;
    let TotallyNotJson.1196 : List U8 = CallByName List.8 TotallyNotJson.216 TotallyNotJson.1197;
    ret TotallyNotJson.1196;

procedure TotallyNotJson.25 (TotallyNotJson.181):
    let TotallyNotJson.1173 : Str = CallByName Encode.23 TotallyNotJson.181;
    ret TotallyNotJson.1173;

procedure TotallyNotJson.26 (TotallyNotJson.184):
    let TotallyNotJson.185 : List U8 = CallByName Str.12 TotallyNotJson.184;
    let TotallyNotJson.1255 : U64 = 0i64;
    let TotallyNotJson.1256 : Int1 = true;
    let TotallyNotJson.186 : {U64, Int1} = Struct {TotallyNotJson.1255, TotallyNotJson.1256};
    let TotallyNotJson.1225 : {} = Struct {};
    inc TotallyNotJson.185;
    let TotallyNotJson.187 : {U64, Int1} = CallByName List.26 TotallyNotJson.185 TotallyNotJson.186 TotallyNotJson.1225;
    let TotallyNotJson.1179 : Int1 = StructAtIndex 1 TotallyNotJson.187;
    let TotallyNotJson.1223 : Int1 = true;
    let TotallyNotJson.1224 : Int1 = lowlevel Eq TotallyNotJson.1223 TotallyNotJson.1179;
    if TotallyNotJson.1224 then
        let TotallyNotJson.1189 : U64 = CallByName List.6 TotallyNotJson.185;
        let TotallyNotJson.1190 : U64 = 2i64;
        let TotallyNotJson.1188 : U64 = CallByName Num.19 TotallyNotJson.1189 TotallyNotJson.1190;
        let TotallyNotJson.1185 : List U8 = CallByName List.68 TotallyNotJson.1188;
        let TotallyNotJson.1187 : U8 = 34i64;
        let TotallyNotJson.1186 : List U8 = Array [TotallyNotJson.1187];
        let TotallyNotJson.1184 : List U8 = CallByName List.8 TotallyNotJson.1185 TotallyNotJson.1186;
        let TotallyNotJson.1181 : List U8 = CallByName List.8 TotallyNotJson.1184 TotallyNotJson.185;
        let TotallyNotJson.1183 : U8 = 34i64;
        let TotallyNotJson.1182 : List U8 = Array [TotallyNotJson.1183];
        let TotallyNotJson.1180 : List U8 = CallByName List.8 TotallyNotJson.1181 TotallyNotJson.1182;
        ret TotallyNotJson.1180;
    else
        inc TotallyNotJson.185;
        let TotallyNotJson.1222 : U64 = StructAtIndex 0 TotallyNotJson.187;
        let TotallyNotJson.1221 : {List U8, List U8} = CallByName List.52 TotallyNotJson.185 TotallyNotJson.1222;
        let TotallyNotJson.211 : List U8 = StructAtIndex 0 TotallyNotJson.1221;
        let TotallyNotJson.213 : List U8 = StructAtIndex 1 TotallyNotJson.1221;
        let TotallyNotJson.1219 : U64 = CallByName List.6 TotallyNotJson.185;
        dec TotallyNotJson.185;
        let TotallyNotJson.1220 : U64 = 120i64;
        let TotallyNotJson.1217 : U64 = CallByName Num.21 TotallyNotJson.1219 TotallyNotJson.1220;
        let TotallyNotJson.1218 : U64 = 100i64;
        let TotallyNotJson.1216 : U64 = CallByName Num.94 TotallyNotJson.1217 TotallyNotJson.1218;
        let TotallyNotJson.1213 : List U8 = CallByName List.68 TotallyNotJson.1216;
        let TotallyNotJson.1215 : U8 = 34i64;
        let TotallyNotJson.1214 : List U8 = Array [TotallyNotJson.1215];
        let TotallyNotJson.1212 : List U8 = CallByName List.8 TotallyNotJson.1213 TotallyNotJson.1214;
        let TotallyNotJson.214 : List U8 = CallByName List.8 TotallyNotJson.1212 TotallyNotJson.211;
        let TotallyNotJson.1195 : {} = Struct {};
        let TotallyNotJson.1192 : List U8 = CallByName List.18 TotallyNotJson.213 TotallyNotJson.214 TotallyNotJson.1195;
        let TotallyNotJson.1194 : U8 = 34i64;
        let TotallyNotJson.1193 : List U8 = Array [TotallyNotJson.1194];
        let TotallyNotJson.1191 : List U8 = CallByName List.8 TotallyNotJson.1192 TotallyNotJson.1193;
        ret TotallyNotJson.1191;

procedure TotallyNotJson.27 (TotallyNotJson.218):
    switch TotallyNotJson.218:
        case 34:
            let TotallyNotJson.1198 : List U8 = Array [92i64, 34i64];
            ret TotallyNotJson.1198;
    
        case 92:
            let TotallyNotJson.1199 : List U8 = Array [92i64, 92i64];
            ret TotallyNotJson.1199;
    
        case 47:
            let TotallyNotJson.1200 : List U8 = Array [92i64, 47i64];
            ret TotallyNotJson.1200;
    
        case 8:
            let TotallyNotJson.1202 : U8 = 98i64;
            let TotallyNotJson.1201 : List U8 = Array [92i64, TotallyNotJson.1202];
            ret TotallyNotJson.1201;
    
        case 12:
            let TotallyNotJson.1204 : U8 = 102i64;
            let TotallyNotJson.1203 : List U8 = Array [92i64, TotallyNotJson.1204];
            ret TotallyNotJson.1203;
    
        case 10:
            let TotallyNotJson.1206 : U8 = 110i64;
            let TotallyNotJson.1205 : List U8 = Array [92i64, TotallyNotJson.1206];
            ret TotallyNotJson.1205;
    
        case 13:
            let TotallyNotJson.1208 : U8 = 114i64;
            let TotallyNotJson.1207 : List U8 = Array [92i64, TotallyNotJson.1208];
            ret TotallyNotJson.1207;
    
        case 9:
            let TotallyNotJson.1210 : U8 = 114i64;
            let TotallyNotJson.1209 : List U8 = Array [92i64, TotallyNotJson.1210];
            ret TotallyNotJson.1209;
    
        default:
            let TotallyNotJson.1211 : List U8 = Array [TotallyNotJson.218];
            ret TotallyNotJson.1211;
    

procedure TotallyNotJson.8 ():
    let TotallyNotJson.1172 : [C , C [], C , C , C , C ] = TagId(2) ;
    ret TotallyNotJson.1172;

procedure Test.0 ():
    let Test.9 : Str = "abc";
    let Test.10 : [C , C [], C , C , C , C ] = CallByName TotallyNotJson.8;
    let Test.8 : List U8 = CallByName Encode.26 Test.9 Test.10;
    let Test.1 : [C {U64, U8}, C Str] = CallByName Str.9 Test.8;
    let Test.5 : U8 = 1i64;
    let Test.6 : U8 = GetTagId Test.1;
    let Test.7 : Int1 = lowlevel Eq Test.5 Test.6;
    if Test.7 then
        let Test.2 : Str = UnionAtIndex (Id 1) (Index 0) Test.1;
        ret Test.2;
    else
        dec Test.1;
        let Test.4 : Str = "<bad>";
        ret Test.4;<|MERGE_RESOLUTION|>--- conflicted
+++ resolved
@@ -83,28 +83,8 @@
     ret List.564;
 
 procedure List.8 (#Attr.2, #Attr.3):
-<<<<<<< HEAD
     let List.543 : List U8 = lowlevel ListConcat #Attr.2 #Attr.3;
     ret List.543;
-=======
-    let List.530 : List U8 = lowlevel ListConcat #Attr.2 #Attr.3;
-    ret List.530;
-
-procedure List.80 (#Derived_gen.3, #Derived_gen.4, #Derived_gen.5, #Derived_gen.6, #Derived_gen.7):
-    joinpoint List.541 List.440 List.441 List.442 List.443 List.444:
-        let List.543 : Int1 = CallByName Num.22 List.443 List.444;
-        if List.543 then
-            let List.550 : U8 = CallByName List.66 List.440 List.443;
-            let List.544 : List U8 = CallByName List.145 List.441 List.550 List.442;
-            let List.547 : U64 = 1i64;
-            let List.546 : U64 = CallByName Num.51 List.443 List.547;
-            jump List.541 List.440 List.544 List.442 List.546 List.444;
-        else
-            dec List.440;
-            ret List.441;
-    in
-    jump List.541 #Derived_gen.3 #Derived_gen.4 #Derived_gen.5 #Derived_gen.6 #Derived_gen.7;
->>>>>>> 5ef2fc52
 
 procedure List.80 (#Derived_gen.8, #Derived_gen.9, #Derived_gen.10, #Derived_gen.11, #Derived_gen.12):
     joinpoint List.584 List.453 List.454 List.455 List.456 List.457:
