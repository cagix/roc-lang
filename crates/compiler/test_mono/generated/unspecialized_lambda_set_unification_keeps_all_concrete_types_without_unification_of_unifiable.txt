--- conflicted
+++ resolved
@@ -81,175 +81,81 @@
     let Encode.108 : List U8 = CallByName Encode.24 Encode.109 Encode.110 Encode.106;
     ret Encode.108;
 
-<<<<<<< HEAD
 procedure List.18 (List.145, List.146, List.147):
-    let List.561 : U64 = 0i64;
-    let List.562 : U64 = CallByName List.6 List.145;
-    let List.560 : {List U8, U64} = CallByName List.86 List.145 List.146 List.147 List.561 List.562;
-    ret List.560;
+    let List.562 : U64 = 0i64;
+    let List.563 : U64 = CallByName List.6 List.145;
+    let List.561 : {List U8, U64} = CallByName List.86 List.145 List.146 List.147 List.562 List.563;
+    ret List.561;
 
 procedure List.18 (List.145, List.146, List.147):
-    let List.601 : U64 = 0i64;
-    let List.602 : U64 = CallByName List.6 List.145;
-    let List.600 : {List U8, U64} = CallByName List.86 List.145 List.146 List.147 List.601 List.602;
-    ret List.600;
+    let List.602 : U64 = 0i64;
+    let List.603 : U64 = CallByName List.6 List.145;
+    let List.601 : {List U8, U64} = CallByName List.86 List.145 List.146 List.147 List.602 List.603;
+    ret List.601;
 
 procedure List.4 (List.116, List.117):
-    let List.599 : U64 = 1i64;
-    let List.598 : List U8 = CallByName List.70 List.116 List.599;
-    let List.597 : List U8 = CallByName List.71 List.598 List.117;
-    ret List.597;
+    let List.600 : U64 = 1i64;
+    let List.599 : List U8 = CallByName List.70 List.116 List.600;
+    let List.598 : List U8 = CallByName List.71 List.599 List.117;
+    ret List.598;
 
 procedure List.6 (#Attr.2):
-    let List.572 : U64 = lowlevel ListLen #Attr.2;
-    ret List.572;
+    let List.573 : U64 = lowlevel ListLen #Attr.2;
+    ret List.573;
 
 procedure List.6 (#Attr.2):
-    let List.612 : U64 = lowlevel ListLen #Attr.2;
-    ret List.612;
+    let List.613 : U64 = lowlevel ListLen #Attr.2;
+    ret List.613;
 
 procedure List.66 (#Attr.2, #Attr.3):
-    let List.570 : [C {}, C {}] = lowlevel ListGetUnsafe #Attr.2 #Attr.3;
-    ret List.570;
+    let List.571 : [C {}, C {}] = lowlevel ListGetUnsafe #Attr.2 #Attr.3;
+    ret List.571;
 
 procedure List.66 (#Attr.2, #Attr.3):
-    let List.610 : [] = lowlevel ListGetUnsafe #Attr.2 #Attr.3;
-    ret List.610;
+    let List.611 : [] = lowlevel ListGetUnsafe #Attr.2 #Attr.3;
+    ret List.611;
 
 procedure List.70 (#Attr.2, #Attr.3):
-    let List.578 : List U8 = lowlevel ListReserve #Attr.2 #Attr.3;
-    ret List.578;
+    let List.579 : List U8 = lowlevel ListReserve #Attr.2 #Attr.3;
+    ret List.579;
 
 procedure List.71 (#Attr.2, #Attr.3):
-    let List.576 : List U8 = lowlevel ListAppendUnsafe #Attr.2 #Attr.3;
-    ret List.576;
+    let List.577 : List U8 = lowlevel ListAppendUnsafe #Attr.2 #Attr.3;
+    ret List.577;
 
 procedure List.8 (#Attr.2, #Attr.3):
-    let List.613 : List U8 = lowlevel ListConcat #Attr.2 #Attr.3;
-    ret List.613;
+    let List.614 : List U8 = lowlevel ListConcat #Attr.2 #Attr.3;
+    ret List.614;
 
 procedure List.86 (#Derived_gen.18, #Derived_gen.19, #Derived_gen.20, #Derived_gen.21, #Derived_gen.22):
-    joinpoint List.563 List.148 List.149 List.150 List.151 List.152:
-        let List.565 : Int1 = CallByName Num.22 List.151 List.152;
-        if List.565 then
-            let List.569 : [C {}, C {}] = CallByName List.66 List.148 List.151;
-            let List.153 : {List U8, U64} = CallByName TotallyNotJson.267 List.149 List.569 List.150;
-            let List.568 : U64 = 1i64;
-            let List.567 : U64 = CallByName Num.51 List.151 List.568;
-            jump List.563 List.148 List.153 List.150 List.567 List.152;
+    joinpoint List.564 List.148 List.149 List.150 List.151 List.152:
+        let List.566 : Int1 = CallByName Num.22 List.151 List.152;
+        if List.566 then
+            let List.570 : [C {}, C {}] = CallByName List.66 List.148 List.151;
+            let List.153 : {List U8, U64} = CallByName TotallyNotJson.267 List.149 List.570 List.150;
+            let List.569 : U64 = 1i64;
+            let List.568 : U64 = CallByName Num.51 List.151 List.569;
+            jump List.564 List.148 List.153 List.150 List.568 List.152;
         else
             dec List.148;
             ret List.149;
     in
-    jump List.563 #Derived_gen.18 #Derived_gen.19 #Derived_gen.20 #Derived_gen.21 #Derived_gen.22;
+    jump List.564 #Derived_gen.18 #Derived_gen.19 #Derived_gen.20 #Derived_gen.21 #Derived_gen.22;
 
 procedure List.86 (#Derived_gen.29, #Derived_gen.30, #Derived_gen.31, #Derived_gen.32, #Derived_gen.33):
-    joinpoint List.603 List.148 List.149 List.150 List.151 List.152:
-        let List.605 : Int1 = CallByName Num.22 List.151 List.152;
-        if List.605 then
-            let List.609 : [] = CallByName List.66 List.148 List.151;
-            let List.153 : {List U8, U64} = CallByName TotallyNotJson.267 List.149 List.609 List.150;
-            let List.608 : U64 = 1i64;
-            let List.607 : U64 = CallByName Num.51 List.151 List.608;
-            jump List.603 List.148 List.153 List.150 List.607 List.152;
+    joinpoint List.604 List.148 List.149 List.150 List.151 List.152:
+        let List.606 : Int1 = CallByName Num.22 List.151 List.152;
+        if List.606 then
+            let List.610 : [] = CallByName List.66 List.148 List.151;
+            let List.153 : {List U8, U64} = CallByName TotallyNotJson.267 List.149 List.610 List.150;
+            let List.609 : U64 = 1i64;
+            let List.608 : U64 = CallByName Num.51 List.151 List.609;
+            jump List.604 List.148 List.153 List.150 List.608 List.152;
         else
             dec List.148;
             ret List.149;
     in
-    jump List.603 #Derived_gen.29 #Derived_gen.30 #Derived_gen.31 #Derived_gen.32 #Derived_gen.33;
-=======
-procedure List.145 (List.146, List.147, List.144):
-    let List.567 : {List U8, U64} = CallByName TotallyNotJson.267 List.146 List.147 List.144;
-    ret List.567;
-
-procedure List.145 (List.146, List.147, List.144):
-    let List.615 : {List U8, U64} = CallByName TotallyNotJson.267 List.146 List.147 List.144;
-    ret List.615;
-
-procedure List.18 (List.142, List.143, List.144):
-    let List.548 : {List U8, U64} = CallByName List.93 List.142 List.143 List.144;
-    ret List.548;
-
-procedure List.18 (List.142, List.143, List.144):
-    let List.596 : {List U8, U64} = CallByName List.93 List.142 List.143 List.144;
-    ret List.596;
-
-procedure List.4 (List.113, List.114):
-    let List.595 : U64 = 1i64;
-    let List.594 : List U8 = CallByName List.70 List.113 List.595;
-    let List.593 : List U8 = CallByName List.71 List.594 List.114;
-    ret List.593;
-
-procedure List.6 (#Attr.2):
-    let List.568 : U64 = lowlevel ListLen #Attr.2;
-    ret List.568;
-
-procedure List.6 (#Attr.2):
-    let List.616 : U64 = lowlevel ListLen #Attr.2;
-    ret List.616;
-
-procedure List.66 (#Attr.2, #Attr.3):
-    let List.564 : [C {}, C {}] = lowlevel ListGetUnsafe #Attr.2 #Attr.3;
-    ret List.564;
-
-procedure List.66 (#Attr.2, #Attr.3):
-    let List.612 : [] = lowlevel ListGetUnsafe #Attr.2 #Attr.3;
-    ret List.612;
-
-procedure List.70 (#Attr.2, #Attr.3):
-    let List.574 : List U8 = lowlevel ListReserve #Attr.2 #Attr.3;
-    ret List.574;
-
-procedure List.71 (#Attr.2, #Attr.3):
-    let List.572 : List U8 = lowlevel ListAppendUnsafe #Attr.2 #Attr.3;
-    ret List.572;
-
-procedure List.8 (#Attr.2, #Attr.3):
-    let List.617 : List U8 = lowlevel ListConcat #Attr.2 #Attr.3;
-    ret List.617;
-
-procedure List.80 (#Derived_gen.18, #Derived_gen.19, #Derived_gen.20, #Derived_gen.21, #Derived_gen.22):
-    joinpoint List.602 List.440 List.441 List.442 List.443 List.444:
-        let List.604 : Int1 = CallByName Num.22 List.443 List.444;
-        if List.604 then
-            let List.611 : [] = CallByName List.66 List.440 List.443;
-            let List.605 : {List U8, U64} = CallByName List.145 List.441 List.611 List.442;
-            let List.608 : U64 = 1i64;
-            let List.607 : U64 = CallByName Num.51 List.443 List.608;
-            jump List.602 List.440 List.605 List.442 List.607 List.444;
-        else
-            dec List.440;
-            ret List.441;
-    in
-    jump List.602 #Derived_gen.18 #Derived_gen.19 #Derived_gen.20 #Derived_gen.21 #Derived_gen.22;
-
-procedure List.80 (#Derived_gen.38, #Derived_gen.39, #Derived_gen.40, #Derived_gen.41, #Derived_gen.42):
-    joinpoint List.554 List.440 List.441 List.442 List.443 List.444:
-        let List.556 : Int1 = CallByName Num.22 List.443 List.444;
-        if List.556 then
-            let List.563 : [C {}, C {}] = CallByName List.66 List.440 List.443;
-            let List.557 : {List U8, U64} = CallByName List.145 List.441 List.563 List.442;
-            let List.560 : U64 = 1i64;
-            let List.559 : U64 = CallByName Num.51 List.443 List.560;
-            jump List.554 List.440 List.557 List.442 List.559 List.444;
-        else
-            dec List.440;
-            ret List.441;
-    in
-    jump List.554 #Derived_gen.38 #Derived_gen.39 #Derived_gen.40 #Derived_gen.41 #Derived_gen.42;
-
-procedure List.93 (List.437, List.438, List.439):
-    let List.552 : U64 = 0i64;
-    let List.553 : U64 = CallByName List.6 List.437;
-    let List.551 : {List U8, U64} = CallByName List.80 List.437 List.438 List.439 List.552 List.553;
-    ret List.551;
-
-procedure List.93 (List.437, List.438, List.439):
-    let List.600 : U64 = 0i64;
-    let List.601 : U64 = CallByName List.6 List.437;
-    let List.599 : {List U8, U64} = CallByName List.80 List.437 List.438 List.439 List.600 List.601;
-    ret List.599;
->>>>>>> 2eb8326a
+    jump List.604 #Derived_gen.29 #Derived_gen.30 #Derived_gen.31 #Derived_gen.32 #Derived_gen.33;
 
 procedure Num.127 (#Attr.2):
     let Num.311 : U8 = lowlevel NumIntCast #Attr.2;
