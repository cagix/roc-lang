--- conflicted
+++ resolved
@@ -5,10 +5,6 @@
 
 procedure Test.2 (Test.3):
     let Test.7 : {} = Struct {};
-<<<<<<< HEAD
-    let Test.8 : U8 = GetTagId Test.3;
-=======
->>>>>>> 73ce1cda
     Error a Lambda Set is empty. Most likely there is a type error in your program.
 
 procedure Test.0 ():
