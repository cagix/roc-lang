--- conflicted
+++ resolved
@@ -94,37 +94,20 @@
     ret Num.282;
 
 procedure Num.51 (#Attr.2, #Attr.3):
-<<<<<<< HEAD
-    let Num.281 : U64 = lowlevel NumAddWrap #Attr.2 #Attr.3;
-    ret Num.281;
-
-procedure Result.5 (Result.12, Result.13):
-    let Result.52 : U8 = 1i64;
-    let Result.53 : U8 = GetTagId Result.12;
-    let Result.54 : Int1 = lowlevel Eq Result.52 Result.53;
-    if Result.54 then
-        dec Result.13;
-        let Result.14 : Str = UnionAtIndex (Id 1) (Index 0) Result.12;
-        ret Result.14;
-    else
-        dec Result.12;
-        ret Result.13;
-=======
     let Num.283 : U64 = lowlevel NumAddWrap #Attr.2 #Attr.3;
     ret Num.283;
 
-procedure Result.5 (Result.11, Result.12):
-    let Result.38 : U8 = 1i64;
-    let Result.39 : U8 = GetTagId Result.11;
-    let Result.40 : Int1 = lowlevel Eq Result.38 Result.39;
-    if Result.40 then
-        dec Result.12;
-        let Result.13 : Str = UnionAtIndex (Id 1) (Index 0) Result.11;
-        ret Result.13;
+procedure Result.5 (Result.13, Result.14):
+    let Result.57 : U8 = 1i64;
+    let Result.58 : U8 = GetTagId Result.13;
+    let Result.59 : Int1 = lowlevel Eq Result.57 Result.58;
+    if Result.59 then
+        dec Result.14;
+        let Result.15 : Str = UnionAtIndex (Id 1) (Index 0) Result.13;
+        ret Result.15;
     else
-        dec Result.11;
-        ret Result.12;
->>>>>>> 0be4e495
+        dec Result.13;
+        ret Result.14;
 
 procedure Test.10 (Test.11):
     let Test.12 : Str = CallByName Test.2 Test.11;
