--- conflicted
+++ resolved
@@ -1,43 +1,3 @@
-<<<<<<< HEAD
-procedure List.2 (List.118, List.119):
-    let List.675 : U64 = CallByName List.6 List.118;
-    let List.672 : Int1 = CallByName Num.22 List.119 List.675;
-    if List.672 then
-        let List.674 : I64 = CallByName List.66 List.118 List.119;
-        let List.673 : [C {}, C I64] = TagId(1) List.674;
-        ret List.673;
-    else
-        let List.671 : {} = Struct {};
-        let List.670 : [C {}, C I64] = TagId(0) List.671;
-        ret List.670;
-
-procedure List.3 (List.126, List.127, List.128):
-    let List.662 : {List I64, I64} = CallByName List.64 List.126 List.127 List.128;
-    let List.661 : List I64 = StructAtIndex 0 List.662;
-    ret List.661;
-
-procedure List.6 (#Attr.2):
-    let List.660 : U64 = lowlevel ListLenU64 #Attr.2;
-    ret List.660;
-
-procedure List.64 (List.123, List.124, List.125):
-    let List.659 : U64 = CallByName List.6 List.123;
-    let List.656 : Int1 = CallByName Num.22 List.124 List.659;
-    if List.656 then
-        let List.657 : {List I64, I64} = CallByName List.67 List.123 List.124 List.125;
-        ret List.657;
-    else
-        let List.655 : {List I64, I64} = Struct {List.123, List.125};
-        ret List.655;
-
-procedure List.66 (#Attr.2, #Attr.3):
-    let List.668 : I64 = lowlevel ListGetUnsafe #Attr.2 #Attr.3;
-    ret List.668;
-
-procedure List.67 (#Attr.2, #Attr.3, #Attr.4):
-    let List.658 : {List I64, I64} = lowlevel ListReplaceUnsafe #Attr.2 #Attr.3 #Attr.4;
-    ret List.658;
-=======
 procedure List.2 (List.116, List.117):
     let List.660 : U64 = CallByName List.6 List.116;
     let List.657 : Int1 = CallByName Num.22 List.117 List.660;
@@ -76,7 +36,6 @@
 procedure List.67 (#Attr.2, #Attr.3, #Attr.4):
     let List.643 : {List I64, I64} = lowlevel ListReplaceUnsafe #Attr.2 #Attr.3 #Attr.4;
     ret List.643;
->>>>>>> fe6790e6
 
 procedure Num.22 (#Attr.2, #Attr.3):
     let Num.283 : Int1 = lowlevel NumLt #Attr.2 #Attr.3;
