procedure #Derived.0 (#Derived.1):
    let #Derived_gen.1 : {{Str, Str}} = Struct {#Derived.1};
    let #Derived_gen.0 : {{Str, Str}} = CallByName Encode.22 #Derived_gen.1;
    ret #Derived_gen.0;

procedure #Derived.4 (#Derived.5, #Derived.6, #Attr.12):
    let #Derived.1 : {Str, Str} = StructAtIndex 0 #Attr.12;
    inc #Derived.1;
    dec #Attr.12;
    joinpoint #Derived_gen.5 #Derived_gen.4:
        let #Derived_gen.3 : List U8 = CallByName Encode.23 #Derived.5 #Derived_gen.4 #Derived.6;
        ret #Derived_gen.3;
    in
    let #Derived.2 : Str = StructAtIndex 0 #Derived.1;
    inc #Derived.2;
    let #Derived.3 : Str = StructAtIndex 1 #Derived.1;
    inc #Derived.3;
    dec #Derived.1;
    let #Derived_gen.7 : Str = "A";
    let #Derived_gen.9 : {Str} = CallByName Json.17 #Derived.2;
    let #Derived_gen.10 : {Str} = CallByName Json.17 #Derived.3;
    let #Derived_gen.8 : List {Str} = Array [#Derived_gen.9, #Derived_gen.10];
    let #Derived_gen.6 : {Str, List {Str}} = CallByName Json.20 #Derived_gen.7 #Derived_gen.8;
    jump #Derived_gen.5 #Derived_gen.6;

procedure Encode.22 (Encode.93):
    ret Encode.93;

procedure Encode.22 (Encode.93):
    ret Encode.93;

procedure Encode.22 (Encode.93):
    ret Encode.93;

procedure Encode.23 (Encode.94, Encode.102, Encode.96):
    let Encode.106 : List U8 = CallByName #Derived.4 Encode.94 Encode.96 Encode.102;
    ret Encode.106;

procedure Encode.23 (Encode.94, Encode.102, Encode.96):
    let Encode.113 : List U8 = CallByName Json.95 Encode.94 Encode.96 Encode.102;
    ret Encode.113;

procedure Encode.23 (Encode.94, Encode.102, Encode.96):
    let Encode.117 : List U8 = CallByName Json.65 Encode.94 Encode.96 Encode.102;
    ret Encode.117;

procedure Encode.25 (Encode.100, Encode.101):
    let Encode.104 : List U8 = Array [];
    let Encode.105 : {{Str, Str}} = CallByName #Derived.0 Encode.100;
    let Encode.103 : List U8 = CallByName Encode.23 Encode.104 Encode.105 Encode.101;
    ret Encode.103;

procedure Json.1 ():
    let Json.106 : {} = Struct {};
    ret Json.106;

procedure Json.17 (Json.64):
<<<<<<< HEAD
    let Json.110 : {Str} = Struct {Json.64};
    let Json.109 : {Str} = CallByName Encode.22 Json.110;
    ret Json.109;
=======
    let Json.114 : {Str} = Struct {Json.64};
    let Json.113 : {Str} = CallByName Encode.22 Json.114;
    ret Json.113;
>>>>>>> d5bee93d

procedure Json.20 (Json.93, Json.94):
    let Json.108 : {Str, List {Str}} = Struct {Json.93, Json.94};
    let Json.107 : {Str, List {Str}} = CallByName Encode.22 Json.108;
    ret Json.107;

<<<<<<< HEAD
procedure Json.65 (Json.66, Json.108, #Attr.12):
=======
procedure Json.65 (Json.66, Json.112, #Attr.12):
>>>>>>> d5bee93d
    let Json.64 : Str = StructAtIndex 0 #Attr.12;
    inc Json.64;
    dec #Attr.12;
    let Json.158 : I32 = 34i64;
    let Json.157 : U8 = CallByName Num.123 Json.158;
    let Json.155 : List U8 = CallByName List.4 Json.66 Json.157;
    let Json.156 : List U8 = CallByName Str.12 Json.64;
    let Json.152 : List U8 = CallByName List.8 Json.155 Json.156;
    let Json.154 : I32 = 34i64;
    let Json.153 : U8 = CallByName Num.123 Json.154;
    let Json.151 : List U8 = CallByName List.4 Json.152 Json.153;
    ret Json.151;

procedure Json.95 (Json.96, Json.109, #Attr.12):
    let Json.94 : List {Str} = StructAtIndex 1 #Attr.12;
    inc Json.94;
    let Json.93 : Str = StructAtIndex 0 #Attr.12;
    inc Json.93;
    dec #Attr.12;
<<<<<<< HEAD
    let Json.149 : I32 = 123i64;
    let Json.148 : U8 = CallByName Num.123 Json.149;
    let Json.145 : List U8 = CallByName List.4 Json.92 Json.148;
    let Json.147 : I32 = 34i64;
    let Json.146 : U8 = CallByName Num.123 Json.147;
    let Json.143 : List U8 = CallByName List.4 Json.145 Json.146;
    let Json.144 : List U8 = CallByName Str.12 Json.89;
    let Json.140 : List U8 = CallByName List.8 Json.143 Json.144;
    let Json.142 : I32 = 34i64;
    let Json.141 : U8 = CallByName Num.123 Json.142;
    let Json.137 : List U8 = CallByName List.4 Json.140 Json.141;
    let Json.139 : I32 = 58i64;
    let Json.138 : U8 = CallByName Num.123 Json.139;
    let Json.134 : List U8 = CallByName List.4 Json.137 Json.138;
    let Json.136 : I32 = 91i64;
    let Json.135 : U8 = CallByName Num.123 Json.136;
    let Json.94 : List U8 = CallByName List.4 Json.134 Json.135;
    let Json.133 : U64 = CallByName List.6 Json.90;
    let Json.121 : {List U8, U64} = Struct {Json.94, Json.133};
    let Json.122 : {} = Struct {};
    let Json.120 : {List U8, U64} = CallByName List.18 Json.90 Json.121 Json.122;
    dec Json.90;
    let Json.96 : List U8 = StructAtIndex 0 Json.120;
    inc Json.96;
    dec Json.120;
    let Json.119 : I32 = 93i64;
    let Json.118 : U8 = CallByName Num.123 Json.119;
    let Json.115 : List U8 = CallByName List.4 Json.96 Json.118;
    let Json.117 : I32 = 125i64;
    let Json.116 : U8 = CallByName Num.123 Json.117;
    let Json.114 : List U8 = CallByName List.4 Json.115 Json.116;
    ret Json.114;

procedure Json.93 (Json.113, Json.99):
    let Json.97 : List U8 = StructAtIndex 0 Json.113;
    inc Json.97;
    let Json.98 : U64 = StructAtIndex 1 Json.113;
    dec Json.113;
    let Json.132 : {} = Struct {};
    let Json.100 : List U8 = CallByName Encode.23 Json.97 Json.99 Json.132;
    joinpoint Json.127 Json.101:
        let Json.125 : U64 = 1i64;
        let Json.124 : U64 = CallByName Num.20 Json.98 Json.125;
        let Json.123 : {List U8, U64} = Struct {Json.101, Json.124};
        ret Json.123;
    in
    let Json.131 : U64 = 0i64;
    let Json.128 : Int1 = CallByName Num.24 Json.98 Json.131;
    if Json.128 then
        let Json.130 : I32 = 44i64;
        let Json.129 : U8 = CallByName Num.123 Json.130;
        let Json.126 : List U8 = CallByName List.4 Json.100 Json.129;
        jump Json.127 Json.126;
    else
        jump Json.127 Json.100;

procedure List.122 (List.123, List.124, #Attr.12):
    let List.121 : {} = StructAtIndex 0 #Attr.12;
    let List.357 : {List U8, U64} = CallByName Json.93 List.123 List.124;
    let List.356 : [C [], C {List U8, U64}] = TagId(1) List.357;
    ret List.356;

procedure List.18 (List.119, List.120, List.121):
    let List.333 : {{}} = Struct {List.121};
    let List.327 : [C [], C {List U8, U64}] = CallByName List.63 List.119 List.120 List.333;
    let List.330 : U8 = 1i64;
    let List.331 : U8 = GetTagId List.327;
    let List.332 : Int1 = lowlevel Eq List.330 List.331;
    if List.332 then
        let List.126 : {List U8, U64} = UnionAtIndex (Id 1) (Index 0) List.327;
        inc List.126;
        dec List.327;
        ret List.126;
    else
        let List.127 : [] = UnionAtIndex (Id 0) (Index 0) List.327;
        dec List.327;
        let List.329 : {List U8, U64} = CallByName List.64 List.127;
        ret List.329;

procedure List.4 (List.90, List.91):
    let List.326 : U64 = 1i64;
    let List.325 : List U8 = CallByName List.65 List.90 List.326;
    let List.324 : List U8 = CallByName List.66 List.325 List.91;
    ret List.324;
=======
    let Json.153 : I32 = 123i64;
    let Json.152 : U8 = CallByName Num.123 Json.153;
    let Json.149 : List U8 = CallByName List.4 Json.96 Json.152;
    let Json.151 : I32 = 34i64;
    let Json.150 : U8 = CallByName Num.123 Json.151;
    let Json.147 : List U8 = CallByName List.4 Json.149 Json.150;
    let Json.148 : List U8 = CallByName Str.12 Json.93;
    let Json.144 : List U8 = CallByName List.8 Json.147 Json.148;
    let Json.146 : I32 = 34i64;
    let Json.145 : U8 = CallByName Num.123 Json.146;
    let Json.141 : List U8 = CallByName List.4 Json.144 Json.145;
    let Json.143 : I32 = 58i64;
    let Json.142 : U8 = CallByName Num.123 Json.143;
    let Json.138 : List U8 = CallByName List.4 Json.141 Json.142;
    let Json.140 : I32 = 91i64;
    let Json.139 : U8 = CallByName Num.123 Json.140;
    let Json.98 : List U8 = CallByName List.4 Json.138 Json.139;
    let Json.137 : U64 = CallByName List.6 Json.94;
    let Json.125 : {List U8, U64} = Struct {Json.98, Json.137};
    let Json.126 : {} = Struct {};
    let Json.124 : {List U8, U64} = CallByName List.18 Json.94 Json.125 Json.126;
    dec Json.94;
    let Json.100 : List U8 = StructAtIndex 0 Json.124;
    inc Json.100;
    dec Json.124;
    let Json.123 : I32 = 93i64;
    let Json.122 : U8 = CallByName Num.123 Json.123;
    let Json.119 : List U8 = CallByName List.4 Json.100 Json.122;
    let Json.121 : I32 = 125i64;
    let Json.120 : U8 = CallByName Num.123 Json.121;
    let Json.118 : List U8 = CallByName List.4 Json.119 Json.120;
    ret Json.118;

procedure Json.97 (Json.117, Json.103):
    let Json.101 : List U8 = StructAtIndex 0 Json.117;
    inc Json.101;
    let Json.102 : U64 = StructAtIndex 1 Json.117;
    dec Json.117;
    let Json.136 : {} = Struct {};
    let Json.104 : List U8 = CallByName Encode.23 Json.101 Json.103 Json.136;
    joinpoint Json.131 Json.105:
        let Json.129 : U64 = 1i64;
        let Json.128 : U64 = CallByName Num.20 Json.102 Json.129;
        let Json.127 : {List U8, U64} = Struct {Json.105, Json.128};
        ret Json.127;
    in
    let Json.135 : U64 = 1i64;
    let Json.132 : Int1 = CallByName Num.24 Json.102 Json.135;
    if Json.132 then
        let Json.134 : I32 = 44i64;
        let Json.133 : U8 = CallByName Num.123 Json.134;
        let Json.130 : List U8 = CallByName List.4 Json.104 Json.133;
        jump Json.131 Json.130;
    else
        jump Json.131 Json.104;

procedure List.125 (List.126, List.127, #Attr.12):
    let List.124 : {} = StructAtIndex 0 #Attr.12;
    let List.379 : {List U8, U64} = CallByName Json.97 List.126 List.127;
    let List.378 : [C [], C {List U8, U64}] = TagId(1) List.379;
    ret List.378;

procedure List.18 (List.122, List.123, List.124):
    let List.355 : {{}} = Struct {List.124};
    let List.349 : [C [], C {List U8, U64}] = CallByName List.63 List.122 List.123 List.355;
    let List.352 : U8 = 1i64;
    let List.353 : U8 = GetTagId List.349;
    let List.354 : Int1 = lowlevel Eq List.352 List.353;
    if List.354 then
        let List.129 : {List U8, U64} = UnionAtIndex (Id 1) (Index 0) List.349;
        inc List.129;
        dec List.349;
        ret List.129;
    else
        let List.130 : [] = UnionAtIndex (Id 0) (Index 0) List.349;
        dec List.349;
        let List.351 : {List U8, U64} = CallByName List.64 List.130;
        ret List.351;

procedure List.4 (List.93, List.94):
    let List.348 : U64 = 1i64;
    let List.347 : List U8 = CallByName List.65 List.93 List.348;
    let List.346 : List U8 = CallByName List.66 List.347 List.94;
    ret List.346;
>>>>>>> d5bee93d

procedure List.6 (#Attr.2):
    let List.317 : U64 = lowlevel ListLen #Attr.2;
    ret List.317;

procedure List.6 (#Attr.2):
<<<<<<< HEAD
    let List.334 : U64 = lowlevel ListLen #Attr.2;
    ret List.334;

procedure List.60 (#Attr.2, #Attr.3):
    let List.355 : {Str} = lowlevel ListGetUnsafe #Attr.2 #Attr.3;
    ret List.355;

procedure List.63 (List.283, List.284, List.285):
    let List.341 : U64 = 0i64;
    let List.342 : U64 = CallByName List.6 List.283;
    let List.340 : [C [], C {List U8, U64}] = CallByName List.77 List.283 List.284 List.285 List.341 List.342;
    ret List.340;

procedure List.64 (#Attr.2):
    let List.339 : {List U8, U64} = lowlevel Unreachable #Attr.2;
    ret List.339;

procedure List.65 (#Attr.2, #Attr.3):
    let List.338 : List U8 = lowlevel ListReserve #Attr.2 #Attr.3;
    ret List.338;

procedure List.66 (#Attr.2, #Attr.3):
    let List.337 : List U8 = lowlevel ListAppendUnsafe #Attr.2 #Attr.3;
    ret List.337;

procedure List.77 (List.374, List.375, List.376, List.377, List.378):
    joinpoint List.343 List.286 List.287 List.288 List.289 List.290:
        let List.345 : Int1 = CallByName Num.22 List.289 List.290;
        if List.345 then
            let List.354 : {Str} = CallByName List.60 List.286 List.289;
            let List.346 : [C [], C {List U8, U64}] = CallByName List.122 List.287 List.354 List.288;
            let List.351 : U8 = 1i64;
            let List.352 : U8 = GetTagId List.346;
            let List.353 : Int1 = lowlevel Eq List.351 List.352;
            if List.353 then
                let List.291 : {List U8, U64} = UnionAtIndex (Id 1) (Index 0) List.346;
                inc List.291;
                dec List.346;
                let List.349 : U64 = 1i64;
                let List.348 : U64 = CallByName Num.19 List.289 List.349;
                jump List.343 List.286 List.291 List.288 List.348 List.290;
            else
                let List.292 : [] = UnionAtIndex (Id 0) (Index 0) List.346;
                dec List.346;
                let List.350 : [C [], C {List U8, U64}] = TagId(0) List.292;
                ret List.350;
        else
            let List.344 : [C [], C {List U8, U64}] = TagId(1) List.287;
            ret List.344;
    in
    jump List.343 List.374 List.375 List.376 List.377 List.378;

procedure List.8 (#Attr.2, #Attr.3):
    let List.336 : List U8 = lowlevel ListConcat #Attr.2 #Attr.3;
    ret List.336;
=======
    let List.356 : U64 = lowlevel ListLen #Attr.2;
    ret List.356;

procedure List.60 (#Attr.2, #Attr.3):
    let List.377 : {Str} = lowlevel ListGetUnsafe #Attr.2 #Attr.3;
    ret List.377;

procedure List.63 (List.305, List.306, List.307):
    let List.363 : U64 = 0i64;
    let List.364 : U64 = CallByName List.6 List.305;
    let List.362 : [C [], C {List U8, U64}] = CallByName List.80 List.305 List.306 List.307 List.363 List.364;
    ret List.362;

procedure List.64 (#Attr.2):
    let List.361 : {List U8, U64} = lowlevel Unreachable #Attr.2;
    ret List.361;

procedure List.65 (#Attr.2, #Attr.3):
    let List.360 : List U8 = lowlevel ListReserve #Attr.2 #Attr.3;
    ret List.360;

procedure List.66 (#Attr.2, #Attr.3):
    let List.359 : List U8 = lowlevel ListAppendUnsafe #Attr.2 #Attr.3;
    ret List.359;

procedure List.8 (#Attr.2, #Attr.3):
    let List.358 : List U8 = lowlevel ListConcat #Attr.2 #Attr.3;
    ret List.358;

procedure List.80 (List.393, List.394, List.395, List.396, List.397):
    joinpoint List.365 List.308 List.309 List.310 List.311 List.312:
        let List.367 : Int1 = CallByName Num.22 List.311 List.312;
        if List.367 then
            let List.376 : {Str} = CallByName List.60 List.308 List.311;
            let List.368 : [C [], C {List U8, U64}] = CallByName List.125 List.309 List.376 List.310;
            let List.373 : U8 = 1i64;
            let List.374 : U8 = GetTagId List.368;
            let List.375 : Int1 = lowlevel Eq List.373 List.374;
            if List.375 then
                let List.313 : {List U8, U64} = UnionAtIndex (Id 1) (Index 0) List.368;
                inc List.313;
                dec List.368;
                let List.371 : U64 = 1i64;
                let List.370 : U64 = CallByName Num.19 List.311 List.371;
                jump List.365 List.308 List.313 List.310 List.370 List.312;
            else
                let List.314 : [] = UnionAtIndex (Id 0) (Index 0) List.368;
                dec List.368;
                let List.372 : [C [], C {List U8, U64}] = TagId(0) List.314;
                ret List.372;
        else
            let List.366 : [C [], C {List U8, U64}] = TagId(1) List.309;
            ret List.366;
    in
    jump List.365 List.393 List.394 List.395 List.396 List.397;
>>>>>>> d5bee93d

procedure Num.123 (#Attr.2):
    let Num.266 : U8 = lowlevel NumIntCast #Attr.2;
    ret Num.266;

procedure Num.19 (#Attr.2, #Attr.3):
    let Num.269 : U64 = lowlevel NumAdd #Attr.2 #Attr.3;
    ret Num.269;

procedure Num.20 (#Attr.2, #Attr.3):
    let Num.267 : U64 = lowlevel NumSub #Attr.2 #Attr.3;
    ret Num.267;

procedure Num.22 (#Attr.2, #Attr.3):
    let Num.270 : Int1 = lowlevel NumLt #Attr.2 #Attr.3;
    ret Num.270;

procedure Num.24 (#Attr.2, #Attr.3):
    let Num.268 : Int1 = lowlevel NumGt #Attr.2 #Attr.3;
    ret Num.268;

procedure Str.12 (#Attr.2):
    let Str.210 : List U8 = lowlevel StrToUtf8 #Attr.2;
    ret Str.210;

procedure Str.48 (#Attr.2, #Attr.3, #Attr.4):
    let Str.204 : {U64, Str, Int1, U8} = lowlevel StrFromUtf8Range #Attr.2 #Attr.3 #Attr.4;
    ret Str.204;

procedure Str.9 (Str.69):
    let Str.202 : U64 = 0i64;
    let Str.203 : U64 = CallByName List.6 Str.69;
    let Str.70 : {U64, Str, Int1, U8} = CallByName Str.48 Str.69 Str.202 Str.203;
    let Str.199 : Int1 = StructAtIndex 2 Str.70;
    if Str.199 then
        let Str.201 : Str = StructAtIndex 1 Str.70;
        inc Str.201;
        dec Str.70;
        let Str.200 : [C {U64, U8}, C Str] = TagId(1) Str.201;
        ret Str.200;
    else
        let Str.197 : U8 = StructAtIndex 3 Str.70;
        let Str.198 : U64 = StructAtIndex 0 Str.70;
        dec Str.70;
        let Str.196 : {U64, U8} = Struct {Str.198, Str.197};
        let Str.195 : [C {U64, U8}, C Str] = TagId(0) Str.196;
        ret Str.195;

procedure Test.0 ():
    let Test.13 : Str = "foo";
    let Test.12 : Str = "foo";
    let Test.1 : {Str, Str} = Struct {Test.12, Test.13};
    let Test.11 : {} = CallByName Json.1;
    let Test.10 : List U8 = CallByName Encode.25 Test.1 Test.11;
    let Test.2 : [C {U64, U8}, C Str] = CallByName Str.9 Test.10;
    let Test.7 : U8 = 1i64;
    let Test.8 : U8 = GetTagId Test.2;
    let Test.9 : Int1 = lowlevel Eq Test.7 Test.8;
    if Test.9 then
        let Test.4 : Str = UnionAtIndex (Id 1) (Index 0) Test.2;
        inc Test.4;
        dec Test.2;
        ret Test.4;
    else
        dec Test.2;
        let Test.6 : Str = "<bad>";
        ret Test.6;<|MERGE_RESOLUTION|>--- conflicted
+++ resolved
@@ -55,38 +55,28 @@
     ret Json.106;
 
 procedure Json.17 (Json.64):
-<<<<<<< HEAD
-    let Json.110 : {Str} = Struct {Json.64};
-    let Json.109 : {Str} = CallByName Encode.22 Json.110;
-    ret Json.109;
-=======
     let Json.114 : {Str} = Struct {Json.64};
     let Json.113 : {Str} = CallByName Encode.22 Json.114;
     ret Json.113;
->>>>>>> d5bee93d
 
 procedure Json.20 (Json.93, Json.94):
     let Json.108 : {Str, List {Str}} = Struct {Json.93, Json.94};
     let Json.107 : {Str, List {Str}} = CallByName Encode.22 Json.108;
     ret Json.107;
 
-<<<<<<< HEAD
-procedure Json.65 (Json.66, Json.108, #Attr.12):
-=======
 procedure Json.65 (Json.66, Json.112, #Attr.12):
->>>>>>> d5bee93d
     let Json.64 : Str = StructAtIndex 0 #Attr.12;
     inc Json.64;
     dec #Attr.12;
+    let Json.162 : I32 = 34i64;
+    let Json.161 : U8 = CallByName Num.123 Json.162;
+    let Json.159 : List U8 = CallByName List.4 Json.66 Json.161;
+    let Json.160 : List U8 = CallByName Str.12 Json.64;
+    let Json.156 : List U8 = CallByName List.8 Json.159 Json.160;
     let Json.158 : I32 = 34i64;
     let Json.157 : U8 = CallByName Num.123 Json.158;
-    let Json.155 : List U8 = CallByName List.4 Json.66 Json.157;
-    let Json.156 : List U8 = CallByName Str.12 Json.64;
-    let Json.152 : List U8 = CallByName List.8 Json.155 Json.156;
-    let Json.154 : I32 = 34i64;
-    let Json.153 : U8 = CallByName Num.123 Json.154;
-    let Json.151 : List U8 = CallByName List.4 Json.152 Json.153;
-    ret Json.151;
+    let Json.155 : List U8 = CallByName List.4 Json.156 Json.157;
+    ret Json.155;
 
 procedure Json.95 (Json.96, Json.109, #Attr.12):
     let Json.94 : List {Str} = StructAtIndex 1 #Attr.12;
@@ -94,92 +84,6 @@
     let Json.93 : Str = StructAtIndex 0 #Attr.12;
     inc Json.93;
     dec #Attr.12;
-<<<<<<< HEAD
-    let Json.149 : I32 = 123i64;
-    let Json.148 : U8 = CallByName Num.123 Json.149;
-    let Json.145 : List U8 = CallByName List.4 Json.92 Json.148;
-    let Json.147 : I32 = 34i64;
-    let Json.146 : U8 = CallByName Num.123 Json.147;
-    let Json.143 : List U8 = CallByName List.4 Json.145 Json.146;
-    let Json.144 : List U8 = CallByName Str.12 Json.89;
-    let Json.140 : List U8 = CallByName List.8 Json.143 Json.144;
-    let Json.142 : I32 = 34i64;
-    let Json.141 : U8 = CallByName Num.123 Json.142;
-    let Json.137 : List U8 = CallByName List.4 Json.140 Json.141;
-    let Json.139 : I32 = 58i64;
-    let Json.138 : U8 = CallByName Num.123 Json.139;
-    let Json.134 : List U8 = CallByName List.4 Json.137 Json.138;
-    let Json.136 : I32 = 91i64;
-    let Json.135 : U8 = CallByName Num.123 Json.136;
-    let Json.94 : List U8 = CallByName List.4 Json.134 Json.135;
-    let Json.133 : U64 = CallByName List.6 Json.90;
-    let Json.121 : {List U8, U64} = Struct {Json.94, Json.133};
-    let Json.122 : {} = Struct {};
-    let Json.120 : {List U8, U64} = CallByName List.18 Json.90 Json.121 Json.122;
-    dec Json.90;
-    let Json.96 : List U8 = StructAtIndex 0 Json.120;
-    inc Json.96;
-    dec Json.120;
-    let Json.119 : I32 = 93i64;
-    let Json.118 : U8 = CallByName Num.123 Json.119;
-    let Json.115 : List U8 = CallByName List.4 Json.96 Json.118;
-    let Json.117 : I32 = 125i64;
-    let Json.116 : U8 = CallByName Num.123 Json.117;
-    let Json.114 : List U8 = CallByName List.4 Json.115 Json.116;
-    ret Json.114;
-
-procedure Json.93 (Json.113, Json.99):
-    let Json.97 : List U8 = StructAtIndex 0 Json.113;
-    inc Json.97;
-    let Json.98 : U64 = StructAtIndex 1 Json.113;
-    dec Json.113;
-    let Json.132 : {} = Struct {};
-    let Json.100 : List U8 = CallByName Encode.23 Json.97 Json.99 Json.132;
-    joinpoint Json.127 Json.101:
-        let Json.125 : U64 = 1i64;
-        let Json.124 : U64 = CallByName Num.20 Json.98 Json.125;
-        let Json.123 : {List U8, U64} = Struct {Json.101, Json.124};
-        ret Json.123;
-    in
-    let Json.131 : U64 = 0i64;
-    let Json.128 : Int1 = CallByName Num.24 Json.98 Json.131;
-    if Json.128 then
-        let Json.130 : I32 = 44i64;
-        let Json.129 : U8 = CallByName Num.123 Json.130;
-        let Json.126 : List U8 = CallByName List.4 Json.100 Json.129;
-        jump Json.127 Json.126;
-    else
-        jump Json.127 Json.100;
-
-procedure List.122 (List.123, List.124, #Attr.12):
-    let List.121 : {} = StructAtIndex 0 #Attr.12;
-    let List.357 : {List U8, U64} = CallByName Json.93 List.123 List.124;
-    let List.356 : [C [], C {List U8, U64}] = TagId(1) List.357;
-    ret List.356;
-
-procedure List.18 (List.119, List.120, List.121):
-    let List.333 : {{}} = Struct {List.121};
-    let List.327 : [C [], C {List U8, U64}] = CallByName List.63 List.119 List.120 List.333;
-    let List.330 : U8 = 1i64;
-    let List.331 : U8 = GetTagId List.327;
-    let List.332 : Int1 = lowlevel Eq List.330 List.331;
-    if List.332 then
-        let List.126 : {List U8, U64} = UnionAtIndex (Id 1) (Index 0) List.327;
-        inc List.126;
-        dec List.327;
-        ret List.126;
-    else
-        let List.127 : [] = UnionAtIndex (Id 0) (Index 0) List.327;
-        dec List.327;
-        let List.329 : {List U8, U64} = CallByName List.64 List.127;
-        ret List.329;
-
-procedure List.4 (List.90, List.91):
-    let List.326 : U64 = 1i64;
-    let List.325 : List U8 = CallByName List.65 List.90 List.326;
-    let List.324 : List U8 = CallByName List.66 List.325 List.91;
-    ret List.324;
-=======
     let Json.153 : I32 = 123i64;
     let Json.152 : U8 = CallByName Num.123 Json.153;
     let Json.149 : List U8 = CallByName List.4 Json.96 Json.152;
@@ -264,70 +168,12 @@
     let List.347 : List U8 = CallByName List.65 List.93 List.348;
     let List.346 : List U8 = CallByName List.66 List.347 List.94;
     ret List.346;
->>>>>>> d5bee93d
 
 procedure List.6 (#Attr.2):
     let List.317 : U64 = lowlevel ListLen #Attr.2;
     ret List.317;
 
 procedure List.6 (#Attr.2):
-<<<<<<< HEAD
-    let List.334 : U64 = lowlevel ListLen #Attr.2;
-    ret List.334;
-
-procedure List.60 (#Attr.2, #Attr.3):
-    let List.355 : {Str} = lowlevel ListGetUnsafe #Attr.2 #Attr.3;
-    ret List.355;
-
-procedure List.63 (List.283, List.284, List.285):
-    let List.341 : U64 = 0i64;
-    let List.342 : U64 = CallByName List.6 List.283;
-    let List.340 : [C [], C {List U8, U64}] = CallByName List.77 List.283 List.284 List.285 List.341 List.342;
-    ret List.340;
-
-procedure List.64 (#Attr.2):
-    let List.339 : {List U8, U64} = lowlevel Unreachable #Attr.2;
-    ret List.339;
-
-procedure List.65 (#Attr.2, #Attr.3):
-    let List.338 : List U8 = lowlevel ListReserve #Attr.2 #Attr.3;
-    ret List.338;
-
-procedure List.66 (#Attr.2, #Attr.3):
-    let List.337 : List U8 = lowlevel ListAppendUnsafe #Attr.2 #Attr.3;
-    ret List.337;
-
-procedure List.77 (List.374, List.375, List.376, List.377, List.378):
-    joinpoint List.343 List.286 List.287 List.288 List.289 List.290:
-        let List.345 : Int1 = CallByName Num.22 List.289 List.290;
-        if List.345 then
-            let List.354 : {Str} = CallByName List.60 List.286 List.289;
-            let List.346 : [C [], C {List U8, U64}] = CallByName List.122 List.287 List.354 List.288;
-            let List.351 : U8 = 1i64;
-            let List.352 : U8 = GetTagId List.346;
-            let List.353 : Int1 = lowlevel Eq List.351 List.352;
-            if List.353 then
-                let List.291 : {List U8, U64} = UnionAtIndex (Id 1) (Index 0) List.346;
-                inc List.291;
-                dec List.346;
-                let List.349 : U64 = 1i64;
-                let List.348 : U64 = CallByName Num.19 List.289 List.349;
-                jump List.343 List.286 List.291 List.288 List.348 List.290;
-            else
-                let List.292 : [] = UnionAtIndex (Id 0) (Index 0) List.346;
-                dec List.346;
-                let List.350 : [C [], C {List U8, U64}] = TagId(0) List.292;
-                ret List.350;
-        else
-            let List.344 : [C [], C {List U8, U64}] = TagId(1) List.287;
-            ret List.344;
-    in
-    jump List.343 List.374 List.375 List.376 List.377 List.378;
-
-procedure List.8 (#Attr.2, #Attr.3):
-    let List.336 : List U8 = lowlevel ListConcat #Attr.2 #Attr.3;
-    ret List.336;
-=======
     let List.356 : U64 = lowlevel ListLen #Attr.2;
     ret List.356;
 
@@ -383,7 +229,6 @@
             ret List.366;
     in
     jump List.365 List.393 List.394 List.395 List.396 List.397;
->>>>>>> d5bee93d
 
 procedure Num.123 (#Attr.2):
     let Num.266 : U8 = lowlevel NumIntCast #Attr.2;
