--- conflicted
+++ resolved
@@ -1031,11 +1031,7 @@
             unreachable!("These lowlevel operations are turned into mono Expr's")
         }
 
-<<<<<<< HEAD
-        PtrCast | RefCountInc | RefCountDec | RefCountIsUnique => {
-=======
-        PtrCast | PtrWrite | RefCountInc | RefCountDec => {
->>>>>>> 8a76937c
+        PtrCast | PtrWrite | RefCountInc | RefCountDec | RefCountIsUnique => {
             unreachable!("Only inserted *after* borrow checking: {:?}", op);
         }
     }
