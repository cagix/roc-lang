use crate::abilities::SpecializationId;
use crate::annotation::{freshen_opaque_def, IntroducedVariables};
use crate::builtins::builtin_defs_map;
use crate::def::{can_defs_with_return, Annotation, Def, DefKind};
use crate::env::Env;
use crate::num::{
    finish_parsing_base, finish_parsing_float, finish_parsing_num, float_expr_from_result,
    int_expr_from_result, num_expr_from_result, FloatBound, IntBound, NumBound,
};
use crate::params_in_abilities_unimplemented;
use crate::pattern::{canonicalize_pattern, BindingsFromPattern, Pattern, PermitShadows};
use crate::procedure::{QualifiedReference, References};
use crate::scope::{Scope, SymbolLookup};
use crate::traverse::{walk_expr, Visitor};
use roc_collections::soa::index_push_new;
use roc_collections::{SendMap, VecMap, VecSet};
use roc_error_macros::internal_error;
use roc_module::called_via::CalledVia;
use roc_module::ident::{ForeignSymbol, Lowercase, TagName};
use roc_module::low_level::LowLevel;
use roc_module::symbol::{IdentId, ModuleId, Symbol};
use roc_parse::ast::{self, Defs, PrecedenceConflict, StrLiteral};
use roc_parse::ident::Accessor;
use roc_parse::pattern::PatternType::*;
use roc_problem::can::{PrecedenceProblem, Problem, RuntimeError};
use roc_region::all::{Loc, Region};
use roc_types::num::SingleQuoteBound;
use roc_types::subs::{ExhaustiveMark, IllegalCycleMark, RedundantMark, VarStore, Variable};
use roc_types::types::{Alias, Category, IndexOrField, LambdaSet, OptAbleVar, Type};
use soa::Index;
use std::fmt::{Debug, Display};
use std::path::PathBuf;
use std::sync::Arc;
use std::{char, u32};

/// Derives that an opaque type has claimed, to checked and recorded after solving.
pub type PendingDerives = VecMap<Symbol, (Type, Vec<Loc<Symbol>>)>;

#[derive(Clone, Default, Debug)]
pub struct Output {
    pub references: References,
    pub tail_calls: Vec<Symbol>,
    pub introduced_variables: IntroducedVariables,
    pub aliases: VecMap<Symbol, Alias>,
    pub non_closures: VecSet<Symbol>,
    pub pending_derives: PendingDerives,
}

impl Output {
    pub fn union(&mut self, other: Self) {
        self.references.union_mut(&other.references);

        if self.tail_calls.is_empty() && !other.tail_calls.is_empty() {
            self.tail_calls = other.tail_calls;
        }

        self.introduced_variables
            .union_owned(other.introduced_variables);
        self.aliases.extend(other.aliases);
        self.non_closures.extend(other.non_closures);

        {
            let expected_derives_size = self.pending_derives.len() + other.pending_derives.len();
            self.pending_derives.extend(other.pending_derives);
            debug_assert!(
                expected_derives_size == self.pending_derives.len(),
                "Derives overwritten from nested scope - something is very wrong"
            );
        }
    }
}

#[derive(Clone, Debug, PartialEq, Eq, Copy)]
pub enum IntValue {
    I128([u8; 16]),
    U128([u8; 16]),
}

impl Display for IntValue {
    fn fmt(&self, f: &mut std::fmt::Formatter<'_>) -> std::fmt::Result {
        match self {
            IntValue::I128(n) => Display::fmt(&i128::from_ne_bytes(*n), f),
            IntValue::U128(n) => Display::fmt(&u128::from_ne_bytes(*n), f),
        }
    }
}

impl IntValue {
    pub fn as_u8(self) -> u8 {
        self.as_u128() as u8
    }

    pub fn as_i8(self) -> i8 {
        self.as_i128() as i8
    }

    pub fn as_u16(self) -> u16 {
        self.as_u128() as u16
    }

    pub fn as_i16(self) -> i16 {
        self.as_i128() as i16
    }

    pub fn as_u32(self) -> u32 {
        self.as_u128() as u32
    }

    pub fn as_i32(self) -> i32 {
        self.as_i128() as i32
    }

    pub fn as_u64(self) -> u64 {
        self.as_u128() as u64
    }

    pub fn as_i64(self) -> i64 {
        self.as_i128() as i64
    }

    pub fn as_u128(self) -> u128 {
        match self {
            IntValue::I128(i128) => i128::from_ne_bytes(i128) as u128,
            IntValue::U128(u128) => u128::from_ne_bytes(u128),
        }
    }

    pub fn as_i128(self) -> i128 {
        match self {
            IntValue::I128(i128) => i128::from_ne_bytes(i128),
            IntValue::U128(u128) => u128::from_ne_bytes(u128) as i128,
        }
    }
}

#[derive(Clone, Debug, PartialEq)]
pub enum Expr {
    // Literals

    // Num stores the `a` variable in `Num a`. Not the same as the variable
    // stored in Int and Float below, which is strictly for better error messages
    Num(Variable, Box<str>, IntValue, NumBound),

    // Int and Float store a variable to generate better error messages
    Int(Variable, Variable, Box<str>, IntValue, IntBound),
    Float(Variable, Variable, Box<str>, f64, FloatBound),
    Str(Box<str>),
    // Number variable, precision variable, value, bound
    SingleQuote(Variable, Variable, char, SingleQuoteBound),
    List {
        elem_var: Variable,
        loc_elems: Vec<Loc<Expr>>,
    },

    // An ingested files, its bytes, and the type variable.
    IngestedFile(Box<PathBuf>, Arc<Vec<u8>>, Variable),

    // Lookups
    Var(Symbol, Variable),
    /// Like Var, but from a module with params
    ParamsVar {
        symbol: Symbol,
        var: Variable,
        params_symbol: Symbol,
        params_var: Variable,
    },
    AbilityMember(
        /// Actual member name
        Symbol,
        /// Specialization to use, and its variable.
        /// The specialization id may be [`None`] if construction of an ability member usage can
        /// prove the usage is polymorphic.
        Option<SpecializationId>,
        Variable,
    ),

    // Branching
    When {
        /// The actual condition of the when expression.
        loc_cond: Box<Loc<Expr>>,
        cond_var: Variable,
        /// Type of each branch (and therefore the type of the entire `when` expression)
        expr_var: Variable,
        region: Region,
        /// The branches of the when, and the type of the condition that they expect to be matched
        /// against.
        branches: Vec<WhenBranch>,
        branches_cond_var: Variable,
        /// Whether the branches are exhaustive.
        exhaustive: ExhaustiveMark,
    },
    If {
        cond_var: Variable,
        branch_var: Variable,
        branches: Vec<(Loc<Expr>, Loc<Expr>)>,
        final_else: Box<Loc<Expr>>,
    },

    // Let
    LetRec(Vec<Def>, Box<Loc<Expr>>, IllegalCycleMark),
    LetNonRec(Box<Def>, Box<Loc<Expr>>),

    /// This is *only* for calling functions, not for tag application.
    /// The Tag variant contains any applied values inside it.
    Call(
        Box<(Variable, Loc<Expr>, Variable, Variable, Variable)>,
        Vec<(Variable, Loc<Expr>)>,
        CalledVia,
    ),
    RunLowLevel {
        op: LowLevel,
        args: Vec<(Variable, Expr)>,
        ret_var: Variable,
    },
    ForeignCall {
        foreign_symbol: ForeignSymbol,
        args: Vec<(Variable, Expr)>,
        ret_var: Variable,
    },

    Closure(ClosureData),

    // Product Types
    Record {
        record_var: Variable,
        fields: SendMap<Lowercase, Field>,
    },

    /// Empty record constant
    EmptyRecord,

    Tuple {
        tuple_var: Variable,
        elems: Vec<(Variable, Box<Loc<Expr>>)>,
    },

    /// Module params expression in import
    ImportParams(ModuleId, Region, Option<(Variable, Box<Expr>)>),

    /// The "crash" keyword
    Crash {
        msg: Box<Loc<Expr>>,
        ret_var: Variable,
    },

    /// Look up exactly one field on a record, e.g. (expr).foo.
    RecordAccess {
        record_var: Variable,
        ext_var: Variable,
        field_var: Variable,
        loc_expr: Box<Loc<Expr>>,
        field: Lowercase,
    },

    /// tuple or field accessor as a function, e.g. (.foo) expr or (.1) expr
    RecordAccessor(StructAccessorData),

    TupleAccess {
        tuple_var: Variable,
        ext_var: Variable,
        elem_var: Variable,
        loc_expr: Box<Loc<Expr>>,
        index: usize,
    },

    RecordUpdate {
        record_var: Variable,
        ext_var: Variable,
        symbol: Symbol,
        updates: SendMap<Lowercase, Field>,
    },

    // Sum Types
    Tag {
        tag_union_var: Variable,
        ext_var: Variable,
        name: TagName,
        arguments: Vec<(Variable, Loc<Expr>)>,
    },

    ZeroArgumentTag {
        closure_name: Symbol,
        variant_var: Variable,
        ext_var: Variable,
        name: TagName,
    },

    /// A wrapping of an opaque type, like `@Age 21`
    OpaqueRef {
        opaque_var: Variable,
        name: Symbol,
        argument: Box<(Variable, Loc<Expr>)>,

        // The following help us link this opaque reference to the type specified by its
        // definition, which we then use during constraint generation. For example
        // suppose we have
        //
        //   Id n := [Id U64 n]
        //   @Id "sasha"
        //
        // Then `opaque` is "Id", `argument` is "sasha", but this is not enough for us to
        // infer the type of the expression as "Id Str" - we need to link the specialized type of
        // the variable "n".
        // That's what `specialized_def_type` and `type_arguments` are for; they are specialized
        // for the expression from the opaque definition. `type_arguments` is something like
        // [(n, fresh1)], and `specialized_def_type` becomes "[Id U64 fresh1]".
        specialized_def_type: Box<Type>,
        type_arguments: Vec<OptAbleVar>,
        lambda_set_variables: Vec<LambdaSet>,
    },

    // Opaque as a function, e.g. @Id as a shorthand for \x -> @Id x
    OpaqueWrapFunction(OpaqueWrapFunctionData),

    // Test
    Expect {
        loc_condition: Box<Loc<Expr>>,
        loc_continuation: Box<Loc<Expr>>,
        lookups_in_cond: Vec<ExpectLookup>,
    },

    Dbg {
        source_location: Box<str>,
        source: Box<str>,
        loc_message: Box<Loc<Expr>>,
        loc_continuation: Box<Loc<Expr>>,
        variable: Variable,
        symbol: Symbol,
    },

    Return {
        return_value: Box<Loc<Expr>>,
        return_var: Variable,
    },

    /// Compiles, but will crash if reached
    RuntimeError(RuntimeError),
}

#[derive(Clone, Copy, Debug, PartialEq)]
pub struct ExpectLookup {
    pub symbol: Symbol,
    pub var: Variable,
    pub ability_info: Option<SpecializationId>,
}

#[derive(Clone, Copy, Debug)]
pub struct DbgLookup {
    pub symbol: Symbol,
    pub var: Variable,
    pub region: Region,
    pub ability_info: Option<SpecializationId>,
}

impl Expr {
    pub fn category(&self) -> Category {
        match self {
            Self::Num(..) => Category::Num,
            Self::Int(..) => Category::Int,
            Self::Float(..) => Category::Frac,
            Self::Str(..) => Category::Str,
            Self::IngestedFile(file_path, _, _) => Category::IngestedFile(file_path.clone()),
            Self::SingleQuote(..) => Category::Character,
            Self::List { .. } => Category::List,
            &Self::Var(sym, _) => Category::Lookup(sym),
            &Self::ParamsVar {
                symbol,
                var: _,
                params_symbol: _,
                params_var: _,
            } => Category::Lookup(symbol),
            &Self::AbilityMember(sym, _, _) => Category::Lookup(sym),
            Self::When { .. } => Category::When,
            Self::If { .. } => Category::If,
            Self::LetRec(_, expr, _) => expr.value.category(),
            Self::LetNonRec(_, expr) => expr.value.category(),
            &Self::Call(_, _, called_via) => Category::CallResult(None, called_via),
            &Self::RunLowLevel { op, .. } => Category::LowLevelOpResult(op),
            Self::ForeignCall { .. } => Category::ForeignCall,
            Self::Closure(..) => Category::Lambda,
            Self::Tuple { .. } => Category::Tuple,
            Self::Record { .. } => Category::Record,
            Self::EmptyRecord => Category::Record,
            Self::RecordAccess { field, .. } => Category::RecordAccess(field.clone()),
            Self::RecordAccessor(data) => Category::Accessor(data.field.clone()),
            Self::TupleAccess { index, .. } => Category::TupleAccess(*index),
            Self::RecordUpdate { .. } => Category::Record,
            Self::ImportParams(_, _, Some((_, expr))) => expr.category(),
            Self::ImportParams(_, _, None) => Category::Unknown,
            Self::Tag {
                name, arguments, ..
            } => Category::TagApply {
                tag_name: name.clone(),
                args_count: arguments.len(),
            },
            Self::ZeroArgumentTag { name, .. } => Category::TagApply {
                tag_name: name.clone(),
                args_count: 0,
            },
            &Self::OpaqueRef { name, .. } => Category::OpaqueWrap(name),
            &Self::OpaqueWrapFunction(OpaqueWrapFunctionData { opaque_name, .. }) => {
                Category::OpaqueWrap(opaque_name)
            }
            Self::Expect { .. } => Category::Expect,
            Self::Crash { .. } => Category::Crash,
            Self::Return { .. } => Category::Return,

            Self::Dbg { .. } => Category::Expect,

            // these nodes place no constraints on the expression's type
            Self::RuntimeError(..) => Category::Unknown,
        }
    }
}

/// Stores exhaustiveness-checking metadata for a closure argument that may
/// have an annotated type.
#[derive(Clone, Copy, Debug, PartialEq)]
pub struct AnnotatedMark {
    pub annotation_var: Variable,
    pub exhaustive: ExhaustiveMark,
}

impl AnnotatedMark {
    pub fn new(var_store: &mut VarStore) -> Self {
        Self {
            annotation_var: var_store.fresh(),
            exhaustive: ExhaustiveMark::new(var_store),
        }
    }

    // NOTE: only ever use this if you *know* a pattern match is surely exhaustive!
    // Otherwise you will get unpleasant unification errors.
    pub fn known_exhaustive() -> Self {
        Self {
            annotation_var: Variable::EMPTY_TAG_UNION,
            exhaustive: ExhaustiveMark::known_exhaustive(),
        }
    }
}

#[derive(Clone, Debug, PartialEq)]
pub struct ClosureData {
    pub function_type: Variable,
    pub closure_type: Variable,
    pub return_type: Variable,
    pub fx_type: Variable,
    pub early_returns: Vec<(Variable, Region)>,
    pub name: Symbol,
    pub captured_symbols: Vec<(Symbol, Variable)>,
    pub recursive: Recursive,
    pub arguments: Vec<(Variable, AnnotatedMark, Loc<Pattern>)>,
    pub loc_body: Box<Loc<Expr>>,
}

/// A record or tuple accessor like `.foo` or `.0`, which is equivalent to `\r -> r.foo`
/// Struct accessors are desugared to closures; they need to have a name
/// so the closure can have a correct lambda set.
///
/// We distinguish them from closures so we can have better error messages
/// during constraint generation.
#[derive(Clone, Debug, PartialEq, Eq)]
pub struct StructAccessorData {
    pub name: Symbol,
    pub function_var: Variable,
    pub record_var: Variable,
    pub closure_var: Variable,
    pub ext_var: Variable,
    pub field_var: Variable,

    /// Note that the `field` field is an `IndexOrField` in order to represent both
    /// record and tuple accessors. This is different from `TupleAccess` and
    /// `RecordAccess` (and RecordFields/TupleElems), which share less of their implementation.
    pub field: IndexOrField,
}

impl StructAccessorData {
    pub fn to_closure_data(self, record_symbol: Symbol) -> ClosureData {
        let StructAccessorData {
            name,
            function_var,
            record_var,
            closure_var,
            ext_var,
            field_var,
            field,
        } = self;

        // IDEA: convert accessor from
        //
        // .foo
        //
        // into
        //
        // (\r -> r.foo)
        let body = match field {
            IndexOrField::Index(index) => Expr::TupleAccess {
                tuple_var: record_var,
                ext_var,
                elem_var: field_var,
                loc_expr: Box::new(Loc::at_zero(Expr::Var(record_symbol, record_var))),
                index,
            },
            IndexOrField::Field(field) => Expr::RecordAccess {
                record_var,
                ext_var,
                field_var,
                loc_expr: Box::new(Loc::at_zero(Expr::Var(record_symbol, record_var))),
                field,
            },
        };

        let loc_body = Loc::at_zero(body);

        let arguments = vec![(
            record_var,
            AnnotatedMark::known_exhaustive(),
            Loc::at_zero(Pattern::Identifier(record_symbol)),
        )];

        ClosureData {
            function_type: function_var,
            closure_type: closure_var,
            return_type: field_var,
            fx_type: Variable::PURE,
            early_returns: vec![],
            name,
            captured_symbols: vec![],
            recursive: Recursive::NotRecursive,
            arguments,
            loc_body: Box::new(loc_body),
        }
    }
}

/// An opaque wrapper like `@Foo`, which is equivalent to `\p -> @Foo p`
/// These are desugared to closures, but we distinguish them so we can have
/// better error messages during constraint generation.
#[derive(Clone, Debug, PartialEq)]
pub struct OpaqueWrapFunctionData {
    pub opaque_name: Symbol,
    pub opaque_var: Variable,
    // The following fields help link the concrete opaque type; see
    // `Expr::OpaqueRef` for more info on how they're used.
    pub specialized_def_type: Type,
    pub type_arguments: Vec<OptAbleVar>,
    pub lambda_set_variables: Vec<LambdaSet>,

    pub function_name: Symbol,
    pub function_var: Variable,
    pub argument_var: Variable,
    pub closure_var: Variable,
}

impl OpaqueWrapFunctionData {
    pub fn to_closure_data(self, argument_symbol: Symbol) -> ClosureData {
        let OpaqueWrapFunctionData {
            opaque_name,
            opaque_var,
            specialized_def_type,
            type_arguments,
            lambda_set_variables,
            function_name,
            function_var,
            argument_var,
            closure_var,
        } = self;

        // IDEA: convert
        //
        // @Foo
        //
        // into
        //
        // (\p -> @Foo p)
        let body = Expr::OpaqueRef {
            opaque_var,
            name: opaque_name,
            argument: Box::new((
                argument_var,
                Loc::at_zero(Expr::Var(argument_symbol, argument_var)),
            )),
            specialized_def_type: Box::new(specialized_def_type),
            type_arguments,
            lambda_set_variables,
        };

        let loc_body = Loc::at_zero(body);

        let arguments = vec![(
            argument_var,
            AnnotatedMark::known_exhaustive(),
            Loc::at_zero(Pattern::Identifier(argument_symbol)),
        )];

        ClosureData {
            function_type: function_var,
            closure_type: closure_var,
            return_type: opaque_var,
            fx_type: Variable::PURE,
            early_returns: vec![],
            name: function_name,
            captured_symbols: vec![],
            recursive: Recursive::NotRecursive,
            arguments,
            loc_body: Box::new(loc_body),
        }
    }
}

#[derive(Clone, Debug, PartialEq)]
pub struct Field {
    pub var: Variable,
    // The region of the full `foo: f bar`, rather than just `f bar`
    pub region: Region,
    pub loc_expr: Box<Loc<Expr>>,
}

#[derive(Clone, Copy, Debug, PartialEq, Eq)]
pub enum Recursive {
    NotRecursive = 0,
    Recursive = 1,
    TailRecursive = 2,
}

impl Recursive {
    pub fn is_recursive(&self) -> bool {
        match self {
            Recursive::NotRecursive => false,
            Recursive::Recursive | Recursive::TailRecursive => true,
        }
    }
}

#[derive(Clone, Debug, PartialEq)]
pub struct WhenBranchPattern {
    pub pattern: Loc<Pattern>,
    /// Degenerate branch patterns are those that don't fully bind symbols that the branch body
    /// needs. For example, in `A x | B y -> x`, the `B y` pattern is degenerate.
    /// Degenerate patterns emit a runtime error if reached in a program.
    pub degenerate: bool,
}

#[derive(Clone, Debug, PartialEq)]
pub struct WhenBranch {
    pub patterns: Vec<WhenBranchPattern>,
    pub value: Loc<Expr>,
    pub guard: Option<Loc<Expr>>,
    /// Whether this branch is redundant in the `when` it appears in
    pub redundant: RedundantMark,
}

impl WhenBranch {
    pub fn pattern_region(&self) -> Region {
        Region::span_across(
            &self
                .patterns
                .first()
                .expect("when branch has no pattern?")
                .pattern
                .region,
            &self
                .patterns
                .last()
                .expect("when branch has no pattern?")
                .pattern
                .region,
        )
    }
}

impl WhenBranch {
    pub fn region(&self) -> Region {
        Region::across_all(
            self.patterns
                .iter()
                .map(|p| &p.pattern.region)
                .chain([self.value.region].iter()),
        )
    }
}

pub fn canonicalize_expr<'a>(
    env: &mut Env<'a>,
    var_store: &mut VarStore,
    scope: &mut Scope,
    region: Region,
    expr: &'a ast::Expr<'a>,
) -> (Loc<Expr>, Output) {
    use Expr::*;

    let (expr, output) = match expr {
        &ast::Expr::Num(str) => {
            let answer = num_expr_from_result(var_store, finish_parsing_num(str), region, env);

            (answer, Output::default())
        }
        &ast::Expr::Float(str) => {
            let answer = float_expr_from_result(var_store, finish_parsing_float(str), region, env);

            (answer, Output::default())
        }
        ast::Expr::Record(fields) => canonicalize_record(env, var_store, scope, region, *fields),
        ast::Expr::RecordUpdate {
            fields,
            update: loc_update,
        } => {
            let (can_update, update_out) =
                canonicalize_expr(env, var_store, scope, loc_update.region, &loc_update.value);
            if let Var(symbol, _) = &can_update.value {
                match canonicalize_fields(env, var_store, scope, region, fields.items) {
                    Ok((can_fields, mut output)) => {
                        output.references.union_mut(&update_out.references);

                        let answer = RecordUpdate {
                            record_var: var_store.fresh(),
                            ext_var: var_store.fresh(),
                            symbol: *symbol,
                            updates: can_fields,
                        };

                        (answer, output)
                    }
                    Err(CanonicalizeRecordProblem::InvalidOptionalValue {
                        field_name,
                        field_region,
                        record_region,
                    }) => (
                        Expr::RuntimeError(roc_problem::can::RuntimeError::InvalidOptionalValue {
                            field_name,
                            field_region,
                            record_region,
                        }),
                        Output::default(),
                    ),
                }
            } else {
                // only (optionally qualified) variables can be updated, not arbitrary expressions

                let error = roc_problem::can::RuntimeError::InvalidRecordUpdate {
                    region: can_update.region,
                };

                let answer = Expr::RuntimeError(error.clone());

                env.problems.push(Problem::RuntimeError(error));

                (answer, Output::default())
            }
        }

        ast::Expr::Tuple(fields) => {
            let mut can_elems = Vec::with_capacity(fields.len());
            let mut references = References::new();

            for loc_elem in fields.iter() {
                let (can_expr, elem_out) =
                    canonicalize_expr(env, var_store, scope, loc_elem.region, &loc_elem.value);

                references.union_mut(&elem_out.references);

                can_elems.push((var_store.fresh(), Box::new(can_expr)));
            }

            let output = Output {
                references,
                ..Default::default()
            };

            (
                Tuple {
                    tuple_var: var_store.fresh(),
                    elems: can_elems,
                },
                output,
            )
        }

        ast::Expr::Str(literal) => flatten_str_literal(env, var_store, scope, literal),

        ast::Expr::SingleQuote(string) => {
            let mut it = string.chars().peekable();
            if let Some(char) = it.next() {
                if it.peek().is_none() {
                    (
                        Expr::SingleQuote(
                            var_store.fresh(),
                            var_store.fresh(),
                            char,
                            SingleQuoteBound::from_char(char),
                        ),
                        Output::default(),
                    )
                } else {
                    // multiple chars is found
                    let error = roc_problem::can::RuntimeError::MultipleCharsInSingleQuote(region);
                    let answer = Expr::RuntimeError(error);

                    (answer, Output::default())
                }
            } else {
                // no characters found
                let error = roc_problem::can::RuntimeError::EmptySingleQuote(region);
                let answer = Expr::RuntimeError(error);

                (answer, Output::default())
            }
        }

        ast::Expr::List(loc_elems) => {
            if loc_elems.is_empty() {
                (
                    List {
                        elem_var: var_store.fresh(),
                        loc_elems: Vec::new(),
                    },
                    Output::default(),
                )
            } else {
                let mut can_elems = Vec::with_capacity(loc_elems.len());
                let mut references = References::new();

                for loc_elem in loc_elems.iter() {
                    let (can_expr, elem_out) =
                        canonicalize_expr(env, var_store, scope, loc_elem.region, &loc_elem.value);

                    references.union_mut(&elem_out.references);

                    can_elems.push(can_expr);
                }

                let output = Output {
                    references,
                    ..Default::default()
                };

                (
                    List {
                        elem_var: var_store.fresh(),
                        loc_elems: can_elems,
                    },
                    output,
                )
            }
        }
        ast::Expr::Apply(loc_fn, loc_args, application_style) => {
            // The expression that evaluates to the function being called, e.g. `foo` in
            // (foo) bar baz
            let fn_region = loc_fn.region;

            // The function's return type
            let mut args = Vec::new();
            let mut output = Output::default();

            for loc_arg in loc_args.iter() {
                let (arg_expr, arg_out) =
                    canonicalize_expr(env, var_store, scope, loc_arg.region, &loc_arg.value);

                args.push((var_store.fresh(), arg_expr));
                output.references.union_mut(&arg_out.references);
            }

            if let ast::Expr::OpaqueRef(name) = loc_fn.value {
                // We treat opaques specially, since an opaque can wrap exactly one argument.

                debug_assert!(!args.is_empty());

                if args.len() > 1 {
                    let problem =
                        roc_problem::can::RuntimeError::OpaqueAppliedToMultipleArgs(region);
                    env.problem(Problem::RuntimeError(problem.clone()));
                    (RuntimeError(problem), output)
                } else {
                    match scope.lookup_opaque_ref(name, loc_fn.region) {
                        Err(runtime_error) => {
                            env.problem(Problem::RuntimeError(runtime_error.clone()));
                            (RuntimeError(runtime_error), output)
                        }
                        Ok((name, opaque_def)) => {
                            let argument = Box::new(args.pop().unwrap());
                            output
                                .references
                                .insert_type_lookup(name, QualifiedReference::Unqualified);

                            let (type_arguments, lambda_set_variables, specialized_def_type) =
                                freshen_opaque_def(var_store, opaque_def);

                            let opaque_ref = OpaqueRef {
                                opaque_var: var_store.fresh(),
                                name,
                                argument,
                                specialized_def_type: Box::new(specialized_def_type),
                                type_arguments,
                                lambda_set_variables,
                            };

                            (opaque_ref, output)
                        }
                    }
                }
            } else if let ast::Expr::Crash = loc_fn.value {
                // We treat crash specially, since crashing must be applied with one argument.

                debug_assert!(!args.is_empty());

                let mut args = Vec::new();
                let mut output = Output::default();

                for loc_arg in loc_args.iter() {
                    let (arg_expr, arg_out) =
                        canonicalize_expr(env, var_store, scope, loc_arg.region, &loc_arg.value);

                    args.push(arg_expr);
                    output.references.union_mut(&arg_out.references);
                }

                let crash = if args.len() > 1 {
                    let args_region = Region::span_across(
                        &loc_args.first().unwrap().region,
                        &loc_args.last().unwrap().region,
                    );
                    env.problem(Problem::OverAppliedCrash {
                        region: args_region,
                    });
                    // Still crash, just with our own message, and drop the references.
                    Crash {
                        msg: Box::new(Loc::at(
                            region,
                            Expr::Str(String::from("hit a crash!").into_boxed_str()),
                        )),
                        ret_var: var_store.fresh(),
                    }
                } else {
                    let msg = args.pop().unwrap();
                    Crash {
                        msg: Box::new(msg),
                        ret_var: var_store.fresh(),
                    }
                };

                (crash, output)
            } else {
                // Canonicalize the function expression and its arguments
                let (fn_expr, fn_expr_output) =
                    canonicalize_expr(env, var_store, scope, fn_region, &loc_fn.value);

                output.union(fn_expr_output);

                // Default: We're not tail-calling a symbol (by name), we're tail-calling a function value.
                output.tail_calls = vec![];

                let expr = match fn_expr.value {
                    Var(symbol, _) => {
                        output.references.insert_call(symbol);

                        // we're tail-calling a symbol by name, check if it's the tail-callable symbol
                        if env
                            .tailcallable_symbol
                            .is_some_and(|tc_sym| tc_sym == symbol)
                        {
                            output.tail_calls.push(symbol);
                        }

                        Call(
                            Box::new((
                                var_store.fresh(),
                                fn_expr,
                                var_store.fresh(),
                                var_store.fresh(),
                                var_store.fresh(),
                            )),
                            args,
                            *application_style,
                        )
                    }
                    RuntimeError(_) => {
                        // We can't call a runtime error; bail out by propagating it!
                        return (fn_expr, output);
                    }
                    Tag {
                        tag_union_var: variant_var,
                        ext_var,
                        name,
                        ..
                    } => Tag {
                        tag_union_var: variant_var,
                        ext_var,
                        name,
                        arguments: args,
                    },
                    ZeroArgumentTag {
                        variant_var,
                        ext_var,
                        name,
                        ..
                    } => Tag {
                        tag_union_var: variant_var,
                        ext_var,
                        name,
                        arguments: args,
                    },
                    _ => {
                        // This could be something like ((if True then fn1 else fn2) arg1 arg2).
                        Call(
                            Box::new((
                                var_store.fresh(),
                                fn_expr,
                                var_store.fresh(),
                                var_store.fresh(),
                                var_store.fresh(),
                            )),
                            args,
                            *application_style,
                        )
                    }
                };

                (expr, output)
            }
        }
        ast::Expr::Var { module_name, ident } => {
            canonicalize_var_lookup(env, var_store, scope, module_name, ident, region)
        }
        ast::Expr::Underscore(name) => {
            // we parse underscores, but they are not valid expression syntax

            let problem = roc_problem::can::RuntimeError::MalformedIdentifier(
                (*name).into(),
                if name.is_empty() {
                    roc_parse::ident::BadIdent::UnderscoreAlone(region.start())
                } else {
                    roc_parse::ident::BadIdent::UnderscoreAtStart {
                        position: region.start(),
                        // Check if there's an ignored identifier with this name in scope (for better error messages)
                        declaration_region: scope.lookup_ignored_local(name),
                    }
                },
                region,
            );

            env.problem(Problem::RuntimeError(problem.clone()));

            (RuntimeError(problem), Output::default())
        }
        ast::Expr::Crash => {
            // Naked crashes aren't allowed; we'll admit this with our own message, but yield an
            // error.
            env.problem(Problem::UnappliedCrash { region });

            (
                Crash {
                    msg: Box::new(Loc::at(
                        region,
                        Expr::Str(String::from("hit a crash!").into_boxed_str()),
                    )),
                    ret_var: var_store.fresh(),
                },
                Output::default(),
            )
        }
        ast::Expr::Defs(loc_defs, loc_ret) => {
            // The body expression gets a new scope for canonicalization,
            scope.inner_def_scope(|inner_scope| {
                let defs: Defs = (*loc_defs).clone();
                can_defs_with_return(env, var_store, inner_scope, env.arena.alloc(defs), loc_ret)
            })
        }
        ast::Expr::RecordBuilder { .. } => {
            internal_error!("Record builder should have been desugared by now")
        }
        ast::Expr::Backpassing(_, _, _) => {
            internal_error!("Backpassing should have been desugared by now")
        }
        ast::Expr::RecordUpdater(_) => {
            internal_error!("Record updater should have been desugared by now")
        }
        ast::Expr::Closure(loc_arg_patterns, loc_body_expr) => {
            let (closure_data, output) =
                canonicalize_closure(env, var_store, scope, loc_arg_patterns, loc_body_expr, None);

            (Closure(closure_data), output)
        }
        ast::Expr::When(loc_cond, branches) => {
            // Infer the condition expression's type.
            let cond_var = var_store.fresh();
            let (can_cond, mut output) =
                canonicalize_expr(env, var_store, scope, loc_cond.region, &loc_cond.value);

            // the condition can never be a tail-call
            output.tail_calls = vec![];

            let mut can_branches = Vec::with_capacity(branches.len());

            for branch in branches.iter() {
                let (can_when_branch, branch_references) = scope.inner_def_scope(|inner_scope| {
                    canonicalize_when_branch(
                        env,
                        var_store,
                        inner_scope,
                        region,
                        branch,
                        &mut output,
                    )
                });

                output.references.union_mut(&branch_references);

                can_branches.push(can_when_branch);
            }

            // A "when" with no branches is a runtime error, but it will mess things up
            // if code gen mistakenly thinks this is a tail call just because its condition
            // happened to be one. (The condition gave us our initial output value.)
            if branches.is_empty() {
                output.tail_calls = vec![];
            }

            // Incorporate all three expressions into a combined Output value.
            let expr = When {
                expr_var: var_store.fresh(),
                cond_var,
                region,
                loc_cond: Box::new(can_cond),
                branches: can_branches,
                branches_cond_var: var_store.fresh(),
                exhaustive: ExhaustiveMark::new(var_store),
            };

            (expr, output)
        }
        ast::Expr::RecordAccess(record_expr, field) => {
            let (loc_expr, output) = canonicalize_expr(env, var_store, scope, region, record_expr);

            (
                RecordAccess {
                    record_var: var_store.fresh(),
                    field_var: var_store.fresh(),
                    ext_var: var_store.fresh(),
                    loc_expr: Box::new(loc_expr),
                    field: Lowercase::from(*field),
                },
                output,
            )
        }
        ast::Expr::AccessorFunction(field) => (
            RecordAccessor(StructAccessorData {
                name: scope.gen_unique_symbol(),
                function_var: var_store.fresh(),
                record_var: var_store.fresh(),
                ext_var: var_store.fresh(),
                closure_var: var_store.fresh(),
                field_var: var_store.fresh(),
                field: match field {
                    Accessor::RecordField(field) => IndexOrField::Field((*field).into()),
                    Accessor::TupleIndex(index) => IndexOrField::Index(index.parse().unwrap()),
                },
            }),
            Output::default(),
        ),
        ast::Expr::TupleAccess(tuple_expr, field) => {
            let (loc_expr, output) = canonicalize_expr(env, var_store, scope, region, tuple_expr);

            (
                TupleAccess {
                    tuple_var: var_store.fresh(),
                    ext_var: var_store.fresh(),
                    elem_var: var_store.fresh(),
                    loc_expr: Box::new(loc_expr),
                    index: field.parse().unwrap(),
                },
                output,
            )
        }
        ast::Expr::TrySuffix { .. } => internal_error!(
            "a Expr::TrySuffix expression was not completely removed in desugar_value_def_suffixed"
        ),
        ast::Expr::Try => {
            // Treat remaining `try` keywords as normal variables so that we can continue to support `Result.try`
            canonicalize_var_lookup(env, var_store, scope, "", "try", region)
        }

        ast::Expr::Tag(tag) => {
            let variant_var = var_store.fresh();
            let ext_var = var_store.fresh();

            let symbol = scope.gen_unique_symbol();

            (
                ZeroArgumentTag {
                    name: TagName((*tag).into()),
                    variant_var,
                    closure_name: symbol,
                    ext_var,
                },
                Output::default(),
            )
        }
        ast::Expr::OpaqueRef(name) => {
            // If we're here, the opaque reference is definitely not wrapping an argument - wrapped
            // arguments are handled in the Apply branch.
            // Treat this as a function \payload -> @Opaque payload
            match scope.lookup_opaque_ref(name, region) {
                Err(runtime_error) => {
                    env.problem(Problem::RuntimeError(runtime_error.clone()));
                    (RuntimeError(runtime_error), Output::default())
                }
                Ok((name, opaque_def)) => {
                    let mut output = Output::default();
                    output
                        .references
                        .insert_type_lookup(name, QualifiedReference::Unqualified);

                    let (type_arguments, lambda_set_variables, specialized_def_type) =
                        freshen_opaque_def(var_store, opaque_def);

                    let fn_symbol = scope.gen_unique_symbol();

                    (
                        OpaqueWrapFunction(OpaqueWrapFunctionData {
                            opaque_name: name,
                            opaque_var: var_store.fresh(),
                            specialized_def_type,
                            type_arguments,
                            lambda_set_variables,

                            function_name: fn_symbol,
                            function_var: var_store.fresh(),
                            argument_var: var_store.fresh(),
                            closure_var: var_store.fresh(),
                        }),
                        output,
                    )
                }
            }
        }
        ast::Expr::Dbg => {
            // Dbg was not desugared as either part of an `Apply` or a `Pizza` binop, so it's
            // invalid.
            env.problem(Problem::UnappliedDbg { region });

            let invalid_dbg_expr = crate::desugar::desugar_invalid_dbg_expr(env, scope, region);

            let (loc_expr, output) =
                canonicalize_expr(env, var_store, scope, region, invalid_dbg_expr);

            (loc_expr.value, output)
        }
        ast::Expr::DbgStmt { .. } => {
            internal_error!("DbgStmt should have been desugared by now")
        }
        ast::Expr::LowLevelDbg((source_location, source), message, continuation) => {
            let mut output = Output::default();

            let (loc_message, output1) =
                canonicalize_expr(env, var_store, scope, message.region, &message.value);

            let (loc_continuation, output2) = canonicalize_expr(
                env,
                var_store,
                scope,
                continuation.region,
                &continuation.value,
            );

            output.union(output1);
            output.union(output2);

            // the symbol is used to bind the message `x = message`, and identify this `dbg`.
            // That would cause issues if we dbg a variable, like `dbg y`, because in the IR we
            // cannot alias variables. Hence, we make the dbg use that same variable `y`
            let symbol = match &loc_message.value {
                Expr::Var(symbol, _) => *symbol,
                _ => scope.gen_unique_symbol(),
            };

            (
                Dbg {
                    source_location: (*source_location).into(),
                    source: (*source).into(),
                    loc_message: Box::new(loc_message),
                    loc_continuation: Box::new(loc_continuation),
                    variable: var_store.fresh(),
                    symbol,
                },
                output,
            )
        }
        ast::Expr::Return(return_expr, after_return) => {
            let mut output = Output::default();

            if let Some(after_return) = after_return {
                let region_with_return =
                    Region::span_across(&return_expr.region, &after_return.region);

                env.problem(Problem::StatementsAfterReturn {
                    region: region_with_return,
                });
            }

            let (loc_return_expr, output1) = canonicalize_expr(
                env,
                var_store,
                scope,
                return_expr.region,
                &return_expr.value,
            );

            output.union(output1);

            let return_var = var_store.fresh();

            scope.early_returns.push((return_var, return_expr.region));

            (
                Return {
                    return_value: Box::new(loc_return_expr),
                    return_var,
                },
                output,
            )
        }
        ast::Expr::If {
            if_thens,
            final_else: final_else_branch,
            ..
        } => {
            let mut branches = Vec::with_capacity(if_thens.len());
            let mut output = Output::default();

            for (condition, then_branch) in if_thens.iter() {
                let (loc_cond, cond_output) =
                    canonicalize_expr(env, var_store, scope, condition.region, &condition.value);

                let (loc_then, then_output) = canonicalize_expr(
                    env,
                    var_store,
                    scope,
                    then_branch.region,
                    &then_branch.value,
                );

                branches.push((loc_cond, loc_then));

                output.references.union_mut(&cond_output.references);
                output.references.union_mut(&then_output.references);
            }

            let (loc_else, else_output) = canonicalize_expr(
                env,
                var_store,
                scope,
                final_else_branch.region,
                &final_else_branch.value,
            );

            output.references.union_mut(&else_output.references);

            (
                If {
                    cond_var: var_store.fresh(),
                    branch_var: var_store.fresh(),
                    branches,
                    final_else: Box::new(loc_else),
                },
                output,
            )
        }

        ast::Expr::PrecedenceConflict(ast::PrecedenceConflict {
            whole_region,
            binop1_position,
            binop2_position,
            binop1,
            binop2,
            expr: _,
        }) => {
            use roc_problem::can::RuntimeError::*;

            let region1 = Region::new(
                *binop1_position,
                binop1_position.bump_column(binop1.width() as u32),
            );
            let loc_binop1 = Loc::at(region1, *binop1);

            let region2 = Region::new(
                *binop2_position,
                binop2_position.bump_column(binop2.width() as u32),
            );
            let loc_binop2 = Loc::at(region2, *binop2);

            let problem =
                PrecedenceProblem::BothNonAssociative(*whole_region, loc_binop1, loc_binop2);

            env.problem(Problem::PrecedenceProblem(problem.clone()));

            (
                RuntimeError(InvalidPrecedence(problem, region)),
                Output::default(),
            )
        }
        ast::Expr::MalformedIdent(name, bad_ident) => {
            use roc_problem::can::RuntimeError::*;

            let problem = MalformedIdentifier((*name).into(), *bad_ident, region);
            env.problem(Problem::RuntimeError(problem.clone()));

            (RuntimeError(problem), Output::default())
        }
        ast::Expr::MalformedSuffixed(..) => {
            use roc_problem::can::RuntimeError::*;
            (RuntimeError(MalformedSuffixed(region)), Output::default())
        }
        ast::Expr::EmptyRecordBuilder(sub_expr) => {
            use roc_problem::can::RuntimeError::*;

            let problem = EmptyRecordBuilder(sub_expr.region);
            env.problem(Problem::RuntimeError(problem.clone()));

            (RuntimeError(problem), Output::default())
        }
        ast::Expr::SingleFieldRecordBuilder(sub_expr) => {
            use roc_problem::can::RuntimeError::*;

            let problem = SingleFieldRecordBuilder(sub_expr.region);
            env.problem(Problem::RuntimeError(problem.clone()));

            (RuntimeError(problem), Output::default())
        }
        ast::Expr::OptionalFieldInRecordBuilder(loc_name, loc_value) => {
            use roc_problem::can::RuntimeError::*;

            let sub_region = Region::span_across(&loc_name.region, &loc_value.region);
            let problem = OptionalFieldInRecordBuilder {
                record: region,
                field: sub_region,
            };
            env.problem(Problem::RuntimeError(problem.clone()));

            (RuntimeError(problem), Output::default())
        }
        &ast::Expr::NonBase10Int {
            string,
            base,
            is_negative,
        } => {
            // the minus sign is added before parsing, to get correct overflow/underflow behavior
            let answer = match finish_parsing_base(string, base, is_negative) {
                Ok((int, bound)) => {
                    // Done in this kinda round about way with intermediate variables
                    // to keep borrowed values around and make this compile
                    let int_string = int.to_string();
                    let int_str = int_string.as_str();
                    int_expr_from_result(var_store, Ok((int_str, int, bound)), region, base, env)
                }
                Err(e) => int_expr_from_result(var_store, Err(e), region, base, env),
            };

            (answer, Output::default())
        }
        &ast::Expr::ParensAround(sub_expr) => {
            let (loc_expr, output) = canonicalize_expr(env, var_store, scope, region, sub_expr);

            (loc_expr.value, output)
        }
        // Below this point, we shouln't see any of these nodes anymore because
        // operator desugaring should have removed them!
        bad_expr @ ast::Expr::SpaceBefore(_, _) => {
            internal_error!(
                "A SpaceBefore did not get removed during operator desugaring somehow: {:#?}",
                bad_expr
            );
        }
        bad_expr @ ast::Expr::SpaceAfter(_, _) => {
            internal_error!(
                "A SpaceAfter did not get removed during operator desugaring somehow: {:#?}",
                bad_expr
            );
        }
        bad_expr @ ast::Expr::BinOps { .. } => {
            internal_error!(
                "A binary operator chain did not get desugared somehow: {:#?}",
                bad_expr
            );
        }
        bad_expr @ ast::Expr::UnaryOp(_, _) => {
            internal_error!(
                "A unary operator did not get desugared somehow: {:#?}",
                bad_expr
            );
        }
    };

    // At the end, diff used_idents and defined_idents to see which were unused.
    // Add warnings for those!

    // In a later phase, unused top level declarations won't get monomorphized or code-genned.
    // We aren't going to bother with DCE at the level of local defs. It's going to be
    // a rounding error anyway (especially given that they'll be surfaced as warnings), LLVM will
    // DCE them in optimized builds, and it's not worth the bookkeeping for dev builds.
    (
        Loc {
            region,
            value: expr,
        },
        output,
    )
}

pub fn canonicalize_record<'a>(
    env: &mut Env<'a>,
    var_store: &mut VarStore,
    scope: &mut Scope,
    region: Region,
    fields: ast::Collection<'a, Loc<ast::AssignedField<'a, ast::Expr<'a>>>>,
) -> (Expr, Output) {
    use Expr::*;

    if fields.is_empty() {
        (EmptyRecord, Output::default())
    } else {
        match canonicalize_fields(env, var_store, scope, region, fields.items) {
            Ok((can_fields, output)) => (
                Record {
                    record_var: var_store.fresh(),
                    fields: can_fields,
                },
                output,
            ),
            Err(CanonicalizeRecordProblem::InvalidOptionalValue {
                field_name,
                field_region,
                record_region,
            }) => (
                Expr::RuntimeError(roc_problem::can::RuntimeError::InvalidOptionalValue {
                    field_name,
                    field_region,
                    record_region,
                }),
                Output::default(),
            ),
        }
    }
}

pub fn canonicalize_closure<'a>(
    env: &mut Env<'a>,
    var_store: &mut VarStore,
    scope: &mut Scope,
    loc_arg_patterns: &'a [Loc<ast::Pattern<'a>>],
    loc_body_expr: &'a Loc<ast::Expr<'a>>,
    opt_def_name: Option<Symbol>,
) -> (ClosureData, Output) {
    scope.inner_function_scope(|inner_scope| {
        canonicalize_closure_body(
            env,
            var_store,
            inner_scope,
            loc_arg_patterns,
            loc_body_expr,
            opt_def_name,
        )
    })
}

fn canonicalize_closure_body<'a>(
    env: &mut Env<'a>,
    var_store: &mut VarStore,
    scope: &mut Scope,
    loc_arg_patterns: &'a [Loc<ast::Pattern<'a>>],
    loc_body_expr: &'a Loc<ast::Expr<'a>>,
    opt_def_name: Option<Symbol>,
) -> (ClosureData, Output) {
    // The globally unique symbol that will refer to this closure once it gets converted
    // into a top-level procedure for code gen.
    let (symbol, is_anonymous) = match opt_def_name {
        Some(name) => (name, false),
        None => (scope.gen_unique_symbol(), true),
    };

    let mut can_args = Vec::with_capacity(loc_arg_patterns.len());
    let mut output = Output::default();

    for loc_pattern in loc_arg_patterns.iter() {
        let can_argument_pattern = canonicalize_pattern(
            env,
            var_store,
            scope,
            &mut output,
            FunctionArg,
            &loc_pattern.value,
            loc_pattern.region,
            PermitShadows(false),
        );

        can_args.push((
            var_store.fresh(),
            AnnotatedMark::new(var_store),
            can_argument_pattern,
        ));
    }

    let bound_by_argument_patterns: Vec<_> =
        BindingsFromPattern::new_many(can_args.iter().map(|x| &x.2)).collect();

    let (loc_body_expr, new_output) = canonicalize_expr(
        env,
        var_store,
        scope,
        loc_body_expr.region,
        &loc_body_expr.value,
    );

    let mut references_top_level = false;

    let mut captured_symbols: Vec<_> = new_output
        .references
        .value_lookups()
        .copied()
        // filter out the closure's name itself
        .filter(|s| *s != symbol)
        // symbols bound either in this pattern or deeper down are not captured!
        .filter(|s| !new_output.references.bound_symbols().any(|x| x == s))
        .filter(|s| bound_by_argument_patterns.iter().all(|(k, _)| s != k))
        // filter out top-level symbols those will be globally available, and don't need to be captured
        .filter(|s| {
            let is_top_level = env.top_level_symbols.contains(s);
            references_top_level = references_top_level || is_top_level;
            !is_top_level
        })
        // filter out imported symbols those will be globally available, and don't need to be captured
        .filter(|s| s.module_id() == env.home)
        // filter out functions that don't close over anything
        .filter(|s| !new_output.non_closures.contains(s))
        .filter(|s| !output.non_closures.contains(s))
        .map(|s| (s, var_store.fresh()))
        .collect();

    if references_top_level {
        if let Some(params_record) = env.home_params_record {
            // If this module has params and the closure references top-level symbols,
            // we need to capture the whole record so we can pass it.
            // The lower_params pass will take care of removing the captures for top-level fns.
            captured_symbols.push(params_record);
        }
    }

    output.union(new_output);

    // Now that we've collected all the references, check to see if any of the args we defined
    // went unreferenced. If any did, report them as unused arguments.
    for (sub_symbol, region) in bound_by_argument_patterns {
        if !output.references.has_value_lookup(sub_symbol) {
            // The body never referenced this argument we declared. It's an unused argument!
            env.problem(Problem::UnusedArgument(
                symbol,
                is_anonymous,
                sub_symbol,
                region,
            ));
        } else {
            // We shouldn't ultimately count arguments as referenced locals. Otherwise,
            // we end up with weird conclusions like the expression (\x -> x + 1)
            // references the (nonexistent) local variable x!
            output.references.remove_value_lookup(&sub_symbol);
        }
    }

    let mut final_expr = &loc_body_expr;
    while let Expr::LetRec(_, inner, _) | Expr::LetNonRec(_, inner) = &final_expr.value {
        final_expr = inner;
    }

    if let Expr::Return { return_value, .. } = &final_expr.value {
        env.problem(Problem::ReturnAtEndOfFunction {
            region: return_value.region,
        });
    }

    // store the references of this function in the Env. This information is used
    // when we canonicalize a surrounding def (if it exists)
    env.closures.insert(symbol, output.references.clone());

    // sort symbols, so we know the order in which they're stored in the closure record
    captured_symbols.sort();

    // store that this function doesn't capture anything. It will be promoted to a
    // top-level function, and does not need to be captured by other surrounding functions.
    if captured_symbols.is_empty() {
        output.non_closures.insert(symbol);
    }

    let return_type_var = var_store.fresh();

    let closure_data = ClosureData {
        function_type: var_store.fresh(),
        closure_type: var_store.fresh(),
        return_type: return_type_var,
        fx_type: var_store.fresh(),
        early_returns: scope.early_returns.clone(),
        name: symbol,
        captured_symbols,
        recursive: Recursive::NotRecursive,
        arguments: can_args,
        loc_body: Box::new(loc_body_expr),
    };

    (closure_data, output)
}

enum MultiPatternVariables {
    OnePattern,
    MultiPattern {
        num_patterns: usize,
        bound_occurrences: VecMap<Symbol, (Region, usize)>,
    },
}

impl MultiPatternVariables {
    #[inline(always)]
    fn new(num_patterns: usize) -> Self {
        if num_patterns > 1 {
            Self::MultiPattern {
                num_patterns,
                bound_occurrences: VecMap::with_capacity(num_patterns),
            }
        } else {
            Self::OnePattern
        }
    }

    #[inline(always)]
    fn add_pattern(&mut self, pattern: &Loc<Pattern>) {
        match self {
            MultiPatternVariables::OnePattern => {}
            MultiPatternVariables::MultiPattern {
                bound_occurrences, ..
            } => {
                for (sym, region) in BindingsFromPattern::new(pattern) {
                    if !bound_occurrences.contains_key(&sym) {
                        bound_occurrences.insert(sym, (region, 0));
                    }
                    bound_occurrences.get_mut(&sym).unwrap().1 += 1;
                }
            }
        }
    }

    #[inline(always)]
    fn get_unbound(self) -> impl Iterator<Item = (Symbol, Region)> {
        let (bound_occurrences, num_patterns) = match self {
            MultiPatternVariables::OnePattern => (Default::default(), 1),
            MultiPatternVariables::MultiPattern {
                bound_occurrences,
                num_patterns,
            } => (bound_occurrences, num_patterns),
        };

        bound_occurrences
            .into_iter()
            .filter_map(move |(sym, (region, occurs))| {
                if occurs != num_patterns {
                    Some((sym, region))
                } else {
                    None
                }
            })
    }
}

#[inline(always)]
fn canonicalize_when_branch<'a>(
    env: &mut Env<'a>,
    var_store: &mut VarStore,
    scope: &mut Scope,
    _region: Region,
    branch: &'a ast::WhenBranch<'a>,
    output: &mut Output,
) -> (WhenBranch, References) {
    let mut patterns = Vec::with_capacity(branch.patterns.len());
    let mut multi_pattern_variables = MultiPatternVariables::new(branch.patterns.len());

    for (i, loc_pattern) in branch.patterns.iter().enumerate() {
        let permit_shadows = PermitShadows(i > 0); // patterns can shadow symbols defined in the first pattern.

        let can_pattern = canonicalize_pattern(
            env,
            var_store,
            scope,
            output,
            WhenBranch,
            &loc_pattern.value,
            loc_pattern.region,
            permit_shadows,
        );

        multi_pattern_variables.add_pattern(&can_pattern);
        patterns.push(WhenBranchPattern {
            pattern: can_pattern,
            degenerate: false,
        });
    }

    let mut some_symbols_not_bound_in_all_patterns = false;
    for (unbound_symbol, region) in multi_pattern_variables.get_unbound() {
        env.problem(Problem::NotBoundInAllPatterns {
            unbound_symbol,
            region,
        });

        some_symbols_not_bound_in_all_patterns = true;
    }

    let (value, mut branch_output) = canonicalize_expr(
        env,
        var_store,
        scope,
        branch.value.region,
        &branch.value.value,
    );

    let guard = match &branch.guard {
        None => None,
        Some(loc_expr) => {
            let (can_guard, guard_branch_output) =
                canonicalize_expr(env, var_store, scope, loc_expr.region, &loc_expr.value);

            branch_output.union(guard_branch_output);
            Some(can_guard)
        }
    };

    let references = branch_output.references.clone();
    output.union(branch_output);

    // Now that we've collected all the references for this branch, check to see if
    // any of the new idents it defined were unused. If any were, report it.
    let mut pattern_bound_symbols_body_needs = VecSet::default();
    for (symbol, region) in BindingsFromPattern::new_many(patterns.iter().map(|pat| &pat.pattern)) {
        if output.references.has_value_lookup(symbol) {
            pattern_bound_symbols_body_needs.insert(symbol);
        } else {
            env.problem(Problem::UnusedBranchDef(symbol, region));
        }
    }

    if some_symbols_not_bound_in_all_patterns && !pattern_bound_symbols_body_needs.is_empty() {
        // There might be branches that don't bind all the symbols needed by the body; mark those
        // branches degenerate.
        for pattern in patterns.iter_mut() {
            let bound_by_pattern: VecSet<_> = BindingsFromPattern::new(&pattern.pattern)
                .map(|(sym, _)| sym)
                .collect();

            let binds_all_needed = pattern_bound_symbols_body_needs
                .iter()
                .all(|sym| bound_by_pattern.contains(sym));

            if !binds_all_needed {
                pattern.degenerate = true;
            }
        }
    }

    (
        WhenBranch {
            patterns,
            value,
            guard,
            redundant: RedundantMark::new(var_store),
        },
        references,
    )
}

enum CanonicalizeRecordProblem {
    InvalidOptionalValue {
        field_name: Lowercase,
        field_region: Region,
        record_region: Region,
    },
}
fn canonicalize_fields<'a>(
    env: &mut Env<'a>,
    var_store: &mut VarStore,
    scope: &mut Scope,
    region: Region,
    fields: &'a [Loc<ast::AssignedField<'a, ast::Expr<'a>>>],
) -> Result<(SendMap<Lowercase, Field>, Output), CanonicalizeRecordProblem> {
    let mut can_fields = SendMap::default();
    let mut output = Output::default();

    for loc_field in fields.iter() {
        match canonicalize_field(env, var_store, scope, &loc_field.value) {
            Ok((label, field_expr, field_out, field_var)) => {
                let field = Field {
                    var: field_var,
                    region: loc_field.region,
                    loc_expr: Box::new(field_expr),
                };

                let replaced = can_fields.insert(label.clone(), field);

                if let Some(old) = replaced {
                    env.problems.push(Problem::DuplicateRecordFieldValue {
                        field_name: label,
                        field_region: loc_field.region,
                        record_region: region,
                        replaced_region: old.region,
                    });
                }

                output.references.union_mut(&field_out.references);
            }
            Err(CanonicalizeFieldProblem::InvalidOptionalValue {
                field_name,
                field_region,
            }) => {
                env.problems.push(Problem::InvalidOptionalValue {
                    field_name: field_name.clone(),
                    field_region,
                    record_region: region,
                });
                return Err(CanonicalizeRecordProblem::InvalidOptionalValue {
                    field_name,
                    field_region,
                    record_region: region,
                });
            }
        }
    }

    Ok((can_fields, output))
}

enum CanonicalizeFieldProblem {
    InvalidOptionalValue {
        field_name: Lowercase,
        field_region: Region,
    },
}
fn canonicalize_field<'a>(
    env: &mut Env<'a>,
    var_store: &mut VarStore,
    scope: &mut Scope,
    field: &'a ast::AssignedField<'a, ast::Expr<'a>>,
) -> Result<(Lowercase, Loc<Expr>, Output, Variable), CanonicalizeFieldProblem> {
    use roc_parse::ast::AssignedField::*;

    match field {
        // Both a label and a value, e.g. `{ name: "blah" }`
        RequiredValue(label, _, loc_expr) => {
            let field_var = var_store.fresh();
            let (loc_can_expr, output) =
                canonicalize_expr(env, var_store, scope, loc_expr.region, &loc_expr.value);

            Ok((
                Lowercase::from(label.value),
                loc_can_expr,
                output,
                field_var,
            ))
        }

        OptionalValue(label, _, loc_expr) => Err(CanonicalizeFieldProblem::InvalidOptionalValue {
            field_name: Lowercase::from(label.value),
            field_region: Region::span_across(&label.region, &loc_expr.region),
        }),

        // An ignored value, e.g. `{ _name: 123 }`
        IgnoredValue(_, _, _) => {
            internal_error!("Somehow an IgnoredValue record field was not desugared!");
        }

        // A label with no value, e.g. `{ name }` (this is sugar for { name: name })
        LabelOnly(_) => {
            internal_error!("Somehow a LabelOnly record field was not desugared!");
        }

        SpaceBefore(sub_field, _) | SpaceAfter(sub_field, _) => {
            canonicalize_field(env, var_store, scope, sub_field)
        }
    }
}

fn canonicalize_var_lookup(
    env: &mut Env<'_>,
    var_store: &mut VarStore,
    scope: &mut Scope,
    module_name: &str,
    ident: &str,
    region: Region,
) -> (Expr, Output) {
    use Expr::*;

    let mut output = Output::default();
    let can_expr = if module_name.is_empty() {
        // Since module_name was empty, this is an unqualified var.
        // Look it up in scope!
        match scope.lookup_str(ident, region) {
            Ok(lookup) => {
                output
                    .references
                    .insert_value_lookup(lookup, QualifiedReference::Unqualified);

                if scope.abilities_store.is_ability_member_name(lookup.symbol) {
                    AbilityMember(
                        params_in_abilities_unimplemented!(lookup),
                        Some(scope.abilities_store.fresh_specialization_id()),
                        var_store.fresh(),
                    )
                } else {
                    lookup_to_expr(var_store, lookup)
                }
            }
            Err(problem) => {
                env.problem(Problem::RuntimeError(problem.clone()));

                RuntimeError(problem)
            }
        }
    } else {
        // Since module_name was nonempty, this is a qualified var.
        // Look it up in the env!
        match env.qualified_lookup(scope, module_name, ident, region) {
            Ok(lookup) => {
                output
                    .references
                    .insert_value_lookup(lookup, QualifiedReference::Qualified);

                if scope.abilities_store.is_ability_member_name(lookup.symbol) {
                    AbilityMember(
                        params_in_abilities_unimplemented!(lookup),
                        Some(scope.abilities_store.fresh_specialization_id()),
                        var_store.fresh(),
                    )
                } else {
                    lookup_to_expr(var_store, lookup)
                }
            }
            Err(problem) => {
                // Either the module wasn't imported, or
                // it was imported but it doesn't expose this ident.
                env.problem(Problem::RuntimeError(problem.clone()));

                RuntimeError(problem)
            }
        }
    };

    // If it's valid, this ident should be in scope already.

    (can_expr, output)
}

fn lookup_to_expr(
    var_store: &mut VarStore,
    SymbolLookup {
        symbol,
        module_params,
    }: SymbolLookup,
) -> Expr {
    if let Some((params_var, params_symbol)) = module_params {
        Expr::ParamsVar {
            symbol,
            var: var_store.fresh(),
            params_symbol,
            params_var,
        }
    } else {
        Expr::Var(symbol, var_store.fresh())
    }
}

/// Currently uses the heuristic of "only inline if it's a builtin"
pub fn inline_calls(var_store: &mut VarStore, expr: Expr) -> Expr {
    use Expr::*;

    match expr {
        // Num stores the `a` variable in `Num a`. Not the same as the variable
        // stored in Int and Float below, which is strictly for better error messages
        other @ Num(..)
        | other @ Int(..)
        | other @ Float(..)
        | other @ Str { .. }
        | other @ IngestedFile(..)
        | other @ SingleQuote(..)
        | other @ RuntimeError(_)
        | other @ EmptyRecord
        | other @ RecordAccessor { .. }
        | other @ RecordUpdate { .. }
        | other @ Var(..)
        | other @ ParamsVar { .. }
        | other @ AbilityMember(..)
        | other @ RunLowLevel { .. }
        | other @ ForeignCall { .. }
        | other @ OpaqueWrapFunction(_)
        | other @ Crash { .. }
        | other @ Return { .. } => other,

        List {
            elem_var,
            loc_elems,
        } => {
            let mut new_elems = Vec::with_capacity(loc_elems.len());

            for loc_elem in loc_elems {
                let value = inline_calls(var_store, loc_elem.value);

                new_elems.push(Loc {
                    value,
                    region: loc_elem.region,
                });
            }

            List {
                elem_var,
                loc_elems: new_elems,
            }
        }
        // Branching
        When {
            cond_var,
            expr_var,
            region,
            loc_cond,
            branches,
            branches_cond_var,
            exhaustive,
        } => {
            let loc_cond = Box::new(Loc {
                region: loc_cond.region,
                value: inline_calls(var_store, loc_cond.value),
            });

            let mut new_branches = Vec::with_capacity(branches.len());

            for branch in branches {
                let value = Loc {
                    value: inline_calls(var_store, branch.value.value),
                    region: branch.value.region,
                };
                let guard = match branch.guard {
                    Some(loc_expr) => Some(Loc {
                        region: loc_expr.region,
                        value: inline_calls(var_store, loc_expr.value),
                    }),
                    None => None,
                };
                let new_branch = WhenBranch {
                    patterns: branch.patterns,
                    value,
                    guard,
                    redundant: RedundantMark::new(var_store),
                };

                new_branches.push(new_branch);
            }

            When {
                cond_var,
                expr_var,
                region,
                loc_cond,
                branches: new_branches,
                branches_cond_var,
                exhaustive,
            }
        }
        If {
            cond_var,
            branch_var,
            branches,
            final_else,
        } => {
            let mut new_branches = Vec::with_capacity(branches.len());

            for (loc_cond, loc_expr) in branches {
                let loc_cond = Loc {
                    value: inline_calls(var_store, loc_cond.value),
                    region: loc_cond.region,
                };

                let loc_expr = Loc {
                    value: inline_calls(var_store, loc_expr.value),
                    region: loc_expr.region,
                };

                new_branches.push((loc_cond, loc_expr));
            }

            let final_else = Box::new(Loc {
                region: final_else.region,
                value: inline_calls(var_store, final_else.value),
            });

            If {
                cond_var,
                branch_var,
                branches: new_branches,
                final_else,
            }
        }

        Expect {
            loc_condition,
            loc_continuation,
            lookups_in_cond,
        } => {
            let loc_condition = Loc {
                region: loc_condition.region,
                value: inline_calls(var_store, loc_condition.value),
            };

            let loc_continuation = Loc {
                region: loc_continuation.region,
                value: inline_calls(var_store, loc_continuation.value),
            };

            Expect {
                loc_condition: Box::new(loc_condition),
                loc_continuation: Box::new(loc_continuation),
                lookups_in_cond,
            }
        }

        Dbg {
            source_location,
            source,
            loc_message,
            loc_continuation,
            variable,
            symbol,
        } => {
            let loc_message = Loc {
                region: loc_message.region,
                value: inline_calls(var_store, loc_message.value),
            };

            let loc_continuation = Loc {
                region: loc_continuation.region,
                value: inline_calls(var_store, loc_continuation.value),
            };

            Dbg {
                source_location,
                source,
                loc_message: Box::new(loc_message),
                loc_continuation: Box::new(loc_continuation),
                variable,
                symbol,
            }
        }

        LetRec(defs, loc_expr, mark) => {
            let mut new_defs = Vec::with_capacity(defs.len());

            for def in defs {
                new_defs.push(Def {
                    loc_pattern: def.loc_pattern,
                    loc_expr: Loc {
                        region: def.loc_expr.region,
                        value: inline_calls(var_store, def.loc_expr.value),
                    },
                    expr_var: def.expr_var,
                    pattern_vars: def.pattern_vars,
                    annotation: def.annotation,
                    kind: def.kind,
                });
            }

            let loc_expr = Loc {
                region: loc_expr.region,
                value: inline_calls(var_store, loc_expr.value),
            };

            LetRec(new_defs, Box::new(loc_expr), mark)
        }

        LetNonRec(def, loc_expr) => {
            let def = Def {
                loc_pattern: def.loc_pattern,
                loc_expr: Loc {
                    region: def.loc_expr.region,
                    value: inline_calls(var_store, def.loc_expr.value),
                },
                expr_var: def.expr_var,
                pattern_vars: def.pattern_vars,
                annotation: def.annotation,
                kind: def.kind,
            };

            let loc_expr = Loc {
                region: loc_expr.region,
                value: inline_calls(var_store, loc_expr.value),
            };

            LetNonRec(Box::new(def), Box::new(loc_expr))
        }

        Closure(ClosureData {
            function_type,
            closure_type,
            return_type,
            fx_type,
            early_returns,
            recursive,
            name,
            captured_symbols,
            arguments,
            loc_body,
        }) => {
            let loc_expr = *loc_body;
            let loc_expr = Loc {
                value: inline_calls(var_store, loc_expr.value),
                region: loc_expr.region,
            };

            Closure(ClosureData {
                function_type,
                closure_type,
                return_type,
                fx_type,
                early_returns,
                recursive,
                name,
                captured_symbols,
                arguments,
                loc_body: Box::new(loc_expr),
            })
        }

        Record { record_var, fields } => {
            todo!(
                "Inlining for Record with record_var {:?} and fields {:?}",
                record_var,
                fields
            );
        }

        ImportParams(module_id, region, Some((var, expr))) => ImportParams(
            module_id,
            region,
            Some((var, Box::new(inline_calls(var_store, *expr)))),
        ),

        ImportParams(module_id, region, None) => ImportParams(module_id, region, None),

        RecordAccess {
            record_var,
            ext_var,
            field_var,
            loc_expr,
            field,
        } => {
            todo!("Inlining for RecordAccess with record_var {:?}, ext_var {:?}, field_var {:?}, loc_expr {:?}, field {:?}", record_var, ext_var, field_var, loc_expr, field);
        }

        Tuple { tuple_var, elems } => {
            todo!(
                "Inlining for Tuple with tuple_var {:?} and elems {:?}",
                tuple_var,
                elems
            );
        }

        TupleAccess {
            tuple_var,
            ext_var,
            elem_var,
            loc_expr,
            index,
        } => {
            todo!("Inlining for TupleAccess with tuple_var {:?}, ext_var {:?}, elem_var {:?}, loc_expr {:?}, index {:?}", tuple_var, ext_var, elem_var, loc_expr, index);
        }

        Tag {
            tag_union_var: variant_var,
            ext_var,
            name,
            arguments,
        } => {
            todo!(
                "Inlining for Tag with variant_var {:?}, ext_var {:?}, name {:?}, arguments {:?}",
                variant_var,
                ext_var,
                name,
                arguments
            );
        }

        OpaqueRef {
            opaque_var,
            name,
            argument,
            specialized_def_type,
            type_arguments,
            lambda_set_variables,
        } => {
            let (var, loc_expr) = *argument;
            let argument = Box::new((
                var,
                loc_expr.map_owned(|expr| inline_calls(var_store, expr)),
            ));

            OpaqueRef {
                opaque_var,
                name,
                argument,
                specialized_def_type,
                type_arguments,
                lambda_set_variables,
            }
        }

        ZeroArgumentTag {
            closure_name,
            variant_var,
            ext_var,
            name,
        } => {
            todo!(
                "Inlining for ZeroArgumentTag with closure_name {:?}, variant_var {:?}, ext_var {:?}, name {:?}",
                closure_name,
                variant_var,
                ext_var,
                name,
            );
        }

        Call(boxed_tuple, args, called_via) => {
            let (fn_var, loc_expr, closure_var, expr_var, fx_var) = *boxed_tuple;

            match loc_expr.value {
                Var(symbol, _) if symbol.is_builtin() => {
                    // NOTE: This assumes builtins are not effectful!
                    match builtin_defs_map(symbol, var_store) {
                        Some(Def {
                            loc_expr:
                                Loc {
                                    value:
                                        Closure(ClosureData {
                                            recursive,
                                            arguments: params,
                                            loc_body: boxed_body,
                                            ..
                                        }),
                                    ..
                                },
                            ..
                        }) => {
                            debug_assert_eq!(recursive, Recursive::NotRecursive);

                            // Since this is a canonicalized Expr, we should have
                            // already detected any arity mismatches and replaced this
                            // with a RuntimeError if there was a mismatch.
                            debug_assert_eq!(params.len(), args.len());

                            // Start with the function's body as the answer.
                            let mut loc_answer = *boxed_body;

                            // Wrap the body in one LetNonRec for each argument,
                            // such that at the end we have all the arguments in
                            // scope with the values the caller provided.
                            for (
                                (_param_var, _exhaustive_mark, loc_pattern),
                                (expr_var, loc_expr),
                            ) in params.iter().cloned().zip(args.into_iter()).rev()
                            {
                                // TODO get the correct vars into here.
                                // Not sure if param_var should be involved.
                                let pattern_vars = SendMap::default();

                                let def = Def {
                                    loc_pattern,
                                    loc_expr,
                                    expr_var,
                                    pattern_vars,
                                    annotation: None,
                                    kind: DefKind::Let,
                                };

                                loc_answer = Loc {
                                    region: Region::zero(),
                                    value: LetNonRec(Box::new(def), Box::new(loc_answer)),
                                };
                            }

                            loc_answer.value
                        }
                        Some(_) => {
                            internal_error!("Tried to inline a non-function");
                        }
                        None => {
                            internal_error!(
                                "Tried to inline a builtin that wasn't registered: {:?}",
                                symbol
                            );
                        }
                    }
                }
                _ => {
                    // For now, we only inline calls to builtins. Leave this alone!
                    Call(
                        Box::new((fn_var, loc_expr, closure_var, expr_var, fx_var)),
                        args,
                        called_via,
                    )
                }
            }
        }
    }
}

fn flatten_str_literal<'a>(
    env: &mut Env<'a>,
    var_store: &mut VarStore,
    scope: &mut Scope,
    literal: &StrLiteral<'a>,
) -> (Expr, Output) {
    use ast::StrLiteral::*;

    match literal {
        PlainLine(str_slice) => (Expr::Str((*str_slice).into()), Output::default()),
        Line(segments) => flatten_str_lines(env, var_store, scope, &[segments]),
        Block(lines) => flatten_str_lines(env, var_store, scope, lines),
    }
}

/// Comments, newlines, and nested interpolation are disallowed inside interpolation
pub fn is_valid_interpolation(expr: &ast::Expr<'_>) -> bool {
    match expr {
        // These definitely contain neither comments nor newlines, so they are valid
        ast::Expr::Var { .. }
        | ast::Expr::SingleQuote(_)
        | ast::Expr::Str(StrLiteral::PlainLine(_))
        | ast::Expr::Float(_)
        | ast::Expr::Num(_)
        | ast::Expr::NonBase10Int { .. }
        | ast::Expr::AccessorFunction(_)
        | ast::Expr::RecordUpdater(_)
        | ast::Expr::Crash
        | ast::Expr::Dbg
        | ast::Expr::Try
        | ast::Expr::Underscore(_)
        | ast::Expr::MalformedIdent(_, _)
        | ast::Expr::Tag(_)
        | ast::Expr::OpaqueRef(_) => true,
        // Newlines are disallowed inside interpolation, and these all require newlines
        ast::Expr::DbgStmt { .. }
        | ast::Expr::LowLevelDbg(_, _, _)
        | ast::Expr::Return(_, _)
        | ast::Expr::When(_, _)
        | ast::Expr::Backpassing(_, _, _)
        | ast::Expr::SpaceBefore(_, _)
        | ast::Expr::Str(StrLiteral::Block(_))
        | ast::Expr::SpaceAfter(_, _) => false,
        // Desugared dbg expression
        ast::Expr::Defs(_, loc_ret) => match loc_ret.value {
            ast::Expr::LowLevelDbg(_, _, continuation) => {
                is_valid_interpolation(&continuation.value)
            }
            _ => false,
        },
        // These can contain subexpressions, so we need to recursively check those
        ast::Expr::Str(StrLiteral::Line(segments)) => {
            segments.iter().all(|segment| match segment {
                ast::StrSegment::EscapedChar(_)
                | ast::StrSegment::Unicode(_)
                | ast::StrSegment::Plaintext(_) => true,
                // Disallow nested interpolation. Alternatively, we could allow it but require
                // a comment above it apologizing to the next person who has to read the code.
                ast::StrSegment::Interpolated(_) => false,
            })
        }
        ast::Expr::Record(fields) => fields.iter().all(|loc_field| match loc_field.value {
            ast::AssignedField::RequiredValue(_label, loc_comments, loc_val)
            | ast::AssignedField::OptionalValue(_label, loc_comments, loc_val)
            | ast::AssignedField::IgnoredValue(_label, loc_comments, loc_val) => {
                loc_comments.is_empty() && is_valid_interpolation(&loc_val.value)
            }
            ast::AssignedField::LabelOnly(_) => true,
            ast::AssignedField::SpaceBefore(_, _) | ast::AssignedField::SpaceAfter(_, _) => false,
        }),
        ast::Expr::Tuple(fields) => fields
            .iter()
            .all(|loc_field| is_valid_interpolation(&loc_field.value)),
        ast::Expr::MalformedSuffixed(loc_expr)
        | ast::Expr::EmptyRecordBuilder(loc_expr)
        | ast::Expr::SingleFieldRecordBuilder(loc_expr)
        | ast::Expr::OptionalFieldInRecordBuilder(_, loc_expr)
        | ast::Expr::PrecedenceConflict(PrecedenceConflict { expr: loc_expr, .. })
        | ast::Expr::UnaryOp(loc_expr, _)
        | ast::Expr::Closure(_, loc_expr) => is_valid_interpolation(&loc_expr.value),
        ast::Expr::TupleAccess(sub_expr, _)
        | ast::Expr::ParensAround(sub_expr)
        | ast::Expr::RecordAccess(sub_expr, _)
        | ast::Expr::TrySuffix { expr: sub_expr, .. } => is_valid_interpolation(sub_expr),
        ast::Expr::Apply(loc_expr, args, _called_via) => {
            is_valid_interpolation(&loc_expr.value)
                && args
                    .iter()
                    .all(|loc_arg| is_valid_interpolation(&loc_arg.value))
        }
        ast::Expr::BinOps(loc_exprs, loc_expr) => {
            is_valid_interpolation(&loc_expr.value)
                && loc_exprs
                    .iter()
                    .all(|(loc_expr, _binop)| is_valid_interpolation(&loc_expr.value))
        }
        ast::Expr::If {
            if_thens: branches,
            final_else: final_branch,
            ..
        } => {
            is_valid_interpolation(&final_branch.value)
                && branches.iter().all(|(loc_before, loc_after)| {
                    is_valid_interpolation(&loc_before.value)
                        && is_valid_interpolation(&loc_after.value)
                })
        }
        ast::Expr::List(elems) => elems
            .iter()
            .all(|loc_expr| is_valid_interpolation(&loc_expr.value)),
        ast::Expr::RecordUpdate { update, fields } => {
            is_valid_interpolation(&update.value)
                && fields.iter().all(|loc_field| match loc_field.value {
                    ast::AssignedField::RequiredValue(_label, loc_comments, loc_val)
                    | ast::AssignedField::OptionalValue(_label, loc_comments, loc_val)
                    | ast::AssignedField::IgnoredValue(_label, loc_comments, loc_val) => {
                        loc_comments.is_empty() && is_valid_interpolation(&loc_val.value)
                    }
                    ast::AssignedField::LabelOnly(_) => true,
                    ast::AssignedField::SpaceBefore(_, _)
                    | ast::AssignedField::SpaceAfter(_, _) => false,
                })
        }
        ast::Expr::RecordBuilder { mapper, fields } => {
            is_valid_interpolation(&mapper.value)
                && fields.iter().all(|loc_field| match loc_field.value {
                    ast::AssignedField::RequiredValue(_label, loc_comments, loc_val)
                    | ast::AssignedField::OptionalValue(_label, loc_comments, loc_val)
                    | ast::AssignedField::IgnoredValue(_label, loc_comments, loc_val) => {
                        loc_comments.is_empty() && is_valid_interpolation(&loc_val.value)
                    }
                    ast::AssignedField::LabelOnly(_) => true,
                    ast::AssignedField::SpaceBefore(_, _)
                    | ast::AssignedField::SpaceAfter(_, _) => false,
                })
        }
    }
}

enum StrSegment {
    Interpolation(Loc<Expr>),
    Plaintext(Box<str>),
}

fn flatten_str_lines<'a>(
    env: &mut Env<'a>,
    var_store: &mut VarStore,
    scope: &mut Scope,
    lines: &[&[ast::StrSegment<'a>]],
) -> (Expr, Output) {
    use ast::StrSegment::*;

    let mut buf = String::new();
    let mut segments = Vec::new();
    let mut output = Output::default();

    for line in lines {
        for segment in line.iter() {
            match segment {
                Plaintext(string) => {
                    buf.push_str(string);
                }
                Unicode(loc_hex_digits) => match u32::from_str_radix(loc_hex_digits.value, 16) {
                    Ok(code_pt) => match char::from_u32(code_pt) {
                        Some(ch) => {
                            buf.push(ch);
                        }
                        None => {
                            env.problem(Problem::InvalidUnicodeCodePt(loc_hex_digits.region));

                            return (
                                Expr::RuntimeError(RuntimeError::InvalidUnicodeCodePt(
                                    loc_hex_digits.region,
                                )),
                                output,
                            );
                        }
                    },
                    Err(_) => {
                        env.problem(Problem::InvalidHexadecimal(loc_hex_digits.region));

                        return (
                            Expr::RuntimeError(RuntimeError::InvalidHexadecimal(
                                loc_hex_digits.region,
                            )),
                            output,
                        );
                    }
                },
                Interpolated(loc_expr) => {
                    if is_valid_interpolation(loc_expr.value) {
                        // Interpolations desugar to Str.concat calls
                        output.references.insert_call(Symbol::STR_CONCAT);

                        if !buf.is_empty() {
                            segments.push(StrSegment::Plaintext(buf.into()));

                            buf = String::new();
                        }

                        let (loc_expr, new_output) = canonicalize_expr(
                            env,
                            var_store,
                            scope,
                            loc_expr.region,
                            loc_expr.value,
                        );

                        output.union(new_output);

                        segments.push(StrSegment::Interpolation(loc_expr));
                    } else {
                        env.problem(Problem::InvalidInterpolation(loc_expr.region));

                        return (
                            Expr::RuntimeError(RuntimeError::InvalidInterpolation(loc_expr.region)),
                            output,
                        );
                    }
                }
                EscapedChar(escaped) => buf.push(escaped.unescape()),
            }
        }
    }

    if !buf.is_empty() {
        segments.push(StrSegment::Plaintext(buf.into()));
    }

    (desugar_str_segments(var_store, segments), output)
}

/// Resolve string interpolations by desugaring a sequence of StrSegments
/// into nested calls to Str.concat
fn desugar_str_segments(var_store: &mut VarStore, segments: Vec<StrSegment>) -> Expr {
    use StrSegment::*;

    let n = segments.len();
    let mut iter = segments.into_iter().rev();
    let mut loc_expr = match iter.next() {
        Some(Plaintext(string)) => Loc::at(Region::zero(), Expr::Str(string)),
        Some(Interpolation(loc_expr)) => {
            if n == 1 {
                // We concat with the empty string to ensure a type error when loc_expr is not a string
                let empty_string = Loc::at(Region::zero(), Expr::Str("".into()));

                let fn_expr = Loc::at(
                    Region::zero(),
                    Expr::Var(Symbol::STR_CONCAT, var_store.fresh()),
                );
                let expr = Expr::Call(
                    Box::new((
                        var_store.fresh(),
                        fn_expr,
                        var_store.fresh(),
                        var_store.fresh(),
                        var_store.fresh(),
                    )),
                    vec![
                        (var_store.fresh(), empty_string),
                        (var_store.fresh(), loc_expr),
                    ],
                    CalledVia::StringInterpolation,
                );

                Loc::at(Region::zero(), expr)
            } else {
                loc_expr
            }
        }
        None => {
            // No segments? Empty string!

            Loc::at(Region::zero(), Expr::Str("".into()))
        }
    };

    for seg in iter {
        let loc_new_expr = match seg {
            Plaintext(string) => Loc::at(Region::zero(), Expr::Str(string)),
            Interpolation(loc_interpolated_expr) => loc_interpolated_expr,
        };

        let fn_expr = Loc::at(
            Region::zero(),
            Expr::Var(Symbol::STR_CONCAT, var_store.fresh()),
        );
        let expr = Expr::Call(
            Box::new((
                var_store.fresh(),
                fn_expr,
                var_store.fresh(),
                var_store.fresh(),
                var_store.fresh(),
            )),
            vec![
                (var_store.fresh(), loc_new_expr),
                (var_store.fresh(), loc_expr),
            ],
            CalledVia::StringInterpolation,
        );

        loc_expr = Loc::at(Region::zero(), expr);
    }

    loc_expr.value
}

#[derive(Clone, Debug)]
pub struct Declarations {
    pub declarations: Vec<DeclarationTag>,

    /// same lengths as declarations; has a dummy value if not applicable
    pub variables: Vec<Variable>,
    pub symbols: Vec<Loc<Symbol>>,
    pub annotations: Vec<Option<crate::def::Annotation>>,

    // used for ability member specializatons.
    pub specializes: VecMap<usize, Symbol>,

    // used while lowering params.
    arity_by_name: VecMap<IdentId, usize>,

    pub host_exposed_annotations: VecMap<usize, (Variable, crate::def::Annotation)>,

    pub function_bodies: Vec<Loc<FunctionDef>>,
    pub expressions: Vec<Loc<Expr>>,
    pub destructs: Vec<DestructureDef>,
}

impl Default for Declarations {
    fn default() -> Self {
        Self::new()
    }
}

impl Declarations {
    pub fn new() -> Self {
        Self::with_capacity(0)
    }

    pub fn with_capacity(capacity: usize) -> Self {
        Self {
            declarations: Vec::with_capacity(capacity),
            variables: Vec::with_capacity(capacity),
            symbols: Vec::with_capacity(capacity),
            annotations: Vec::with_capacity(capacity),
            host_exposed_annotations: VecMap::new(),
            function_bodies: Vec::with_capacity(capacity),
            expressions: Vec::with_capacity(capacity),
            specializes: VecMap::default(), // number of specializations is probably low
            destructs: Vec::new(),          // number of destructs is probably low
            arity_by_name: VecMap::with_capacity(capacity),
        }
    }

    /// To store a recursive group in the vectors without nesting, we first push a "header"
    /// here, then push the definitions that are part of that recursive group
    pub fn push_recursive_group(&mut self, length: u16, cycle_mark: IllegalCycleMark) -> usize {
        let index = self.declarations.len();

        let tag = DeclarationTag::MutualRecursion { length, cycle_mark };
        self.declarations.push(tag);

        // dummy values
        self.variables.push(Variable::NULL);
        self.symbols.push(Loc::at_zero(Symbol::ATTR_ATTR));
        self.annotations.push(None);
        self.expressions.push(Loc::at_zero(Expr::EmptyRecord));

        index
    }

    pub fn push_recursive_def(
        &mut self,
        symbol: Loc<Symbol>,
        loc_closure_data: Loc<ClosureData>,
        expr_var: Variable,
        annotation: Option<Annotation>,
        host_annotation: Option<(Variable, Annotation)>,
        specializes: Option<Symbol>,
    ) -> usize {
        let index = self.declarations.len();

        let function_def = FunctionDef {
            closure_type: loc_closure_data.value.closure_type,
            return_type: loc_closure_data.value.return_type,
            fx_type: loc_closure_data.value.fx_type,
            early_returns: loc_closure_data.value.early_returns,
            captured_symbols: loc_closure_data.value.captured_symbols,
            arguments: loc_closure_data.value.arguments,
        };

        self.arity_by_name
            .insert(symbol.value.ident_id(), function_def.arguments.len());

        let loc_function_def = Loc::at(loc_closure_data.region, function_def);

        let function_def_index = index_push_new(&mut self.function_bodies, loc_function_def);

        let tag = match loc_closure_data.value.recursive {
            Recursive::NotRecursive | Recursive::Recursive => {
                DeclarationTag::Recursive(function_def_index)
            }
            Recursive::TailRecursive => DeclarationTag::TailRecursive(function_def_index),
        };

        if let Some(annotation) = host_annotation {
            self.host_exposed_annotations
                .insert(self.declarations.len(), annotation);
        }

        self.declarations.push(tag);
        self.variables.push(expr_var);
        self.symbols.push(symbol);
        self.annotations.push(annotation);

        self.expressions.push(*loc_closure_data.value.loc_body);

        if let Some(specializes) = specializes {
            self.specializes.insert(index, specializes);
        }

        index
    }

    pub fn push_function_def(
        &mut self,
        symbol: Loc<Symbol>,
        loc_closure_data: Loc<ClosureData>,
        expr_var: Variable,
        annotation: Option<Annotation>,
        host_annotation: Option<(Variable, Annotation)>,
        specializes: Option<Symbol>,
    ) -> usize {
        let index = self.declarations.len();

        let function_def = FunctionDef {
            closure_type: loc_closure_data.value.closure_type,
            return_type: loc_closure_data.value.return_type,
            fx_type: loc_closure_data.value.fx_type,
            early_returns: loc_closure_data.value.early_returns,
            captured_symbols: loc_closure_data.value.captured_symbols,
            arguments: loc_closure_data.value.arguments,
        };

        self.arity_by_name
            .insert(symbol.value.ident_id(), function_def.arguments.len());

        let loc_function_def = Loc::at(loc_closure_data.region, function_def);

        let function_def_index = index_push_new(&mut self.function_bodies, loc_function_def);

        if let Some(annotation) = host_annotation {
            self.host_exposed_annotations
                .insert(self.declarations.len(), annotation);
        }

        self.declarations
            .push(DeclarationTag::Function(function_def_index));
        self.variables.push(expr_var);
        self.symbols.push(symbol);
        self.annotations.push(annotation);

        self.expressions.push(*loc_closure_data.value.loc_body);

        if let Some(specializes) = specializes {
            self.specializes.insert(index, specializes);
        }

        index
    }

    pub fn push_expect(
        &mut self,
        preceding_comment: Region,
        name: Symbol,
        loc_expr: Loc<Expr>,
    ) -> usize {
        let index = self.declarations.len();

        self.declarations.push(DeclarationTag::Expectation);
        self.variables.push(Variable::BOOL);
        self.symbols.push(Loc::at(preceding_comment, name));
        self.annotations.push(None);

        self.expressions.push(loc_expr);

        index
    }

    pub fn push_value_def(
        &mut self,
        symbol: Loc<Symbol>,
        loc_expr: Loc<Expr>,
        expr_var: Variable,
        annotation: Option<Annotation>,
        host_annotation: Option<(Variable, Annotation)>,
        specializes: Option<Symbol>,
    ) -> usize {
        let index = self.declarations.len();

        if let Some(annotation) = host_annotation {
            self.host_exposed_annotations
                .insert(self.declarations.len(), annotation);
        }

        self.arity_by_name.insert(symbol.value.ident_id(), 0);

        self.declarations.push(DeclarationTag::Value);
        self.variables.push(expr_var);
        self.symbols.push(symbol);
        self.annotations.push(annotation);

        self.expressions.push(loc_expr);

        if let Some(specializes) = specializes {
            self.specializes.insert(index, specializes);
        }

        index
    }

    /// Any def with a weird pattern
    pub fn push_destructure_def(
        &mut self,
        loc_pattern: Loc<Pattern>,
        loc_expr: Loc<Expr>,
        expr_var: Variable,
        annotation: Option<Annotation>,
        pattern_vars: VecMap<Symbol, Variable>,
    ) -> usize {
        let index = self.declarations.len();

        let destruct_def = DestructureDef {
            loc_pattern,
            pattern_vars,
        };

        let destructure_def_index = index_push_new(&mut self.destructs, destruct_def);

        self.declarations
            .push(DeclarationTag::Destructure(destructure_def_index));
        self.variables.push(expr_var);
        self.symbols.push(Loc::at_zero(Symbol::ATTR_ATTR));
        self.annotations.push(annotation);

        self.expressions.push(loc_expr);

        index
    }

    pub fn push_def(&mut self, def: Def) {
        match def.loc_pattern.value {
            Pattern::Identifier(symbol) => match def.loc_expr.value {
                Expr::Closure(closure_data) => match closure_data.recursive {
                    Recursive::NotRecursive => {
                        self.push_function_def(
                            Loc::at(def.loc_pattern.region, symbol),
                            Loc::at(def.loc_expr.region, closure_data),
                            def.expr_var,
                            def.annotation,
                            None,
                            None,
                        );
                    }

                    Recursive::Recursive | Recursive::TailRecursive => {
                        self.push_recursive_def(
                            Loc::at(def.loc_pattern.region, symbol),
                            Loc::at(def.loc_expr.region, closure_data),
                            def.expr_var,
                            def.annotation,
                            None,
                            None,
                        );
                    }
                },
                _ => {
                    self.push_value_def(
                        Loc::at(def.loc_pattern.region, symbol),
                        def.loc_expr,
                        def.expr_var,
                        def.annotation,
                        None,
                        None,
                    );
                }
            },
            _ => todo!(),
        }
    }

    pub fn update_builtin_def(&mut self, index: usize, def: Def) {
        match def.loc_pattern.value {
            Pattern::Identifier(s) => assert_eq!(s, self.symbols[index].value),
            p => internal_error!("a builtin definition has a non-identifier pattern: {:?}", p),
        }

        match def.loc_expr.value {
            Expr::Closure(closure_data) => {
                let function_def = FunctionDef {
                    closure_type: closure_data.closure_type,
                    return_type: closure_data.return_type,
                    fx_type: closure_data.fx_type,
                    early_returns: closure_data.early_returns,
                    captured_symbols: closure_data.captured_symbols,
                    arguments: closure_data.arguments,
                };

                let loc_function_def = Loc::at(def.loc_expr.region, function_def);

                let function_def_index =
                    index_push_new(&mut self.function_bodies, loc_function_def);

                self.declarations[index] = DeclarationTag::Function(function_def_index);
                self.expressions[index] = *closure_data.loc_body;
                self.variables[index] = def.expr_var;
            }
            _ => {
                self.declarations[index] = DeclarationTag::Value;
                self.expressions[index] = def.loc_expr;
                self.variables[index] = def.expr_var;
            }
        }
    }

    /// Convert a value def to a function def with the given arguments
    /// Currently used in lower_params
    pub fn convert_value_to_function(
        &mut self,
        index: usize,
        new_arguments: Vec<(Variable, AnnotatedMark, Loc<Pattern>)>,
        var_store: &mut VarStore,
    ) {
        match self.declarations[index] {
            DeclarationTag::Value => {
                let new_args_len = new_arguments.len();

                let loc_body = self.expressions[index].clone();
                let region = loc_body.region;

                let closure_data = ClosureData {
                    function_type: var_store.fresh(),
                    closure_type: var_store.fresh(),
                    return_type: var_store.fresh(),
                    fx_type: var_store.fresh(),
                    early_returns: vec![],
                    name: self.symbols[index].value,
                    captured_symbols: vec![],
                    recursive: Recursive::NotRecursive,
                    arguments: new_arguments,
                    loc_body: Box::new(loc_body),
                };

                let loc_closure_data = Loc::at(region, closure_data);

                let function_def = FunctionDef {
                    closure_type: loc_closure_data.value.closure_type,
                    return_type: loc_closure_data.value.return_type,
                    fx_type: loc_closure_data.value.fx_type,
                    early_returns: loc_closure_data.value.early_returns,
                    captured_symbols: loc_closure_data.value.captured_symbols,
                    arguments: loc_closure_data.value.arguments,
                };

                let loc_function_def = Loc::at(region, function_def);

                let function_def_index =
                    index_push_new(&mut self.function_bodies, loc_function_def);

                if let Some(annotation) = &mut self.annotations[index] {
                    annotation.convert_to_fn(new_args_len, var_store);
                }

                if let Some((_var, annotation)) = self.host_exposed_annotations.get_mut(&index) {
                    annotation.convert_to_fn(new_args_len, var_store);
                }

                self.declarations[index] = DeclarationTag::Function(function_def_index);
            }
            _ => internal_error!("Expected value declaration"),
        };
    }

    pub fn len(&self) -> usize {
        self.declarations.len()
    }

    pub fn is_empty(&self) -> bool {
        self.len() == 0
    }

    pub fn iter_top_down(&self) -> impl Iterator<Item = (usize, DeclarationTag)> + '_ {
        self.declarations.iter().scan(0, |state, e| {
            let length_so_far = *state;

            *state += e.len();

            Some((length_so_far, *e))
        })
    }

    pub fn iter_bottom_up(&self) -> impl Iterator<Item = (usize, DeclarationTag)> + '_ {
        self.declarations
            .iter()
            .rev()
            .scan(self.declarations.len() - 1, |state, e| {
                let length_so_far = *state;

                *state = length_so_far.saturating_sub(e.len());

                Some((length_so_far, *e))
            })
    }

    pub fn expects(&self) -> ExpectCollector {
        let mut collector = ExpectCollector {
            expects: VecMap::default(),
            dbgs: VecMap::default(),
        };

        let var = Variable::EMPTY_RECORD;

        for index in 0..self.len() {
            use crate::expr::DeclarationTag::*;

            match self.declarations[index] {
                Value | Function(_) | Recursive(_) | TailRecursive(_) | Destructure(_) => {
                    // def pattern has no default expressions, so skip
                    let loc_expr = &self.expressions[index];

                    collector.visit_expr(&loc_expr.value, loc_expr.region, var);
                }
                MutualRecursion { .. } => {
                    // the self of this group will be treaded individually by later iterations
                }
                Expectation => {
                    let loc_expr =
                        toplevel_expect_to_inline_expect_pure(self.expressions[index].clone());

                    collector.visit_expr(&loc_expr.value, loc_expr.region, var);
                }
            }
        }

        collector
    }

<<<<<<< HEAD
    pub fn ann_from_symbol(&self, symbol: Symbol) -> Option<Result<&Annotation, Variable>> {
        self.symbols
            .iter()
            .position(|loc_symbol| loc_symbol.value == symbol)
            .and_then(|index| match self.annotations.get(index) {
                Some(Some(ann)) => Some(Ok(ann)),
                _ => {
                    if let Some(&var) = self.variables.get(index) {
                        Some(Err(var))
                    } else {
                        None
                    }
                }
            })
=======
    pub(crate) fn take_arity_by_name(&mut self) -> VecMap<IdentId, usize> {
        // `arity_by_name` is only needed for lowering module params
        std::mem::take(&mut self.arity_by_name)
>>>>>>> 364249a2
    }
}

roc_error_macros::assert_sizeof_default!(DeclarationTag, 8);

#[derive(Clone, Copy, Debug)]
pub enum DeclarationTag {
    Value,
    Expectation,
    Function(Index<Loc<FunctionDef>>),
    Recursive(Index<Loc<FunctionDef>>),
    TailRecursive(Index<Loc<FunctionDef>>),
    Destructure(Index<DestructureDef>),
    MutualRecursion {
        length: u16,
        cycle_mark: IllegalCycleMark,
    },
}

impl DeclarationTag {
    fn len(self) -> usize {
        use DeclarationTag::*;

        match self {
            Function(_) | Recursive(_) | TailRecursive(_) => 1,
            Value => 1,
            Expectation => 1,
            Destructure(_) => 1,
            MutualRecursion { length, .. } => length as usize + 1,
        }
    }
}

#[derive(Clone, Debug)]
pub struct FunctionDef {
    pub closure_type: Variable,
    pub return_type: Variable,
    pub fx_type: Variable,
    pub early_returns: Vec<(Variable, Region)>,
    pub captured_symbols: Vec<(Symbol, Variable)>,
    pub arguments: Vec<(Variable, AnnotatedMark, Loc<Pattern>)>,
}

#[derive(Clone, Debug)]
pub struct DestructureDef {
    pub loc_pattern: Loc<Pattern>,
    pub pattern_vars: VecMap<Symbol, Variable>,
}

pub(crate) fn get_lookup_symbols(expr: &Expr) -> Vec<ExpectLookup> {
    let mut stack: Vec<&Expr> = vec![expr];
    let mut lookups: Vec<ExpectLookup> = Vec::new();

    while let Some(expr) = stack.pop() {
        match expr {
            Expr::Var(symbol, var)
            | Expr::ParamsVar {
                symbol,
                var,
                params_symbol: _,
                params_var: _,
            }
            | Expr::RecordUpdate {
                symbol,
                record_var: var,
                ..
            } => {
                // Don't introduce duplicates, or make unused variables
                if !lookups.iter().any(|l| l.symbol == *symbol) {
                    lookups.push(ExpectLookup {
                        symbol: *symbol,
                        var: *var,
                        ability_info: None,
                    });
                }
            }
            Expr::AbilityMember(symbol, spec_id, var) => {
                if !lookups.iter().any(|l| l.symbol == *symbol) {
                    lookups.push(ExpectLookup {
                        symbol: *symbol,
                        var: *var,
                        ability_info: *spec_id,
                    });
                }
            }
            Expr::List { loc_elems, .. } => {
                stack.extend(loc_elems.iter().map(|loc_elem| &loc_elem.value));
            }
            Expr::When {
                loc_cond, branches, ..
            } => {
                stack.push(&loc_cond.value);

                stack.reserve(branches.len());

                for branch in branches {
                    stack.push(&branch.value.value);

                    if let Some(guard) = &branch.guard {
                        stack.push(&guard.value);
                    }
                }
            }
            Expr::If {
                branches,
                final_else,
                ..
            } => {
                stack.reserve(1 + branches.len() * 2);

                for (loc_cond, loc_body) in branches {
                    stack.push(&loc_cond.value);
                    stack.push(&loc_body.value);
                }

                stack.push(&final_else.value);
            }
            Expr::LetRec(defs, expr, _illegal_cycle_mark) => {
                for def in defs {
                    stack.push(&def.loc_expr.value);
                }
                stack.push(&expr.value);
            }
            Expr::LetNonRec(def, expr) => {
                stack.push(&def.loc_expr.value);
                stack.push(&expr.value);
            }
            Expr::Call(boxed_expr, args, _called_via) => {
                stack.reserve(1 + args.len());

                match &boxed_expr.1.value {
                    Expr::Var(_, _) => {
                        // do nothing
                    }
                    function_expr => {
                        // add the expr being called
                        stack.push(function_expr);
                    }
                }

                for (_var, loc_arg) in args {
                    stack.push(&loc_arg.value);
                }
            }
            Expr::Tag { arguments, .. } => {
                stack.extend(arguments.iter().map(|(_var, loc_expr)| &loc_expr.value));
            }
            Expr::RunLowLevel { args, .. } | Expr::ForeignCall { args, .. } => {
                stack.extend(args.iter().map(|(_var, arg)| arg));
            }
            Expr::OpaqueRef { argument, .. } => {
                stack.push(&argument.1.value);
            }
            Expr::RecordAccess { loc_expr, .. }
            | Expr::TupleAccess { loc_expr, .. }
            | Expr::Closure(ClosureData {
                loc_body: loc_expr, ..
            }) => {
                stack.push(&loc_expr.value);
            }
            Expr::Record { fields, .. } => {
                stack.extend(fields.iter().map(|(_, field)| &field.loc_expr.value));
            }
            Expr::Tuple { elems, .. } => {
                stack.extend(elems.iter().map(|(_, elem)| &elem.value));
            }
            Expr::ImportParams(_, _, Some((_, expr))) => {
                stack.push(expr);
            }
            Expr::Expect {
                loc_continuation, ..
            }
            | Expr::Dbg {
                loc_continuation, ..
            } => {
                stack.push(&loc_continuation.value);

                // Intentionally ignore the lookups in the nested `expect` condition itself,
                // because they couldn't possibly influence the outcome of this `expect`!
            }
            Expr::Return { return_value, .. } => {
                stack.push(&return_value.value);
            }
            Expr::Crash { msg, .. } => stack.push(&msg.value),
            Expr::Num(_, _, _, _)
            | Expr::Float(_, _, _, _, _)
            | Expr::Int(_, _, _, _, _)
            | Expr::Str(_)
            | Expr::IngestedFile(..)
            | Expr::ZeroArgumentTag { .. }
            | Expr::RecordAccessor(_)
            | Expr::SingleQuote(..)
            | Expr::EmptyRecord
            | Expr::RuntimeError(_)
            | Expr::ImportParams(_, _, None)
            | Expr::OpaqueWrapFunction(_) => {}
        }
    }

    lookups
}

/// Here we transform
///
/// ```ignore
/// expect
///     a = 1
///     b = 2
///
///     a == b
/// ```
///
/// into
///
/// ```ignore
/// a = 1
/// b = 2
///
/// expect a == b
///
/// {}
/// ```
///
/// This is supposed to happen just before monomorphization:
/// all type errors and such are generated from the user source,
/// but this transformation means that we don't need special codegen for toplevel expects
pub fn toplevel_expect_to_inline_expect_pure(mut loc_expr: Loc<Expr>) -> Loc<Expr> {
    enum StoredDef {
        NonRecursive(Region, Box<Def>),
        Recursive(Region, Vec<Def>, IllegalCycleMark),
    }

    let mut stack = vec![];
    let mut lookups_in_cond = vec![];

    loop {
        match loc_expr.value {
            Expr::LetNonRec(boxed_def, remainder) => {
                lookups_in_cond.extend(boxed_def.pattern_vars.iter().map(|(a, b)| ExpectLookup {
                    symbol: *a,
                    var: *b,
                    ability_info: None,
                }));

                stack.push(StoredDef::NonRecursive(loc_expr.region, boxed_def));
                loc_expr = *remainder;
            }
            Expr::LetRec(defs, remainder, mark) => {
                for def in &defs {
                    lookups_in_cond.extend(def.pattern_vars.iter().map(|(a, b)| ExpectLookup {
                        symbol: *a,
                        var: *b,
                        ability_info: None,
                    }));
                }

                stack.push(StoredDef::Recursive(loc_expr.region, defs, mark));
                loc_expr = *remainder;
            }
            _ => break,
        }
    }

    let expect_region = loc_expr.region;
    let expect = Expr::Expect {
        loc_condition: Box::new(loc_expr),
        loc_continuation: Box::new(Loc::at_zero(Expr::EmptyRecord)),
        lookups_in_cond,
    };

    let mut loc_expr = Loc::at(expect_region, expect);

    for stored in stack.into_iter().rev() {
        match stored {
            StoredDef::NonRecursive(region, boxed_def) => {
                loc_expr = Loc::at(region, Expr::LetNonRec(boxed_def, Box::new(loc_expr)));
            }
            StoredDef::Recursive(region, defs, illegal_cycle_mark) => {
                let let_rec = Expr::LetRec(defs, Box::new(loc_expr), illegal_cycle_mark);
                loc_expr = Loc::at(region, let_rec);
            }
        }
    }

    loc_expr
}

pub struct ExpectCollector {
    pub expects: VecMap<Region, Vec<ExpectLookup>>,
    pub dbgs: VecMap<Symbol, DbgLookup>,
}

impl crate::traverse::Visitor for ExpectCollector {
    fn visit_expr(&mut self, expr: &Expr, _region: Region, var: Variable) {
        match expr {
            Expr::Expect {
                lookups_in_cond,
                loc_condition,
                ..
            } => {
                self.expects
                    .insert(loc_condition.region, lookups_in_cond.to_vec());
            }
            Expr::Dbg {
                loc_message,
                variable,
                symbol,
                ..
            } => {
                let lookup = DbgLookup {
                    symbol: *symbol,
                    var: *variable,
                    region: loc_message.region,
                    ability_info: None,
                };

                self.dbgs.insert(*symbol, lookup);
            }
            _ => (),
        }

        walk_expr(self, expr, var)
    }
}<|MERGE_RESOLUTION|>--- conflicted
+++ resolved
@@ -3260,7 +3260,6 @@
         collector
     }
 
-<<<<<<< HEAD
     pub fn ann_from_symbol(&self, symbol: Symbol) -> Option<Result<&Annotation, Variable>> {
         self.symbols
             .iter()
@@ -3275,11 +3274,11 @@
                     }
                 }
             })
-=======
+    }
+
     pub(crate) fn take_arity_by_name(&mut self) -> VecMap<IdentId, usize> {
         // `arity_by_name` is only needed for lowering module params
         std::mem::take(&mut self.arity_by_name)
->>>>>>> 364249a2
     }
 }
 
