#[macro_use]
extern crate pretty_assertions;

extern crate bumpalo;
extern crate indoc;
extern crate roc_collections;
extern crate roc_load;
extern crate roc_module;

#[cfg(test)]
mod cli_run {
    use cli_utils::helpers::{
        extract_valgrind_errors, file_path_from_root, fixture_file, fixtures_dir, known_bad_file,
        run_cmd, run_roc, run_with_valgrind, strip_colors, Out, ValgrindError, ValgrindErrorXWhat,
    };
    use const_format::concatcp;
    use indoc::indoc;
    use roc_cli::{CMD_BUILD, CMD_CHECK, CMD_DEV, CMD_FORMAT, CMD_RUN, CMD_TEST};
    use roc_test_utils::assert_multiline_str_eq;
    use serial_test::serial;
    use std::iter;
    use std::path::Path;

    #[cfg(all(unix, not(target_os = "macos")))]
    const ALLOW_VALGRIND: bool = true;

    // Disallow valgrind on macOS by default, because it reports a ton
    // of false positives. For local development on macOS, feel free to
    // change this to true!
    #[cfg(target_os = "macos")]
    const ALLOW_VALGRIND: bool = false;

    #[cfg(windows)]
    const ALLOW_VALGRIND: bool = false;

    // use valgrind (if supported on the current platform)
    #[derive(Debug, Clone, Copy)]
    enum UseValgrind {
        Yes,
        No,
    }

    #[derive(Debug, Clone, Copy)]
    enum TestCliCommands {
        Many,
        Run,
        Test,
        Dev,
    }

    const OPTIMIZE_FLAG: &str = concatcp!("--", roc_cli::FLAG_OPTIMIZE);
    const LINKER_FLAG: &str = concatcp!("--", roc_cli::FLAG_LINKER);
    const CHECK_FLAG: &str = concatcp!("--", roc_cli::FLAG_CHECK);
    const PREBUILT_PLATFORM: &str = concatcp!("--", roc_cli::FLAG_PREBUILT, "=true");
    #[allow(dead_code)]
    const TARGET_FLAG: &str = concatcp!("--", roc_cli::FLAG_TARGET);

    #[derive(Debug)]
    enum CliMode {
        Roc,      // buildAndRunIfNoErrors
        RocBuild, // buildOnly
        RocRun,   // buildAndRun
        RocTest,
        RocDev,
    }

    #[cfg(all(target_os = "linux", target_arch = "x86_64"))]
    const TEST_LEGACY_LINKER: bool = true;

    // Surgical linker currently only supports linux x86_64,
    // so we're always testing the legacy linker on other targets.
    #[cfg(not(all(target_os = "linux", target_arch = "x86_64")))]
    const TEST_LEGACY_LINKER: bool = false;

    #[derive(Debug, PartialEq, Eq)]
    enum Arg<'a> {
        ExamplePath(&'a str),
        PlainText(&'a str),
    }

    fn check_compile_error(file: &Path, flags: &[&str], expected: &str) {
        let compile_out = run_roc(
            [CMD_CHECK, file.to_str().unwrap()].iter().chain(flags),
            &[],
            &[],
        );
        let err = compile_out.stdout.trim();
        let err = strip_colors(err);

        // e.g. "1 error and 0 warnings found in 123 ms."
        let (before_first_digit, _) = err.split_at(err.rfind("found in ").unwrap());
        let err = format!("{}found in <ignored for test> ms.", before_first_digit);

        // make paths consistent
        let err = err.replace('\\', "/");

        // consistency with typewriters, very important
        let err = err.replace('\r', "");

        assert_multiline_str_eq!(err.as_str(), expected);
    }

    fn check_format_check_as_expected(file: &Path, expects_success_exit_code: bool) {
        let out = run_roc([CMD_FORMAT, file.to_str().unwrap(), CHECK_FLAG], &[], &[]);

        assert_eq!(out.status.success(), expects_success_exit_code);
    }

    fn run_roc_on_failure_is_panic<'a, I: IntoIterator<Item = &'a str>>(
        file: &'a Path,
        args: I,
        stdin: &[&str],
        roc_app_args: &[String],
        env: &[(&str, &str)],
    ) -> Out {
        let compile_out = run_roc_on(file, args, stdin, roc_app_args, env);

        assert!(
            compile_out.status.success(),
            "\n___________\nRoc command failed with status {:?}:\n\n  {} {}\n___________\n",
            compile_out.status,
            compile_out.stdout,
            compile_out.stderr,
        );

        compile_out
    }

    fn run_roc_on<'a, I: IntoIterator<Item = &'a str>>(
        file: &'a Path,
        args: I,
        stdin: &[&str],
        roc_app_args: &[String],
        env: &[(&str, &str)],
    ) -> Out {
        let compile_out = run_roc(
            // converting these all to String avoids lifetime issues
            args.into_iter()
                .map(|arg| arg.to_string())
                .chain([file.to_str().unwrap().to_string(), "--".to_string()])
                .chain(roc_app_args.iter().cloned()),
            stdin,
            env,
        );

        let ignorable = "🔨 Rebuilding platform...\n";
        let stderr = compile_out.stderr.replacen(ignorable, "", 1);

        // for some reason, llvm prints out this warning when targeting windows
        let ignorable = "warning: ignoring debug info with an invalid version (0) in app\r\n";
        let stderr = stderr.replacen(ignorable, "", 1);

        let is_reporting_runtime = stderr.starts_with("runtime: ") && stderr.ends_with("ms\n");
        if !(stderr.is_empty() || is_reporting_runtime) {
            panic!("\n___________\nThe roc command:\n\n  {:?}\n\nhad unexpected stderr:\n\n  {}\n___________\n", compile_out.cmd_str, stderr);
        }

        compile_out
    }

    #[allow(clippy::too_many_arguments)]
    fn check_output_with_stdin(
        file: &Path,
        stdin: &[&str],
        executable_filename: &str,
        flags: &[&str],
        roc_app_args: &[String],
        extra_env: &[(&str, &str)],
        expected_ending: &str,
        use_valgrind: UseValgrind,
        test_cli_commands: TestCliCommands,
    ) {
        // valgrind does not yet support avx512 instructions, see #1963.
        // we can't enable this only when testing with valgrind because of host re-use between tests
        #[cfg(any(target_arch = "x86", target_arch = "x86_64"))]
        if is_x86_feature_detected!("avx512f") {
            std::env::set_var("NO_AVX512", "1");
        }

        // TODO: expects don't currently work on windows
        let cli_commands = if cfg!(windows) {
            match test_cli_commands {
                TestCliCommands::Many => vec![CliMode::RocBuild, CliMode::RocRun],
                TestCliCommands::Run => vec![CliMode::RocRun],
                TestCliCommands::Test => vec![],
                TestCliCommands::Dev => vec![],
            }
        } else {
            match test_cli_commands {
                TestCliCommands::Many => vec![CliMode::RocBuild, CliMode::RocRun, CliMode::Roc],
                TestCliCommands::Run => vec![CliMode::Roc],
                TestCliCommands::Test => vec![CliMode::RocTest],
                TestCliCommands::Dev => vec![CliMode::RocDev],
            }
        };

        for cli_mode in cli_commands.iter() {
            let flags = {
                let mut vec = flags.to_vec();

                // max-threads segfaults on windows right now
                if !cfg!(windows) {
                    vec.push("--max-threads=1");
                }

                vec.into_iter()
            };

            let out = match cli_mode {
                CliMode::RocBuild => {
                    run_roc_on_failure_is_panic(
                        file,
                        iter::once(CMD_BUILD).chain(flags.clone()),
                        &[],
                        &[],
                        &[],
                    );

                    if matches!(use_valgrind, UseValgrind::Yes) && ALLOW_VALGRIND {
                        let mut valgrind_args = vec![file
                            .with_file_name(executable_filename)
                            .to_str()
                            .unwrap()
                            .to_string()];
                        valgrind_args.extend(roc_app_args.iter().cloned());
                        let (valgrind_out, raw_xml) =
                            run_with_valgrind(stdin.iter().copied(), &valgrind_args);
                        if valgrind_out.status.success() {
                            let memory_errors = extract_valgrind_errors(&raw_xml).unwrap_or_else(|err| {
                                panic!("failed to parse the `valgrind` xml output:\n\n  Error was:\n\n    {:?}\n\n  valgrind xml was:\n\n    \"{}\"\n\n  valgrind stdout was:\n\n    \"{}\"\n\n  valgrind stderr was:\n\n    \"{}\"", err, raw_xml, valgrind_out.stdout, valgrind_out.stderr);
                            });

                            if !memory_errors.is_empty() {
                                for error in memory_errors {
                                    let ValgrindError {
                                        kind,
                                        what: _,
                                        xwhat,
                                    } = error;
                                    println!("Valgrind Error: {}\n", kind);

                                    if let Some(ValgrindErrorXWhat {
                                        text,
                                        leakedbytes: _,
                                        leakedblocks: _,
                                    }) = xwhat
                                    {
                                        println!("    {}", text);
                                    }
                                }
                                panic!("Valgrind reported memory errors");
                            }
                        } else {
                            let exit_code = match valgrind_out.status.code() {
                                Some(code) => format!("exit code {}", code),
                                None => "no exit code".to_string(),
                            };

                            panic!("`valgrind` exited with {}. valgrind stdout was: \"{}\"\n\nvalgrind stderr was: \"{}\"", exit_code, valgrind_out.stdout, valgrind_out.stderr);
                        }

                        valgrind_out
                    } else {
                        run_cmd(
                            file.with_file_name(executable_filename).to_str().unwrap(),
                            stdin.iter().copied(),
                            roc_app_args,
                            extra_env.iter().copied(),
                        )
                    }
                }
                CliMode::Roc => {
                    run_roc_on_failure_is_panic(file, flags.clone(), stdin, roc_app_args, extra_env)
                }
                CliMode::RocRun => run_roc_on_failure_is_panic(
                    file,
                    iter::once(CMD_RUN).chain(flags.clone()),
                    stdin,
                    roc_app_args,
                    extra_env,
                ),
                CliMode::RocTest => {
                    // here failure is what we expect

                    run_roc_on(
                        file,
                        iter::once(CMD_TEST).chain(flags.clone()),
                        stdin,
                        roc_app_args,
                        extra_env,
                    )
                }
                CliMode::RocDev => {
                    // here failure is what we expect

                    run_roc_on(
                        file,
                        iter::once(CMD_DEV).chain(flags.clone()),
                        stdin,
                        roc_app_args,
                        extra_env,
                    )
                }
            };

            let mut actual = strip_colors(&out.stdout);

            // e.g. "1 failed and 0 passed in 123 ms."
            if let Some(split) = actual.rfind("passed in ") {
                let (before_first_digit, _) = actual.split_at(split);
                actual = format!("{}passed in <ignored for test> ms.", before_first_digit);
            }

            let self_path = file.display().to_string();
            actual = actual.replace(&self_path, "<ignored for tests>");

            if !actual.ends_with(expected_ending) {
                panic!(
                    "expected output to end with:\n{}\nbut instead got:\n{}\n stderr was:\n{}",
                    expected_ending, actual, out.stderr
                );
            }

            if !out.status.success() && !matches!(cli_mode, CliMode::RocTest) {
                // We don't need stdout, Cargo prints it for us.
                panic!(
                    "Example program exited with status {:?}\nstderr was:\n{:#?}",
                    out.status, out.stderr
                );
            }
        }
    }

    // when you want to run `roc test` to execute `expect`s, perhaps on a library rather than an application.
    fn test_roc_expect(dir_name: &str, roc_filename: &str) {
        let path = file_path_from_root(dir_name, roc_filename);
        let out = run_roc([CMD_TEST, path.to_str().unwrap()], &[], &[]);
        assert!(out.status.success());
    }

    // when you don't need args, stdin or extra_env
    fn test_roc_app_slim(
        dir_name: &str,
        roc_filename: &str,
        executable_filename: &str,
        expected_ending: &str,
        use_valgrind: UseValgrind,
    ) {
        test_roc_app(
            dir_name,
            roc_filename,
            executable_filename,
            &[],
            &[],
            &[],
            expected_ending,
            use_valgrind,
            TestCliCommands::Run,
        )
    }

    #[allow(clippy::too_many_arguments)]
    fn test_roc_app(
        dir_name: &str,
        roc_filename: &str,
        executable_filename: &str,
        stdin: &[&str],
        args: &[Arg],
        extra_env: &[(&str, &str)],
        expected_ending: &str,
        use_valgrind: UseValgrind,
        test_cli_commands: TestCliCommands,
    ) {
        let file_name = file_path_from_root(dir_name, roc_filename);
        let mut roc_app_args: Vec<String> = Vec::new();

        for arg in args {
            match arg {
                Arg::ExamplePath(file) => {
                    roc_app_args.push(
                        file_path_from_root(dir_name, file)
                            .to_str()
                            .unwrap()
                            .to_string(),
                    );
                }
                Arg::PlainText(arg) => {
                    roc_app_args.push(arg.to_string());
                }
            }
        }

        // workaround for surgical linker issue, see PR #3990
        let mut custom_flags: Vec<&str> = Vec::new();

        match executable_filename {
            "form" | "hello-gui" | "breakout" | "libhello" => {
                // Since these require things the build system often doesn't have
                // (e.g. GUIs open a window, Ruby needs ruby installed, WASM needs a browser)
                // we do `roc build` on them but don't run them.
                run_roc_on(&file_name, [CMD_BUILD, OPTIMIZE_FLAG], &[], &[], &[]);
                return;
            }
            "swiftui" | "rocLovesSwift" => {
                if cfg!(not(target_os = "macos")) {
                    eprintln!(
                        "WARNING: skipping testing example {} because it only works on MacOS.",
                        roc_filename
                    );
                    return;
                } else {
                    run_roc_on(&file_name, [CMD_BUILD, OPTIMIZE_FLAG], &[], &[], &[]);
                    return;
                }
            }
            "rocLovesWebAssembly" => {
                // this is a web assembly example, but we don't test with JS at the moment
                eprintln!(
                    "WARNING: skipping testing example {} because it only works in a browser!",
                    roc_filename
                );
                return;
            }
            "args" => {
                custom_flags = vec![LINKER_FLAG, "legacy"];
            }
            _ => {}
        }

        // Check with and without optimizations
        check_output_with_stdin(
            &file_name,
            stdin,
            executable_filename,
            &custom_flags,
            &roc_app_args,
            extra_env,
            expected_ending,
            use_valgrind,
            test_cli_commands,
        );

        custom_flags.push(OPTIMIZE_FLAG);
        // This is mostly because the false interpreter is still very slow -
        // 25s for the cli tests is just not acceptable during development!
        #[cfg(not(debug_assertions))]
        check_output_with_stdin(
            &file_name,
            stdin,
            executable_filename,
            &custom_flags,
            &roc_app_args,
            extra_env,
            expected_ending,
            use_valgrind,
            test_cli_commands,
        );

        // Also check with the legacy linker.

        if TEST_LEGACY_LINKER {
            check_output_with_stdin(
                &file_name,
                stdin,
                executable_filename,
                &[LINKER_FLAG, "legacy"],
                &roc_app_args,
                extra_env,
                expected_ending,
                use_valgrind,
                test_cli_commands,
            );
        }
    }

    #[test]
    #[cfg_attr(windows, ignore)]
    fn hello_world() {
        test_roc_app_slim(
            "examples",
            "helloWorld.roc",
            "helloWorld",
            "Hello, World!\n",
            UseValgrind::Yes,
        )
    }

    #[test]
    #[serial(cli_platform)]
    #[cfg_attr(windows, ignore)]
    fn hello_world_no_url() {
        test_roc_app_slim(
            "examples",
            "helloWorldNoURL.roc",
            "helloWorld",
            "Hello, World!\n",
            UseValgrind::Yes,
        )
    }

    #[cfg(windows)]
    const LINE_ENDING: &str = "\r\n";
    #[cfg(not(windows))]
    const LINE_ENDING: &str = "\n";

    #[test]
    #[cfg_attr(windows, ignore)]
    // uses C platform
    fn platform_switching_main() {
        test_roc_app_slim(
            "examples/platform-switching",
            "main.roc",
            "rocLovesPlatforms",
            &("Which platform am I running on now?".to_string() + LINE_ENDING),
            UseValgrind::Yes,
        )
    }

    // We exclude the C platforming switching example
    // because the main platform switching example runs the c platform.
    // If we don't, a race condition leads to test flakiness.

    #[test]
    #[cfg_attr(windows, ignore)]
    fn platform_switching_rust() {
        test_roc_app_slim(
            "examples/platform-switching",
            "rocLovesRust.roc",
            "rocLovesRust",
            "Roc <3 Rust!\n",
            UseValgrind::Yes,
        )
    }

    #[test]
    #[serial(zig_platform)]
    #[cfg_attr(windows, ignore)]
    fn platform_switching_zig() {
        test_roc_app_slim(
            "examples/platform-switching",
            "rocLovesZig.roc",
            "rocLovesZig",
            "Roc <3 Zig!\n",
            UseValgrind::Yes,
        )
    }

    #[test]
    fn platform_switching_wasm() {
        test_roc_app_slim(
            "examples/platform-switching",
            "rocLovesWebAssembly.roc",
            "rocLovesWebAssembly",
            "Roc <3 Web Assembly!\n",
            UseValgrind::Yes,
        )
    }

    #[test]
    fn platform_switching_swift() {
        test_roc_app_slim(
            "examples/platform-switching",
            "rocLovesSwift.roc",
            "rocLovesSwift",
            "Roc <3 Swift!\n",
            UseValgrind::Yes,
        )
    }

    #[test]
    #[cfg_attr(windows, ignore)]
    fn expects_dev_and_test() {
        // these are in the same test function so we don't have to worry about race conditions
        // on the building of the platform

        test_roc_app(
            "crates/cli_testing_examples/expects",
            "expects.roc",
            "expects-test",
            &[],
            &[],
            &[],
            indoc!(
                r#"
                This expectation failed:

                18│      expect x != x
                                ^^^^^^

                When it failed, these variables had these values:

                x : Num *
                x = 42

                [<ignored for tests> 19:9] 42
                [<ignored for tests> 20:9] "Fjoer en ferdjer frieten oan dyn geve lea"
                [<ignored for tests> 13:9] "abc"
                [<ignored for tests> 13:9] 10
                [<ignored for tests> 13:9] A (B C)
                Program finished!
                "#
            ),
            UseValgrind::Yes,
            TestCliCommands::Dev,
        );

        test_roc_app(
            "crates/cli_testing_examples/expects",
            "expects.roc",
            "expects-test",
            &[],
            &[],
            &[],
            indoc!(
                r#"
                This expectation failed:

                 6│>  expect
                 7│>      a = 1
                 8│>      b = 2
                 9│>
                10│>      a == b

                When it failed, these variables had these values:

                a : Num *
                a = 1

                b : Num *
                b = 2



                1 failed and 0 passed in <ignored for test> ms."#
            ),
            UseValgrind::Yes,
            TestCliCommands::Test,
        );
    }

    #[test]
    #[cfg_attr(
        windows,
        ignore = "this platform is broken, and `roc run --lib` is missing on windows"
    )]
    fn ruby_interop() {
        test_roc_app_slim(
            "examples/ruby-interop",
            "main.roc",
            "libhello",
            "",
            UseValgrind::Yes,
        )
    }

    #[test]
    #[cfg_attr(windows, ignore)]
    fn fibonacci() {
        test_roc_app_slim(
            "crates/cli_testing_examples/algorithms",
            "fibonacci.roc",
            "fibonacci",
            "",
            UseValgrind::Yes,
        )
    }

    #[test]
    fn hello_gui() {
        test_roc_app_slim(
            "examples/gui",
            "hello.roc",
            "hello-gui",
            "",
            UseValgrind::No,
        )
    }

    #[cfg_attr(windows, ignore)] // flaky error; issue #5024
    #[serial(breakout)]
    #[test]
    fn breakout() {
        test_roc_app_slim(
            "examples/gui/breakout",
            "breakout.roc",
            "breakout",
            "",
            UseValgrind::No,
        )
    }

    #[test]
    #[serial(breakout)]
    fn breakout_hello_gui() {
        test_roc_app_slim(
            "examples/gui/breakout",
            "hello-gui.roc",
            "hello-gui",
            "",
            UseValgrind::No,
        )
    }

    #[test]
    #[cfg_attr(windows, ignore)]
    fn quicksort() {
        test_roc_app_slim(
            "crates/cli_testing_examples/algorithms",
            "quicksort.roc",
            "quicksort",
            "[0, 0, 0, 0, 0, 0, 0, 0, 0, 1, 1, 1, 1, 1, 1, 1, 1, 1, 2, 2]\n",
            UseValgrind::Yes,
        )
    }

    #[test]
    #[cfg_attr(windows, ignore = "missing __udivdi3 and some other symbols")]
    #[serial(cli_platform)]
    fn cli_args() {
        test_roc_app(
            "examples/cli",
            "args.roc",
            "args",
            &[],
            &[
                Arg::PlainText("log"),
                Arg::PlainText("-b"),
                Arg::PlainText("3"),
                Arg::PlainText("--num"),
                Arg::PlainText("81"),
            ],
            &[],
            "4\n",
            UseValgrind::No,
            TestCliCommands::Run,
        )
    }

    // TODO: remove in favor of cli_args once mono bugs are resolved in investigation
    #[test]
    #[cfg_attr(windows, ignore = "missing __udivdi3 and some other symbols")]
    #[serial(cli_platform)]
    fn cli_args_check() {
        let path = file_path_from_root("examples/cli", "args.roc");
        let out = run_roc([CMD_CHECK, path.to_str().unwrap()], &[], &[]);
        assert!(out.status.success());
    }

    // TODO: write a new test once mono bugs are resolved in investigation
    #[test]
    #[cfg(not(debug_assertions))] // https://github.com/roc-lang/roc/issues/4806
    fn check_virtual_dom_server() {
        let path = file_path_from_root("examples/virtual-dom-wip", "example-server.roc");
        let out = run_roc([CMD_CHECK, path.to_str().unwrap()], &[], &[]);
        assert!(out.status.success());
    }

    // TODO: write a new test once mono bugs are resolved in investigation
    #[test]
    #[cfg(not(debug_assertions))] // https://github.com/roc-lang/roc/issues/4806
    fn check_virtual_dom_client() {
        let path = file_path_from_root("examples/virtual-dom-wip", "example-client.roc");
        let out = run_roc([CMD_CHECK, path.to_str().unwrap()], &[], &[]);
        assert!(out.status.success());
    }

    #[test]
    #[cfg_attr(windows, ignore)]
    fn interactive_effects() {
        test_roc_app(
            "examples/cli",
            "effects.roc",
            "effects",
            &["hi there!"],
            &[],
            &[],
            "hi there!\nIt is known\n",
            UseValgrind::Yes,
            TestCliCommands::Run,
        )
    }

    #[test]
    #[cfg_attr(windows, ignore)]
    // tea = The Elm Architecture
    fn terminal_ui_tea() {
        test_roc_app(
            "examples/cli",
            "tui.roc",
            "tui",
            &["foo\n"], // NOTE: adding more lines leads to memory leaks
            &[],
            &[],
            "Hello Worldfoo!\n",
            UseValgrind::Yes,
            TestCliCommands::Run,
        )
    }

    #[test]
    #[cfg_attr(windows, ignore)]
    fn false_interpreter() {
        test_roc_app(
            "examples/cli/false-interpreter",
            "False.roc",
            "false",
            &[],
            &[Arg::ExamplePath("examples/hello.false")],
            &[],
            &("Hello, World!".to_string() + LINE_ENDING),
            UseValgrind::No,
            TestCliCommands::Many,
        )
    }

    #[test]
    fn swift_ui() {
        test_roc_app_slim(
            "examples/swiftui",
            "main.roc",
            "swiftui",
            "",
            UseValgrind::No,
        )
    }

    #[test]
    #[cfg_attr(windows, ignore)]
    fn static_site_gen() {
        test_roc_app(
            "examples/static-site-gen",
            "static-site.roc",
            "static-site",
            &[],
            &[Arg::ExamplePath("input"), Arg::ExamplePath("output")],
            &[],
            "Processed 3 files with 3 successes and 0 errors\n",
            UseValgrind::No,
            TestCliCommands::Run,
        )
    }

    #[test]
    #[serial(cli_platform)]
    #[cfg_attr(windows, ignore)]
    fn with_env_vars() {
        test_roc_app(
            "examples/cli",
            "env.roc",
            "env",
            &[],
            &[],
            &[
                ("EDITOR", "roc-editor"),
                ("SHLVL", "3"),
                ("LETTERS", "a,c,e,j"),
            ],
            "Your favorite editor is roc-editor!\n\
            Your current shell level is 3!\n\
            Your favorite letters are: a c e j\n",
            UseValgrind::No,
            TestCliCommands::Run,
        )
    }

    #[test]
<<<<<<< HEAD
    #[serial(parser_package)]
=======
    #[serial(zig_platform)]
>>>>>>> cf67591d
    #[cfg_attr(windows, ignore)]
    fn parse_movies_csv() {
        test_roc_app_slim(
            "examples/parser/examples",
            "parse-movies-csv.roc",
            "example",
            "Parse success!\n",
            UseValgrind::No,
        )
    }

    #[test]
    #[serial(parser_package)]
    #[cfg_attr(windows, ignore)]
    fn parse_letter_counts() {
        test_roc_app_slim(
            "examples/parser/examples",
            "letter-counts.roc",
            "example",
            "I counted 7 letter A's!\n",
            UseValgrind::No,
        )
    }

    #[test]
    #[cfg_attr(windows, ignore)]
    fn parse_http() {
        test_roc_expect("examples/parser/package", "ParserHttp.roc")
    }

    // TODO not sure if this cfg should still be here: #[cfg(not(debug_assertions))]
    // this is for testing the benchmarks, to perform proper benchmarks see crates/cli/benches/README.md
    mod test_benchmarks {
        use super::{TestCliCommands, UseValgrind};
        use cli_utils::helpers::cli_testing_dir;

        use super::{check_output_with_stdin, OPTIMIZE_FLAG, PREBUILT_PLATFORM};

        use std::{path::Path, sync::Once};

        static BENCHMARKS_BUILD_PLATFORM: Once = Once::new();

        fn test_benchmark(
            roc_filename: &str,
            executable_filename: &str,
            stdin: &[&str],
            expected_ending: &str,
            use_valgrind: UseValgrind,
        ) {
            let file_name = cli_testing_dir("benchmarks").join(roc_filename);

            // TODO fix QuicksortApp and then remove this!
            match roc_filename {
                "QuicksortApp.roc" => {
                    eprintln!(
                    "WARNING: skipping testing benchmark {} because the test is broken right now!",
                    roc_filename
                );
                    return;
                }
                "TestAStar.roc" => {
                    if cfg!(feature = "wasm32-cli-run") {
                        eprintln!(
                        "WARNING: skipping testing benchmark {} because it currently does not work on wasm32 due to dictionaries.",
                        roc_filename
                    );
                        return;
                    }
                }
                _ => {}
            }

            #[cfg(all(not(feature = "wasm32-cli-run"), not(feature = "i386-cli-run")))]
            check_output_regular(
                &file_name,
                stdin,
                executable_filename,
                expected_ending,
                use_valgrind,
            );

            #[cfg(feature = "wasm32-cli-run")]
            check_output_wasm(&file_name, stdin, executable_filename, expected_ending);

            #[cfg(feature = "i386-cli-run")]
            check_output_i386(
                &file_name,
                stdin,
                executable_filename,
                expected_ending,
                use_valgrind,
            );
        }

        #[cfg(all(not(feature = "wasm32-cli-run"), not(feature = "i386-cli-run")))]
        fn check_output_regular(
            file_name: &Path,
            stdin: &[&str],
            executable_filename: &str,
            expected_ending: &str,
            use_valgrind: UseValgrind,
        ) {
            let mut ran_without_optimizations = false;

            BENCHMARKS_BUILD_PLATFORM.call_once(|| {
                // Check with and without optimizations
                check_output_with_stdin(
                    file_name,
                    stdin,
                    executable_filename,
                    &[],
                    &[],
                    &[],
                    expected_ending,
                    use_valgrind,
                    TestCliCommands::Run,
                );

                ran_without_optimizations = true;
            });

            // now we can pass the `PREBUILT_PLATFORM` flag, because the
            // `call_once` will have built the platform

            if !ran_without_optimizations {
                // Check with and without optimizations
                check_output_with_stdin(
                    file_name,
                    stdin,
                    executable_filename,
                    &[PREBUILT_PLATFORM],
                    &[],
                    &[],
                    expected_ending,
                    use_valgrind,
                    TestCliCommands::Run,
                );
            }

            check_output_with_stdin(
                file_name,
                stdin,
                executable_filename,
                &[PREBUILT_PLATFORM, OPTIMIZE_FLAG],
                &[],
                &[],
                expected_ending,
                use_valgrind,
                TestCliCommands::Run,
            );
        }

        #[cfg(feature = "wasm32-cli-run")]
        fn check_output_wasm(
            file_name: &Path,
            stdin: &[&str],
            executable_filename: &str,
            expected_ending: &str,
        ) {
            // Check with and without optimizations
            check_wasm_output_with_stdin(
                file_name,
                stdin,
                executable_filename,
                &[],
                expected_ending,
            );

            check_wasm_output_with_stdin(
                file_name,
                stdin,
                executable_filename,
                &[OPTIMIZE_FLAG],
                expected_ending,
            );
        }

        #[cfg(feature = "wasm32-cli-run")]
        fn check_wasm_output_with_stdin(
            file: &Path,
            stdin: &[&str],
            executable_filename: &str,
            flags: &[&str],
            expected_ending: &str,
        ) {
            use super::{concatcp, run_roc, CMD_BUILD, TARGET_FLAG};

            let mut flags = flags.to_vec();
            flags.push(concatcp!(TARGET_FLAG, "=wasm32"));

            let compile_out = run_roc(
                [CMD_BUILD, file.to_str().unwrap()]
                    .iter()
                    .chain(flags.as_slice()),
                &[],
                &[],
            );

            assert!(
                compile_out.status.success(),
                "bad status stderr:\n{}\nstdout:\n{}",
                compile_out.stderr,
                compile_out.stdout
            );

            let mut path = file.with_file_name(executable_filename);
            path.set_extension("wasm");

            let stdout = crate::run_wasm(&path, stdin);

            if !stdout.ends_with(expected_ending) {
                panic!(
                    "expected output to end with {:?} but instead got {:#?}",
                    expected_ending, stdout
                );
            }
        }

        #[cfg(feature = "i386-cli-run")]
        fn check_output_i386(
            file_name: &Path,
            stdin: &[&str],
            executable_filename: &str,
            expected_ending: &str,
            use_valgrind: UseValgrind,
        ) {
            use super::{concatcp, CMD_BUILD, TARGET_FLAG};

            check_output_with_stdin(
                &file_name,
                stdin,
                executable_filename,
                &[concatcp!(TARGET_FLAG, "=x86_32")],
                &[],
                &[],
                expected_ending,
                use_valgrind,
                TestCliCommands::Run,
            );

            check_output_with_stdin(
                &file_name,
                stdin,
                executable_filename,
                &[concatcp!(TARGET_FLAG, "=x86_32"), OPTIMIZE_FLAG],
                &[],
                &[],
                expected_ending,
                use_valgrind,
                TestCliCommands::Run,
            );
        }

        #[test]
        #[cfg_attr(windows, ignore)]
        fn nqueens() {
            test_benchmark("NQueens.roc", "nqueens", &["6"], "4\n", UseValgrind::Yes)
        }

        #[test]
        #[cfg_attr(windows, ignore)]
        fn cfold() {
            test_benchmark("CFold.roc", "cfold", &["3"], "11 & 11\n", UseValgrind::Yes)
        }

        #[test]
        #[cfg_attr(windows, ignore)]
        fn deriv() {
            test_benchmark(
                "Deriv.roc",
                "deriv",
                &["2"],
                "1 count: 6\n2 count: 22\n",
                UseValgrind::Yes,
            )
        }

        #[test]
        #[cfg_attr(windows, ignore)]
        fn rbtree_ck() {
            test_benchmark(
                "RBTreeCk.roc",
                "rbtree-ck",
                &["100"],
                "10\n",
                UseValgrind::Yes,
            )
        }

        #[test]
        #[cfg_attr(windows, ignore)]
        fn rbtree_insert() {
            test_benchmark(
                "RBTreeInsert.roc",
                "rbtree-insert",
                &[],
                "Node Black 0 {} Empty Empty\n",
                UseValgrind::Yes,
            )
        }

        /*
        // rbtree_del does not work
        #[test]
        fn rbtree_del() {
            test_benchmark(
                "RBTreeDel.roc",
                "rbtree-del",
                &["420"],
                &[],
                "30\n",
                true
            )
        }*/

        #[test]
        #[cfg_attr(windows, ignore)]
        fn astar() {
            test_benchmark(
                "TestAStar.roc",
                "test-astar",
                &[],
                "True\n",
                UseValgrind::No,
            )
        }

        #[test]
        #[cfg_attr(windows, ignore)]
        fn base64() {
            test_benchmark(
                "TestBase64.roc",
                "test-base64",
                &[],
                "encoded: SGVsbG8gV29ybGQ=\ndecoded: Hello World\n",
                UseValgrind::Yes,
            )
        }

        #[test]
        #[cfg_attr(windows, ignore)]
        fn closure() {
            test_benchmark("Closure.roc", "closure", &[], "", UseValgrind::No)
        }

        #[test]
        #[cfg_attr(windows, ignore)]
        fn issue2279() {
            test_benchmark(
                "Issue2279.roc",
                "issue2279",
                &[],
                "Hello, world!\n",
                UseValgrind::Yes,
            )
        }

        #[test]
        fn quicksort_app() {
            test_benchmark(
                "QuicksortApp.roc",
                "quicksortapp",
                &[],
                "todo put the correct quicksort answer here",
                UseValgrind::Yes,
            )
        }
    }

    #[test]
    #[serial(multi_dep_str)]
    #[cfg_attr(windows, ignore)]
    fn run_multi_dep_str_unoptimized() {
        check_output_with_stdin(
            &fixture_file("multi-dep-str", "Main.roc"),
            &[],
            "multi-dep-str",
            &[],
            &[],
            &[],
            "I am Dep2.str2\n",
            UseValgrind::Yes,
            TestCliCommands::Run,
        );
    }

    #[test]
    #[serial(multi_dep_str)]
    #[cfg_attr(windows, ignore)]
    fn run_multi_dep_str_optimized() {
        check_output_with_stdin(
            &fixture_file("multi-dep-str", "Main.roc"),
            &[],
            "multi-dep-str",
            &[OPTIMIZE_FLAG],
            &[],
            &[],
            "I am Dep2.str2\n",
            UseValgrind::Yes,
            TestCliCommands::Run,
        );
    }

    #[test]
    #[serial(multi_dep_thunk)]
    #[cfg_attr(windows, ignore)]
    fn run_multi_dep_thunk_unoptimized() {
        check_output_with_stdin(
            &fixture_file("multi-dep-thunk", "Main.roc"),
            &[],
            "multi-dep-thunk",
            &[],
            &[],
            &[],
            "I am Dep2.value2\n",
            UseValgrind::Yes,
            TestCliCommands::Run,
        );
    }

    #[test]
    #[serial(multi_dep_thunk)]
    #[cfg_attr(windows, ignore)]
    fn run_multi_dep_thunk_optimized() {
        check_output_with_stdin(
            &fixture_file("multi-dep-thunk", "Main.roc"),
            &[],
            "multi-dep-thunk",
            &[OPTIMIZE_FLAG],
            &[],
            &[],
            "I am Dep2.value2\n",
            UseValgrind::Yes,
            TestCliCommands::Run,
        );
    }

    #[test]
    #[serial(multi_dep_thunk)]
    #[cfg_attr(windows, ignore)]
    fn run_packages_unoptimized() {
        check_output_with_stdin(
            &fixture_file("packages", "app.roc"),
            &[],
            "packages-test",
            &[],
            &[],
            &[],
            "Hello, World! This text came from a package! This text came from a CSV package!\n",
            UseValgrind::Yes,
            TestCliCommands::Run,
        );
    }

    #[test]
    #[serial(multi_dep_thunk)]
    #[cfg_attr(windows, ignore)]
    fn run_packages_optimized() {
        check_output_with_stdin(
            &fixture_file("packages", "app.roc"),
            &[],
            "packages-test",
            &[OPTIMIZE_FLAG],
            &[],
            &[],
            "Hello, World! This text came from a package! This text came from a CSV package!\n",
            UseValgrind::Yes,
            TestCliCommands::Run,
        );
    }

    #[test]
    fn known_type_error() {
        check_compile_error(
            &known_bad_file("TypeError.roc"),
            &[],
            indoc!(
                r#"
                ── TYPE MISMATCH ─────────────────────────────── tests/known_bad/TypeError.roc ─

                Something is off with the body of the main definition:

                6│  main : Str -> Task {} []
                7│  main = /_ ->
                8│      "this is a string, not a Task {} [] function like the platform expects."
                        ^^^^^^^^^^^^^^^^^^^^^^^^^^^^^^^^^^^^^^^^^^^^^^^^^^^^^^^^^^^^^^^^^^^^^^^^

                The body is a string of type:

                    Str

                But the type annotation on main says it should be:

                    Effect.Effect (Result {} [])

                Tip: Type comparisons between an opaque type are only ever equal if
                both types are the same opaque type. Did you mean to create an opaque
                type by wrapping it? If I have an opaque type Age := U32 I can create
                an instance of this opaque type by doing @Age 23.

                ────────────────────────────────────────────────────────────────────────────────

                1 error and 0 warnings found in <ignored for test> ms."#
            ),
        );
    }

    #[test]
    fn exposed_not_defined() {
        check_compile_error(
            &known_bad_file("ExposedNotDefined.roc"),
            &[],
            indoc!(
                r#"
                ── MISSING DEFINITION ────────────────── tests/known_bad/ExposedNotDefined.roc ─

                bar is listed as exposed, but it isn't defined in this module.

                You can fix this by adding a definition for bar, or by removing it
                from exposes.

                ────────────────────────────────────────────────────────────────────────────────

                1 error and 0 warnings found in <ignored for test> ms."#
            ),
        );
    }

    #[test]
    fn unused_import() {
        check_compile_error(
            &known_bad_file("UnusedImport.roc"),
            &[],
            indoc!(
                r#"
                ── UNUSED IMPORT ──────────────────────────── tests/known_bad/UnusedImport.roc ─

                Nothing from Symbol is used in this module.

                3│      imports [Symbol.{ Ident }]
                                 ^^^^^^^^^^^^^^^^

                Since Symbol isn't used, you don't need to import it.

                ────────────────────────────────────────────────────────────────────────────────

                0 errors and 1 warning found in <ignored for test> ms."#
            ),
        );
    }

    #[test]
    fn unknown_generates_with() {
        check_compile_error(
            &known_bad_file("UnknownGeneratesWith.roc"),
            &[],
            indoc!(
                r#"
                ── UNKNOWN GENERATES FUNCTION ─────── tests/known_bad/UnknownGeneratesWith.roc ─

                I don't know how to generate the foobar function.

                4│      generates Effect with [after, map, always, foobar]
                                                                   ^^^^^^

                Only specific functions like `after` and `map` can be generated.Learn
                more about hosted modules at TODO.

                ────────────────────────────────────────────────────────────────────────────────

                1 error and 0 warnings found in <ignored for test> ms."#
            ),
        );
    }

    #[test]
    fn format_check_good() {
        check_format_check_as_expected(&fixture_file("format", "Formatted.roc"), true);
    }

    #[test]
    fn format_check_reformatting_needed() {
        check_format_check_as_expected(&fixture_file("format", "NotFormatted.roc"), false);
    }

    #[test]
    fn format_check_folders() {
        // This fails, because "NotFormatted.roc" is present in this folder
        check_format_check_as_expected(&fixtures_dir("format"), false);

        // This doesn't fail, since only "Formatted.roc" and non-roc files are present in this folder
        check_format_check_as_expected(&fixtures_dir("format/formatted_directory"), true);
    }
}

#[cfg(feature = "wasm32-cli-run")]
fn run_wasm(wasm_path: &std::path::Path, stdin: &[&str]) -> String {
    use bumpalo::Bump;
    use roc_wasm_interp::{DefaultImportDispatcher, Instance, Value, WasiFile};

    let wasm_bytes = std::fs::read(wasm_path).unwrap();
    let arena = Bump::new();

    let mut instance = {
        let mut fake_stdin = vec![];
        let fake_stdout = vec![];
        let fake_stderr = vec![];
        for s in stdin {
            fake_stdin.extend_from_slice(s.as_bytes())
        }

        let mut dispatcher = DefaultImportDispatcher::default();
        dispatcher.wasi.files = vec![
            WasiFile::ReadOnly(fake_stdin),
            WasiFile::WriteOnly(fake_stdout),
            WasiFile::WriteOnly(fake_stderr),
        ];

        Instance::from_bytes(&arena, &wasm_bytes, dispatcher, false).unwrap()
    };

    let result = instance.call_export("_start", []);

    match result {
        Ok(Some(Value::I32(0))) => match &instance.import_dispatcher.wasi.files[1] {
            WasiFile::WriteOnly(fake_stdout) => String::from_utf8(fake_stdout.clone())
                .unwrap_or_else(|_| "Wasm test printed invalid UTF-8".into()),
            _ => unreachable!(),
        },
        Ok(Some(Value::I32(exit_code))) => {
            format!("WASI app exit code {}", exit_code)
        }
        Ok(Some(val)) => {
            format!("WASI _start returned an unexpected number type {:?}", val)
        }
        Ok(None) => "WASI _start returned no value".into(),
        Err(e) => {
            format!("WASI error {}", e)
        }
    }
}<|MERGE_RESOLUTION|>--- conflicted
+++ resolved
@@ -864,11 +864,8 @@
     }
 
     #[test]
-<<<<<<< HEAD
     #[serial(parser_package)]
-=======
     #[serial(zig_platform)]
->>>>>>> cf67591d
     #[cfg_attr(windows, ignore)]
     fn parse_movies_csv() {
         test_roc_app_slim(
