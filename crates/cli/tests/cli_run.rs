#[macro_use]
extern crate pretty_assertions;

extern crate bumpalo;
extern crate indoc;
extern crate roc_collections;
extern crate roc_load;
extern crate roc_module;

#[cfg(test)]
mod cli_run {
    use cli_utils::helpers::{
        extract_valgrind_errors, file_path_from_root, fixture_file, fixtures_dir, known_bad_file,
        run_cmd, run_roc, run_with_valgrind, strip_colors, Out, ValgrindError, ValgrindErrorXWhat,
    };
    use const_format::concatcp;
    use indoc::indoc;
    use roc_cli::{CMD_BUILD, CMD_CHECK, CMD_FORMAT, CMD_RUN};
    use roc_test_utils::assert_multiline_str_eq;
    use serial_test::serial;
    use std::iter;
    use std::path::Path;

    const OPTIMIZE_FLAG: &str = concatcp!("--", roc_cli::FLAG_OPTIMIZE);
    const LINKER_FLAG: &str = concatcp!("--", roc_cli::FLAG_LINKER);
    const CHECK_FLAG: &str = concatcp!("--", roc_cli::FLAG_CHECK);
    const PREBUILT_PLATFORM: &str = concatcp!("--", roc_cli::FLAG_PREBUILT, "=true");
    #[allow(dead_code)]
    const TARGET_FLAG: &str = concatcp!("--", roc_cli::FLAG_TARGET);

    #[derive(Debug)]
    enum CliMode {
        RocBuild, // buildOnly
        RocRun,   // buildAndRun
        Roc,      // buildAndRunIfNoErrors
    }

    #[cfg(all(target_os = "linux", target_arch = "x86_64"))]
    const TEST_LEGACY_LINKER: bool = true;

    // Surgical linker currently only supports linux x86_64,
    // so we're always testing the legacy linker on other targets.
    #[cfg(not(all(target_os = "linux", target_arch = "x86_64")))]
    const TEST_LEGACY_LINKER: bool = false;

    #[cfg(not(target_os = "macos"))]
    const ALLOW_VALGRIND: bool = true;

    // Disallow valgrind on macOS by default, because it reports a ton
    // of false positives. For local development on macOS, feel free to
    // change this to true!
    #[cfg(target_os = "macos")]
    const ALLOW_VALGRIND: bool = false;

    #[derive(Debug, PartialEq, Eq)]
    enum Arg<'a> {
        ExamplePath(&'a str),
        PlainText(&'a str),
    }

    #[derive(Debug, PartialEq, Eq)]
    struct CliTest<'a> {
        filename: &'a str,
        executable_filename: &'a str,
        stdin: &'a [&'a str],
        arguments: &'a [Arg<'a>],
        env: &'a [(&'a str, &'a str)],
        expected_ending: &'a str,
        use_valgrind: bool,
    }

    fn check_compile_error(file: &Path, flags: &[&str], expected: &str) {
        let compile_out = run_roc(
            [CMD_CHECK, file.to_str().unwrap()].iter().chain(flags),
            &[],
            &[],
        );
        let err = compile_out.stdout.trim();
        let err = strip_colors(err);

        // e.g. "1 error and 0 warnings found in 123 ms."
        let (before_first_digit, _) = err.split_at(err.rfind("found in ").unwrap());
        let err = format!("{}found in <ignored for test> ms.", before_first_digit);

        assert_multiline_str_eq!(err.as_str(), expected);
    }

    fn check_format_check_as_expected(file: &Path, expects_success_exit_code: bool) {
        let out = run_roc([CMD_FORMAT, file.to_str().unwrap(), CHECK_FLAG], &[], &[]);

        assert_eq!(out.status.success(), expects_success_exit_code);
    }

    fn run_roc_on<'a, I: IntoIterator<Item = &'a str>>(
        file: &'a Path,
        args: I,
        stdin: &[&str],
<<<<<<< HEAD
        roc_app_args: &[String],
=======
        app_args: &[String],
        env: &[(&str, &str)],
>>>>>>> f0786121
    ) -> Out {
        let compile_out = run_roc(
            // converting these all to String avoids lifetime issues
            args.into_iter()
                .map(|arg| arg.to_string())
                .chain([file.to_str().unwrap().to_string(), "--".to_string()])
                .chain(roc_app_args.iter().cloned()),
            stdin,
            env,
        );

        let ignorable = "🔨 Rebuilding platform...\n";
        let stderr = compile_out.stderr.replacen(ignorable, "", 1);
        let is_reporting_runtime = stderr.starts_with("runtime: ") && stderr.ends_with("ms\n");
        if !(stderr.is_empty() || is_reporting_runtime) {
            panic!("`roc` command had unexpected stderr: {}", stderr);
        }

        assert!(compile_out.status.success(), "bad status {:?}", compile_out);

        compile_out
    }

    #[allow(clippy::too_many_arguments)]
    fn check_output_with_stdin(
        file: &Path,
        stdin: &[&str],
        executable_filename: &str,
        flags: &[&str],
        roc_app_args: &[String],
        extra_env: &[(&str, &str)],
        expected_ending: &str,
        use_valgrind: bool,
        test_many_cli_commands: bool, // buildOnly, buildAndRun and buildAndRunIfNoErrors
    ) {
        // valgrind does not yet support avx512 instructions, see #1963.
        // we can't enable this only when testing with valgrind because of host re-use between tests
        #[cfg(any(target_arch = "x86", target_arch = "x86_64"))]
        if is_x86_feature_detected!("avx512f") {
            std::env::set_var("NO_AVX512", "1");
        }

        let cli_commands = if test_many_cli_commands {
            vec![CliMode::RocBuild, CliMode::RocRun, CliMode::Roc]
        } else {
            vec![CliMode::Roc]
        };

        for cli_mode in cli_commands.iter() {
            let flags = {
                let mut vec = flags.to_vec();

                vec.push("--max-threads=1");

                vec.into_iter()
            };

            let out = match cli_mode {
                CliMode::RocBuild => {
                    run_roc_on(
                        file,
                        iter::once(CMD_BUILD).chain(flags.clone()),
                        &[],
                        &[],
                        &[],
                    );

                    if use_valgrind && ALLOW_VALGRIND {
                        let mut valgrind_args = vec![file
                            .with_file_name(executable_filename)
                            .to_str()
                            .unwrap()
                            .to_string()];
                        valgrind_args.extend(roc_app_args.iter().cloned());
                        let (valgrind_out, raw_xml) =
                            run_with_valgrind(stdin.iter().copied(), &valgrind_args);
                        if valgrind_out.status.success() {
                            let memory_errors = extract_valgrind_errors(&raw_xml).unwrap_or_else(|err| {
                                panic!("failed to parse the `valgrind` xml output. Error was:\n\n{:?}\n\nvalgrind xml was: \"{}\"\n\nvalgrind stdout was: \"{}\"\n\nvalgrind stderr was: \"{}\"", err, raw_xml, valgrind_out.stdout, valgrind_out.stderr);
                            });

                            if !memory_errors.is_empty() {
                                for error in memory_errors {
                                    let ValgrindError {
                                        kind,
                                        what: _,
                                        xwhat,
                                    } = error;
                                    println!("Valgrind Error: {}\n", kind);

                                    if let Some(ValgrindErrorXWhat {
                                        text,
                                        leakedbytes: _,
                                        leakedblocks: _,
                                    }) = xwhat
                                    {
                                        println!("    {}", text);
                                    }
                                }
                                panic!("Valgrind reported memory errors");
                            }
                        } else {
                            let exit_code = match valgrind_out.status.code() {
                                Some(code) => format!("exit code {}", code),
                                None => "no exit code".to_string(),
                            };

                            panic!("`valgrind` exited with {}. valgrind stdout was: \"{}\"\n\nvalgrind stderr was: \"{}\"", exit_code, valgrind_out.stdout, valgrind_out.stderr);
                        }

                        valgrind_out
                    } else {
                        run_cmd(
                            file.with_file_name(executable_filename).to_str().unwrap(),
                            stdin.iter().copied(),
                            roc_app_args,
                            extra_env.iter().copied(),
                        )
                    }
                }
                CliMode::Roc => {
                    if !extra_env.is_empty() {
<<<<<<< HEAD
                        // TODO: environment is not currently forwarded by Roc to the target
                        // binary, so this would fail!
                        continue;
                    }
                    run_roc_on(file, flags.clone(), stdin, roc_app_args)
                }
                CliMode::RocRun => {
                    if !extra_env.is_empty() {
                        // TODO: environment is not currently forwarded by Roc to the target
                        // binary, so this would fail!
                        continue;
                    }
                    run_roc_on(
                        file,
                        iter::once(CMD_RUN).chain(flags.clone()),
                        stdin,
                        roc_app_args,
                    )
=======
                        // TODO: `roc` and `roc dev` are currently buggy for `env.roc`
                        continue;
                    }
                    run_roc_on(file, flags.clone(), stdin, app_args, extra_env)
>>>>>>> f0786121
                }
                CliMode::RocRun => run_roc_on(
                    file,
                    iter::once(CMD_RUN).chain(flags.clone()),
                    stdin,
                    app_args,
                    extra_env,
                ),
            };

            if !&out.stdout.ends_with(expected_ending) {
                panic!(
                    "expected output to end with {:?} but instead got {:#?} - stderr was: {:#?}",
                    expected_ending, out.stdout, out.stderr
                );
            }

            if !out.status.success() {
                // We don't need stdout, Cargo prints it for us.
                panic!(
                    "Example program exited with status {:?}\nstderr was:\n{:#?}",
                    out.status, out.stderr
                );
            }
        }
    }

    // when you don't need args, stdin or extra_env
    fn test_roc_app_slim(
        dir_name: &str,
        roc_filename: &str,
        executable_filename: &str,
        expected_ending: &str,
        use_valgrind: bool,
    ) {
        test_roc_app(
            dir_name,
            roc_filename,
            executable_filename,
            &[],
            &[],
            &[],
            expected_ending,
            use_valgrind,
            false,
        )
    }

    #[allow(clippy::too_many_arguments)]
    fn test_roc_app(
        dir_name: &str,
        roc_filename: &str,
        executable_filename: &str,
        stdin: &[&str],
        args: &[Arg],
        extra_env: &[(&str, &str)],
        expected_ending: &str,
        use_valgrind: bool,
        test_many_cli_commands: bool, // buildOnly, buildAndRun and buildAndRunIfNoErrors
    ) {
        let file_name = file_path_from_root(dir_name, roc_filename);

        let mut roc_app_args: Vec<String> = vec![];
        for arg in args {
            match arg {
                Arg::ExamplePath(file) => {
                    roc_app_args.push(
                        file_path_from_root(dir_name, file)
                            .to_str()
                            .unwrap()
                            .to_string(),
                    );
                }
                Arg::PlainText(arg) => {
                    roc_app_args.push(arg.to_string());
                }
            }
        }

        // workaround for surgical linker issue, see PR #3990
        let mut custom_flags: Vec<&str> = vec![];

        match executable_filename {
            "form" | "hello-gui" | "breakout" | "ruby" => {
                // Since these require things the build system often doesn't have
                // (e.g. GUIs open a window, Ruby needs ruby installed, WASM needs a browser)
                // we do `roc build` on them but don't run them.
                run_roc_on(&file_name, [CMD_BUILD, OPTIMIZE_FLAG], &[], &[]);
                return;
            }
            "swiftui" | "rocLovesSwift" => {
                if cfg!(not(target_os = "macos")) {
                    eprintln!(
                        "WARNING: skipping testing example {} because it only works on MacOS.",
                        roc_filename
                    );
                    return;
                } else {
                    run_roc_on(&file_name, [CMD_BUILD, OPTIMIZE_FLAG], &[], &[]);
                    return;
                }
            }
            "rocLovesWebAssembly" => {
                // this is a web assembly example, but we don't test with JS at the moment
                eprintln!(
                    "WARNING: skipping testing example {} because it only works in a browser!",
                    roc_filename
                );
                return;
            }
            "args" => {
                custom_flags = vec![LINKER_FLAG, "legacy"];
            }
            _ => {}
        }

        // Check with and without optimizations
        check_output_with_stdin(
            &file_name,
            stdin,
            executable_filename,
            &custom_flags,
            &roc_app_args,
            extra_env,
            expected_ending,
            use_valgrind,
            test_many_cli_commands,
        );

        custom_flags.push(OPTIMIZE_FLAG);
        // This is mostly because the false interpreter is still very slow -
        // 25s for the cli tests is just not acceptable during development!
        #[cfg(not(debug_assertions))]
        check_output_with_stdin(
            &file_name,
            stdin,
            executable_filename,
            &custom_flags,
            &roc_app_args,
            extra_env,
            expected_ending,
            use_valgrind,
            test_many_cli_commands,
        );

        // Also check with the legacy linker.

        if TEST_LEGACY_LINKER {
            check_output_with_stdin(
                &file_name,
                stdin,
                executable_filename,
                &[LINKER_FLAG, "legacy"],
                &roc_app_args,
                extra_env,
                expected_ending,
                use_valgrind,
                test_many_cli_commands,
            );
        }
    }

    #[test]
    #[serial(cli_platform)]
    fn hello_world() {
        test_roc_app_slim(
            "examples",
            "helloWorld.roc",
            "helloWorld",
            "Hello, World!\n",
            true,
        )
    }

    #[test]
    // uses C platform
    fn platform_switching_main() {
        test_roc_app_slim(
            "crates/cli_testing_examples/platform-switching",
            "main.roc",
            "rocLovesPlatforms",
            "Which platform am I running on now?\n",
            true,
        )
    }

<<<<<<< HEAD
    // We exclude the C platforming switching example
    // because the main platform switching example runs the c platform.
    // If we don't, a race condition leads to test flakiness.
=======
                    match example.executable_filename {
                        "form" | "hello-gui" | "breakout" | "ruby" => {
                            // Since these require things the build system often doesn't have
                            // (e.g. GUIs open a window, Ruby needs ruby installed, WASM needs a browser)
                            // we do `roc build` on them but don't run them.
                            run_roc_on(&file_name, [CMD_BUILD, OPTIMIZE_FLAG], &[], &[], &[]);
                            return;
                        }
                        "swiftui" | "rocLovesSwift" => {
                            if cfg!(not(target_os = "macos")) {
                                eprintln!("WARNING: skipping testing example {} because it only works on MacOS.", example.filename);
                                return;
                            } else {
                                run_roc_on(&file_name, [CMD_BUILD, OPTIMIZE_FLAG], &[], &[], &[]);
                                return;
                            }
                        }
                        "rocLovesWebAssembly" => {
                            // this is a web assembly example, but we don't test with JS at the moment
                            eprintln!("WARNING: skipping testing example {} because it only works in a browser!", example.filename);
                            return;
                        }
                        "args" => {
                            custom_flags = vec![LINKER_FLAG, "legacy"];
                        }
                        _ => {}
                    }
>>>>>>> f0786121

    #[test]
    fn platform_switching_rust() {
        test_roc_app_slim(
            "crates/cli_testing_examples/platform-switching",
            "rocLovesRust.roc",
            "rocLovesRust",
            "Roc <3 Rust!\n",
            true,
        )
    }

    #[test]
    fn platform_switching_zig() {
        test_roc_app_slim(
            "crates/cli_testing_examples/platform-switching",
            "rocLovesZig.roc",
            "rocLovesZig",
            "Roc <3 Zig!\n",
            true,
        )
    }

    #[test]
    fn platform_switching_wasm() {
        test_roc_app_slim(
            "crates/cli_testing_examples/platform-switching",
            "rocLovesWebAssembly.roc",
            "rocLovesWebAssembly",
            "Roc <3 Web Assembly!\n",
            true,
        )
    }

    #[test]
    fn platform_switching_swift() {
        test_roc_app_slim(
            "crates/cli_testing_examples/platform-switching",
            "rocLovesSwift.roc",
            "rocLovesSwift",
            "Roc <3 Swift!\n",
            true,
        )
    }

    #[test]
    fn ruby_interop() {
        test_roc_app_slim("examples/ruby-interop", "main.roc", "libhello", "", true)
    }

    #[test]
    fn fibonacci() {
        test_roc_app_slim(
            "crates/cli_testing_examples/algorithms",
            "fibonacci.roc",
            "fibonacci",
            "",
            true,
        )
    }

    #[test]
    fn hello_gui() {
        test_roc_app_slim("examples/gui", "hello.roc", "hello-gui", "", false)
    }

    #[test]
    fn breakout() {
        test_roc_app_slim(
            "examples/gui/breakout",
            "breakout.roc",
            "breakout",
            "",
            false,
        )
    }

    #[test]
    fn quicksort() {
        test_roc_app_slim(
            "crates/cli_testing_examples/algorithms",
            "quicksort.roc",
            "quicksort",
            "[0, 0, 0, 0, 0, 0, 0, 0, 0, 1, 1, 1, 1, 1, 1, 1, 1, 1, 2, 2]\n",
            true,
        )
    }

    #[test]
    #[serial(cli_platform)]
    fn cli_args() {
        test_roc_app(
            "examples/cli",
            "args.roc",
            "args",
            &[],
            &[
                Arg::PlainText("log"),
                Arg::PlainText("-b"),
                Arg::PlainText("3"),
                Arg::PlainText("--num"),
                Arg::PlainText("81"),
            ],
            &[],
            "4\n",
            false,
            false,
        )
    }

    #[test]
    fn interactive_effects() {
        test_roc_app(
            "examples/cli",
            "effects.roc",
            "effects",
            &["hi there!"],
            &[],
            &[],
            "hi there!\nIt is known\n",
            true,
            false,
        )
    }

    #[test]
    // tea = The Elm Architecture
    fn terminal_ui_tea() {
        test_roc_app(
            "examples/cli",
            "tui.roc",
            "tui",
            &["foo\n"], // NOTE: adding more lines leads to memory leaks
            &[],
            &[],
            "Hello Worldfoo!\n",
            true,
            false,
        )
    }

    #[test]
    fn false_interpreter() {
        test_roc_app(
            "examples/cli/false-interpreter",
            "False.roc",
            "false",
            &[],
            &[Arg::ExamplePath("examples/hello.false")],
            &[],
            "Hello, World!\n",
            false,
            true,
        )
    }

    #[test]
    fn swift_ui() {
        test_roc_app_slim("examples/swiftui", "main.roc", "swiftui", "", false)
    }

    #[test]
    fn static_site_gen() {
        test_roc_app(
            "examples/static-site-gen",
            "static-site.roc",
            "static-site",
            &[],
            &[Arg::ExamplePath("input"), Arg::ExamplePath("output")],
            &[],
            "Processed 3 files with 3 successes and 0 errors\n",
            false,
            false,
        )
    }

    #[test]
    #[serial(cli_platform)]
    fn with_env_vars() {
        test_roc_app(
            "examples/cli",
            "env.roc",
            "env",
            &[],
            &[],
            &[
                ("EDITOR", "roc-editor"),
                ("SHLVL", "3"),
                ("LETTERS", "a,c,e,j"),
            ],
            "Your favorite editor is roc-editor!\n\
            Your current shell level is 3!\n\
            Your favorite letters are: a c e j\n",
            false,
            false,
        )
    }

    #[test]
    fn parse_movies_csv() {
        test_roc_app_slim(
            "examples/parser",
            "parse-movies-csv.roc",
            "parse-movies-csv",
            "Parse success!\n",
            false,
        )
    }

    // TODO not sure if this cfg should still be here: #[cfg(not(debug_assertions))]
    // this is for testing the benchmarks, to perform proper benchmarks see crates/cli/benches/README.md
    mod test_benchmarks {
        use cli_utils::helpers::cli_testing_dir;

        use super::{check_output_with_stdin, OPTIMIZE_FLAG, PREBUILT_PLATFORM};

        use std::{path::Path, sync::Once};

        static BENCHMARKS_BUILD_PLATFORM: Once = Once::new();

        fn test_benchmark(
            roc_filename: &str,
            executable_filename: &str,
            stdin: &[&str],
            expected_ending: &str,
            use_valgrind: bool,
        ) {
            let file_name = cli_testing_dir("benchmarks").join(roc_filename);

            // TODO fix QuicksortApp and then remove this!
            if roc_filename == "QuicksortApp.roc" {
                eprintln!(
                    "WARNING: skipping testing benchmark {} because the test is broken right now!",
                    roc_filename
                );
                return;
            }

            #[cfg(all(not(feature = "wasm32-cli-run"), not(feature = "i386-cli-run")))]
            check_output_regular(
                &file_name,
                stdin,
                executable_filename,
                expected_ending,
                use_valgrind,
            );

            #[cfg(feature = "wasm32-cli-run")]
            check_output_wasm(&file_name, stdin, executable_filename, expected_ending);

            #[cfg(feature = "i386-cli-run")]
            check_output_i386(
                &file_name,
                stdin,
                executable_filename,
                expected_ending,
                use_valgrind,
            );
        }

        #[cfg(all(not(feature = "wasm32-cli-run"), not(feature = "i386-cli-run")))]
        fn check_output_regular(
            file_name: &Path,
            stdin: &[&str],
            executable_filename: &str,
            expected_ending: &str,
            use_valgrind: bool,
        ) {
            let mut ran_without_optimizations = false;

            BENCHMARKS_BUILD_PLATFORM.call_once(|| {
                // Check with and without optimizations
                check_output_with_stdin(
                    file_name,
                    stdin,
                    executable_filename,
                    &[],
                    &[],
                    &[],
                    expected_ending,
                    use_valgrind,
                    false,
                );

                ran_without_optimizations = true;
            });

            // now we can pass the `PREBUILT_PLATFORM` flag, because the
            // `call_once` will have built the platform

            if !ran_without_optimizations {
                // Check with and without optimizations
                check_output_with_stdin(
                    file_name,
                    stdin,
                    executable_filename,
                    &[PREBUILT_PLATFORM],
                    &[],
                    &[],
                    expected_ending,
                    use_valgrind,
                    false,
                );
            }

            check_output_with_stdin(
                file_name,
                stdin,
                executable_filename,
                &[PREBUILT_PLATFORM, OPTIMIZE_FLAG],
                &[],
                &[],
                expected_ending,
                use_valgrind,
                false,
            );
        }

        #[cfg(feature = "wasm32-cli-run")]
        fn check_output_wasm(
            file_name: &Path,
            stdin: &[&str],
            executable_filename: &str,
            expected_ending: &str,
        ) {
            // Check with and without optimizations
            check_wasm_output_with_stdin(
                file_name,
                stdin,
                executable_filename,
                &[],
                expected_ending,
            );

            check_wasm_output_with_stdin(
                file_name,
                stdin,
                executable_filename,
                &[OPTIMIZE_FLAG],
                expected_ending,
            );
        }

        #[cfg(feature = "wasm32-cli-run")]
        fn check_wasm_output_with_stdin(
            file: &Path,
            stdin: &[&str],
            executable_filename: &str,
            flags: &[&str],
            expected_ending: &str,
        ) {
            let mut flags = flags.to_vec();
            flags.push(concatcp!(TARGET_FLAG, "=wasm32"));

            let compile_out = run_roc(
                [CMD_BUILD, file.to_str().unwrap()]
                    .iter()
                    .chain(flags.as_slice()),
                &[],
            );
            if !compile_out.stderr.is_empty() {
                panic!("{}", compile_out.stderr);
            }

            assert!(compile_out.status.success(), "bad status {:?}", compile_out);

            let path = file.with_file_name(executable_filename);
            let stdout = crate::run_with_wasmer(&path, stdin);

            if !stdout.ends_with(expected_ending) {
                panic!(
                    "expected output to end with {:?} but instead got {:#?}",
                    expected_ending, stdout
                );
            }
        }

        #[cfg(feature = "i386-cli-run")]
        fn check_output_i386(
            file_name: &Path,
            stdin: &[&str],
            executable_filename: &str,
            expected_ending: &str,
            use_valgrind: bool,
        ) {
            check_output_with_stdin(
                &file_name,
                stdin,
                executable_filename,
                &[concatcp!(TARGET_FLAG, "=x86_32")],
                &[],
                expected_ending,
                use_valgrind,
                false,
            );

            check_output_with_stdin(
                &file_name,
                stdin,
                executable_filename,
                &[concatcp!(TARGET_FLAG, "=x86_32"), OPTIMIZE_FLAG],
                &[],
                expected_ending,
                use_valgrind,
                false,
            );
        }

        #[test]
        fn nqueens() {
            test_benchmark("NQueens.roc", "nqueens", &["6"], "4\n", true)
        }

        #[test]
        fn cfold() {
            test_benchmark("CFold.roc", "cfold", &["3"], "11 & 11\n", true)
        }

        #[test]
        fn deriv() {
            test_benchmark(
                "Deriv.roc",
                "deriv",
                &["2"],
                "1 count: 6\n2 count: 22\n",
                true,
            )
        }

        #[test]
        fn rbtree_ck() {
            test_benchmark("RBTreeCk.roc", "rbtree-ck", &["100"], "10\n", true)
        }

        #[test]
        fn rbtree_insert() {
            test_benchmark(
                "RBTreeInsert.roc",
                "rbtree-insert",
                &[],
                "Node Black 0 {} Empty Empty\n",
                true,
            )
        }

        /*
        // rbtree_del does not work
        #[test]
        fn rbtree_del() {
            test_benchmark(
                "RBTreeDel.roc",
                "rbtree-del",
                &["420"],
                &[],
                "30\n",
                true
            )
        }*/

        #[test]
        fn astar() {
            test_benchmark("TestAStar.roc", "test-astar", &[], "True\n", false)
        }

        #[test]
        fn base64() {
            test_benchmark(
                "TestBase64.roc",
                "test-base64",
                &[],
                "encoded: SGVsbG8gV29ybGQ=\ndecoded: Hello World\n",
                true,
            )
        }

        #[test]
        fn closure() {
            test_benchmark("Closure.roc", "closure", &[], "", false)
        }

        #[test]
        fn issue2279() {
            test_benchmark("Issue2279.roc", "issue2279", &[], "Hello, world!\n", true)
        }

        #[test]
        fn quicksort_app() {
            test_benchmark(
                "QuicksortApp.roc",
                "quicksortapp",
                &[],
                "todo put the correct quicksort answer here",
                true,
            )
        }
    }

    #[test]
    #[serial(multi_dep_str)]
    fn run_multi_dep_str_unoptimized() {
        check_output_with_stdin(
            &fixture_file("multi-dep-str", "Main.roc"),
            &[],
            "multi-dep-str",
            &[],
            &[],
            &[],
            "I am Dep2.str2\n",
            true,
            false,
        );
    }

    #[test]
    #[serial(multi_dep_str)]
    fn run_multi_dep_str_optimized() {
        check_output_with_stdin(
            &fixture_file("multi-dep-str", "Main.roc"),
            &[],
            "multi-dep-str",
            &[OPTIMIZE_FLAG],
            &[],
            &[],
            "I am Dep2.str2\n",
            true,
            false,
        );
    }

    #[test]
    #[serial(multi_dep_thunk)]
    fn run_multi_dep_thunk_unoptimized() {
        check_output_with_stdin(
            &fixture_file("multi-dep-thunk", "Main.roc"),
            &[],
            "multi-dep-thunk",
            &[],
            &[],
            &[],
            "I am Dep2.value2\n",
            true,
            false,
        );
    }

    #[test]
    #[serial(multi_dep_thunk)]
    fn run_multi_dep_thunk_optimized() {
        check_output_with_stdin(
            &fixture_file("multi-dep-thunk", "Main.roc"),
            &[],
            "multi-dep-thunk",
            &[OPTIMIZE_FLAG],
            &[],
            &[],
            "I am Dep2.value2\n",
            true,
            false,
        );
    }

    #[test]
    fn known_type_error() {
        check_compile_error(
            &known_bad_file("TypeError.roc"),
            &[],
            indoc!(
                r#"
                ── TYPE MISMATCH ─ ...known_bad/../../../../examples/cli/cli-platform/main.roc ─

                Something is off with the type annotation of the main required symbol:

                2│      requires {} { main : InternalProgram }
                                             ^^^^^^^^^^^^^^^

                This #UserApp.main value is a:

                    Task.Task {} * [Write [Stdout]*]* ?

                But the type annotation on main says it should be:

                    InternalProgram.InternalProgram ?

                Tip: Type comparisons between an opaque type are only ever equal if
                both types are the same opaque type. Did you mean to create an opaque
                type by wrapping it? If I have an opaque type Age := U32 I can create
                an instance of this opaque type by doing @Age 23.


                ── TYPE MISMATCH ─ ...known_bad/../../../../examples/cli/cli-platform/main.roc ─

                This 1st argument to toEffect has an unexpected type:

                9│  mainForHost = InternalProgram.toEffect main
                                                           ^^^^

                This #UserApp.main value is a:

                    Task.Task {} * [Write [Stdout]*]* ?

                But toEffect needs its 1st argument to be:

                    InternalProgram.InternalProgram ?

                Tip: Type comparisons between an opaque type are only ever equal if
                both types are the same opaque type. Did you mean to create an opaque
                type by wrapping it? If I have an opaque type Age := U32 I can create
                an instance of this opaque type by doing @Age 23.

                ────────────────────────────────────────────────────────────────────────────────

                2 errors and 1 warning found in <ignored for test> ms."#
            ),
        );
    }

    #[test]
    fn exposed_not_defined() {
        check_compile_error(
            &known_bad_file("ExposedNotDefined.roc"),
            &[],
            indoc!(
                r#"
                ── MISSING DEFINITION ────────────────── tests/known_bad/ExposedNotDefined.roc ─

                bar is listed as exposed, but it isn't defined in this module.

                You can fix this by adding a definition for bar, or by removing it
                from exposes.

                ────────────────────────────────────────────────────────────────────────────────

                1 error and 0 warnings found in <ignored for test> ms."#
            ),
        );
    }

    #[test]
    fn unused_import() {
        check_compile_error(
            &known_bad_file("UnusedImport.roc"),
            &[],
            indoc!(
                r#"
                ── UNUSED IMPORT ──────────────────────────── tests/known_bad/UnusedImport.roc ─

                Nothing from Symbol is used in this module.

                3│      imports [Symbol.{ Ident }]
                                 ^^^^^^^^^^^^^^^^

                Since Symbol isn't used, you don't need to import it.

                ────────────────────────────────────────────────────────────────────────────────

                0 errors and 1 warning found in <ignored for test> ms."#
            ),
        );
    }

    #[test]
    fn unknown_generates_with() {
        check_compile_error(
            &known_bad_file("UnknownGeneratesWith.roc"),
            &[],
            indoc!(
                r#"
                ── UNKNOWN GENERATES FUNCTION ─────── tests/known_bad/UnknownGeneratesWith.roc ─

                I don't know how to generate the foobar function.

                4│      generates Effect with [after, map, always, foobar]
                                                                   ^^^^^^

                Only specific functions like `after` and `map` can be generated.Learn
                more about hosted modules at TODO.

                ────────────────────────────────────────────────────────────────────────────────

                1 error and 0 warnings found in <ignored for test> ms."#
            ),
        );
    }

    #[test]
    fn format_check_good() {
        check_format_check_as_expected(&fixture_file("format", "Formatted.roc"), true);
    }

    #[test]
    fn format_check_reformatting_needed() {
        check_format_check_as_expected(&fixture_file("format", "NotFormatted.roc"), false);
    }

    #[test]
    fn format_check_folders() {
        // This fails, because "NotFormatted.roc" is present in this folder
        check_format_check_as_expected(&fixtures_dir("format"), false);

        // This doesn't fail, since only "Formatted.roc" and non-roc files are present in this folder
        check_format_check_as_expected(&fixtures_dir("format/formatted_directory"), true);
    }
}

#[allow(dead_code)]
fn run_with_wasmer(wasm_path: &std::path::Path, stdin: &[&str]) -> String {
    use std::io::Write;
    use wasmer::{Instance, Module, Store};

    //    std::process::Command::new("cp")
    //        .args(&[
    //            wasm_path.to_str().unwrap(),
    //            "/home/folkertdev/roc/wasm/nqueens.wasm",
    //        ])
    //        .output()
    //        .unwrap();

    let store = Store::default();
    let module = Module::from_file(&store, &wasm_path).unwrap();

    let mut fake_stdin = wasmer_wasi::Pipe::new();
    let fake_stdout = wasmer_wasi::Pipe::new();
    let fake_stderr = wasmer_wasi::Pipe::new();

    for line in stdin {
        write!(fake_stdin, "{}", line).unwrap();
    }

    // First, we create the `WasiEnv`
    use wasmer_wasi::WasiState;
    let mut wasi_env = WasiState::new("hello")
        .stdin(Box::new(fake_stdin))
        .stdout(Box::new(fake_stdout))
        .stderr(Box::new(fake_stderr))
        .finalize()
        .unwrap();

    // Then, we get the import object related to our WASI
    // and attach it to the Wasm instance.
    let import_object = wasi_env
        .import_object(&module)
        .unwrap_or_else(|_| wasmer::imports!());

    let instance = Instance::new(&module, &import_object).unwrap();

    let start = instance.exports.get_function("_start").unwrap();

    match start.call(&[]) {
        Ok(_) => read_wasi_stdout(wasi_env),
        Err(e) => {
            use wasmer_wasi::WasiError;
            match e.downcast::<WasiError>() {
                Ok(WasiError::Exit(0)) => {
                    // we run the `_start` function, so exit(0) is expected
                    read_wasi_stdout(wasi_env)
                }
                other => format!("Something went wrong running a wasm test: {:?}", other),
            }
        }
    }
}

#[allow(dead_code)]
fn read_wasi_stdout(wasi_env: wasmer_wasi::WasiEnv) -> String {
    let mut state = wasi_env.state.lock().unwrap();

    match state.fs.stdout_mut() {
        Ok(Some(stdout)) => {
            let mut buf = String::new();
            stdout.read_to_string(&mut buf).unwrap();

            buf
        }
        _ => todo!(),
    }
}<|MERGE_RESOLUTION|>--- conflicted
+++ resolved
@@ -95,12 +95,8 @@
         file: &'a Path,
         args: I,
         stdin: &[&str],
-<<<<<<< HEAD
         roc_app_args: &[String],
-=======
-        app_args: &[String],
         env: &[(&str, &str)],
->>>>>>> f0786121
     ) -> Out {
         let compile_out = run_roc(
             // converting these all to String avoids lifetime issues
@@ -223,37 +219,16 @@
                 }
                 CliMode::Roc => {
                     if !extra_env.is_empty() {
-<<<<<<< HEAD
-                        // TODO: environment is not currently forwarded by Roc to the target
-                        // binary, so this would fail!
-                        continue;
-                    }
-                    run_roc_on(file, flags.clone(), stdin, roc_app_args)
-                }
-                CliMode::RocRun => {
-                    if !extra_env.is_empty() {
-                        // TODO: environment is not currently forwarded by Roc to the target
-                        // binary, so this would fail!
-                        continue;
-                    }
-                    run_roc_on(
-                        file,
-                        iter::once(CMD_RUN).chain(flags.clone()),
-                        stdin,
-                        roc_app_args,
-                    )
-=======
                         // TODO: `roc` and `roc dev` are currently buggy for `env.roc`
                         continue;
                     }
-                    run_roc_on(file, flags.clone(), stdin, app_args, extra_env)
->>>>>>> f0786121
+                    run_roc_on(file, flags.clone(), stdin, roc_app_args, extra_env)
                 }
                 CliMode::RocRun => run_roc_on(
                     file,
                     iter::once(CMD_RUN).chain(flags.clone()),
                     stdin,
-                    app_args,
+                    roc_app_args,
                     extra_env,
                 ),
             };
@@ -335,7 +310,7 @@
                 // Since these require things the build system often doesn't have
                 // (e.g. GUIs open a window, Ruby needs ruby installed, WASM needs a browser)
                 // we do `roc build` on them but don't run them.
-                run_roc_on(&file_name, [CMD_BUILD, OPTIMIZE_FLAG], &[], &[]);
+                run_roc_on(&file_name, [CMD_BUILD, OPTIMIZE_FLAG], &[], &[], &[]);
                 return;
             }
             "swiftui" | "rocLovesSwift" => {
@@ -346,7 +321,7 @@
                     );
                     return;
                 } else {
-                    run_roc_on(&file_name, [CMD_BUILD, OPTIMIZE_FLAG], &[], &[]);
+                    run_roc_on(&file_name, [CMD_BUILD, OPTIMIZE_FLAG], &[], &[], &[]);
                     return;
                 }
             }
@@ -434,39 +409,9 @@
         )
     }
 
-<<<<<<< HEAD
     // We exclude the C platforming switching example
     // because the main platform switching example runs the c platform.
     // If we don't, a race condition leads to test flakiness.
-=======
-                    match example.executable_filename {
-                        "form" | "hello-gui" | "breakout" | "ruby" => {
-                            // Since these require things the build system often doesn't have
-                            // (e.g. GUIs open a window, Ruby needs ruby installed, WASM needs a browser)
-                            // we do `roc build` on them but don't run them.
-                            run_roc_on(&file_name, [CMD_BUILD, OPTIMIZE_FLAG], &[], &[], &[]);
-                            return;
-                        }
-                        "swiftui" | "rocLovesSwift" => {
-                            if cfg!(not(target_os = "macos")) {
-                                eprintln!("WARNING: skipping testing example {} because it only works on MacOS.", example.filename);
-                                return;
-                            } else {
-                                run_roc_on(&file_name, [CMD_BUILD, OPTIMIZE_FLAG], &[], &[], &[]);
-                                return;
-                            }
-                        }
-                        "rocLovesWebAssembly" => {
-                            // this is a web assembly example, but we don't test with JS at the moment
-                            eprintln!("WARNING: skipping testing example {} because it only works in a browser!", example.filename);
-                            return;
-                        }
-                        "args" => {
-                            custom_flags = vec![LINKER_FLAG, "legacy"];
-                        }
-                        _ => {}
-                    }
->>>>>>> f0786121
 
     #[test]
     fn platform_switching_rust() {
