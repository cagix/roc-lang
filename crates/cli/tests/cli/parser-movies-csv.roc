app [main] {
    pf: platform "https://github.com/roc-lang/basic-cli/releases/download/0.12.0/Lb8EgiejTUzbggO2HVVuPJFkwvvsfW6LojkLR20kTVE.tar.br",
    parser: "https://github.com/lukewilliamboswell/roc-parser/releases/download/0.5.2/9VrPjwfQQ1QeSL3CfmWr2Pr9DESdDIXy97pwpuq84Ck.tar.br",
}

import pf.Stdout
import pf.Stderr
<<<<<<< HEAD
import parser.Core exposing [Parser, map, keep]
=======
import pf.Task exposing [Task]
import parser.Core exposing [map, keep]
>>>>>>> 70fa3ecd
import parser.String exposing [strFromUtf8]
import parser.CSV

input : Str
input = "Airplane!,1980,\"Robert Hays,Julie Hagerty\"\r\nCaddyshack,1980,\"Chevy Chase,Rodney Dangerfield,Ted Knight,Michael O'Keefe,Bill Murray\""

main =
    when CSV.parseStr movieInfoParser input is
        Ok movies ->
            moviesString =
                movies
                |> List.map movieInfoExplanation
                |> Str.joinWith ("\n")
            nMovies = List.len movies |> Num.toStr

            Stdout.line "$(nMovies) movies were found:\n\n$(moviesString)\n\nParse success!\n"

        Err problem ->
            when problem is
                ParsingFailure failure ->
                    Stderr.line "Parsing failure: $(failure)\n"

                ParsingIncomplete leftover ->
                    leftoverStr = leftover |> List.map strFromUtf8 |> List.map (\val -> "\"$(val)\"") |> Str.joinWith ", "

                    Stderr.line "Parsing incomplete. Following leftover fields while parsing a record: $(leftoverStr)\n"

                SyntaxError error ->
                    Stderr.line "Parsing failure. Syntax error in the CSV: $(error)"

MovieInfo := { title : Str, releaseYear : U64, actors : List Str }

movieInfoParser =
    CSV.record (\title -> \releaseYear -> \actors -> @MovieInfo { title, releaseYear, actors })
    |> keep (CSV.field CSV.string)
    |> keep (CSV.field CSV.u64)
    |> keep (CSV.field actorsParser)

actorsParser =
    CSV.string
    |> map \val -> Str.split val ","

movieInfoExplanation = \@MovieInfo { title, releaseYear, actors } ->
    enumeratedActors = enumerate actors
    releaseYearStr = Num.toStr releaseYear

    "The movie '$(title)' was released in $(releaseYearStr) and stars $(enumeratedActors)"

enumerate : List Str -> Str
enumerate = \elements ->
    { before: inits, others: last } = List.split elements (List.len elements - 1)

    last
    |> List.prepend (inits |> Str.joinWith ", ")
    |> Str.joinWith " and "<|MERGE_RESOLUTION|>--- conflicted
+++ resolved
@@ -5,12 +5,7 @@
 
 import pf.Stdout
 import pf.Stderr
-<<<<<<< HEAD
-import parser.Core exposing [Parser, map, keep]
-=======
-import pf.Task exposing [Task]
 import parser.Core exposing [map, keep]
->>>>>>> 70fa3ecd
 import parser.String exposing [strFromUtf8]
 import parser.CSV
 
