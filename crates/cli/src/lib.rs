--- conflicted
+++ resolved
@@ -72,11 +72,8 @@
 pub const FLAG_WASM_STACK_SIZE_KB: &str = "wasm-stack-size-kb";
 pub const FLAG_OUTPUT: &str = "output";
 pub const FLAG_FUZZ: &str = "fuzz";
-<<<<<<< HEAD
 pub const FLAG_EXPERIMENTAL: &str = "experimental"; // This is for testing the new `docs` implementation.
-=======
 pub const FLAG_MAIN: &str = "main";
->>>>>>> 41ea2bfb
 pub const ROC_FILE: &str = "ROC_FILE";
 pub const ROC_DIR: &str = "ROC_DIR";
 pub const GLUE_DIR: &str = "GLUE_DIR";
