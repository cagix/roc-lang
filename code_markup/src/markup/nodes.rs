--- conflicted
+++ resolved
@@ -7,9 +7,6 @@
 use super::{attribute::Attributes, common_nodes::new_comma_mn_ast};
 
 use crate::markup_error::{ExpectedTextNode, NestedNodeMissingChild, NestedNodeRequired};
-<<<<<<< HEAD
-use roc_ast::{lang::{core::ast::ASTNodeId, env::Env}, mem_pool::{pool_str::PoolStr}};
-=======
 use roc_ast::{
     ast_error::ASTResult,
     lang::{
@@ -29,7 +26,6 @@
     mem_pool::pool_str::PoolStr,
 };
 use roc_module::symbol::Interns;
->>>>>>> 8a4975ee
 use roc_utils::{index_of, slice_get};
 use std::fmt;
 use itertools::Itertools;
@@ -311,11 +307,30 @@
         newlines_at_end: 0,
     };
 
-<<<<<<< HEAD
     let content_node_id = mark_node_pool.add(content_node);
-=======
-    mark_node_pool.add(node)
-}
+
+    if indent_level > 0 {
+        let indent_node = MarkupNode::Indent {
+            ast_node_id: node_id,
+            indent_level,
+            parent_id_opt: None,
+        };
+
+        let indent_node_id = mark_node_pool.add(indent_node);
+
+        let nested_node = MarkupNode::Nested {
+            ast_node_id: node_id,
+            children_ids: vec![indent_node_id, content_node_id],
+            parent_id_opt: None,
+            newlines_at_end: 0,
+        };
+
+        mark_node_pool.add(nested_node)
+    } else {
+        content_node_id
+    }
+}
+
 
 pub fn def2_to_markup<'a>(
     env: &mut Env<'a>,
@@ -500,25 +515,11 @@
             body_var: _,
         } => {
             let pattern_id = env.pool.get(*def_id).get_pattern_id();
->>>>>>> 8a4975ee
-
-    if indent_level > 0 {
-        let indent_node = MarkupNode::Indent {
-            ast_node_id: node_id,
-            indent_level,
-            parent_id_opt: None,
-        };
-
-        let indent_node_id = mark_node_pool.add(indent_node);
-
-<<<<<<< HEAD
-        let nested_node = MarkupNode::Nested {
-            ast_node_id: node_id,
-            children_ids: vec![indent_node_id, content_node_id],
-            parent_id_opt: None,
-            newlines_at_end: 0,
-        };
-=======
+
+            let pattern2 = env.pool.get(pattern_id);
+
+            let val_name = get_identifier_string(pattern2, interns)?;
+
             let val_name_mn = MarkupNode::Text {
                 content: val_name,
                 ast_node_id,
@@ -576,12 +577,8 @@
         ),
         rest => todo!("implement expr2_to_markup for {:?}", rest),
     };
->>>>>>> 8a4975ee
-
-        mark_node_pool.add(nested_node)
-    } else {
-        content_node_id
-    }
+
+    Ok(mark_node_id)
 }
 
 pub fn set_parent_for_all(markup_node_id: MarkNodeId, mark_node_pool: &mut SlowPool) {
@@ -631,8 +628,6 @@
     }
 }
 
-<<<<<<< HEAD
-=======
 fn header_mn(content: String, expr_id: ExprId, mark_node_pool: &mut SlowPool) -> MarkNodeId {
     let mark_node = MarkupNode::Text {
         content,
@@ -845,7 +840,6 @@
     Ok(all_mark_node_ids)
 }
 
->>>>>>> 8a4975ee
 impl fmt::Display for MarkupNode {
     fn fmt(&self, f: &mut fmt::Formatter<'_>) -> fmt::Result {
         write!(
